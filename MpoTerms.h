--- conflicted
+++ resolved
@@ -1,14 +1,7 @@
 #ifndef DMRG_HAMILTONIAN_TERMS
 #define DMRG_HAMILTONIAN_TERMS
 #define EIGEN_DONT_VECTORIZE
-<<<<<<< HEAD
 #define TERMS_VERBOSITY 0
-=======
-
-#ifndef TERMS_VERBOSITY
-#define TERMS_VERBOSITY 4
-#endif
->>>>>>> 0a2a1fb0
 
 /// \cond
 #include <vector>
