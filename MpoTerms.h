#ifndef DMRG_HAMILTONIAN_TERMS
#define DMRG_HAMILTONIAN_TERMS
#define EIGEN_DONT_VECTORIZE
#ifndef DEBUG_VERBOSITY
#define DEBUG_VERBOSITY 0
#endif

/// \cond
#include <vector>
#include <string>
#include "boost/multi_array.hpp"
/// \endcond

#include "numeric_limits.h" // from TOOLS
#include "Stopwatch.h" // from TOOLS
#include "tensors/SiteOperator.h"
#include "symmetry/qarray.h"
#include "tensors/Qbasis.h"
#include "tensors/Biped.h"
#include "MemCalc.h" // from TOOLS
#ifdef USE_HDF5_STORAGE
    #include <HDF5Interface.h>
#endif

namespace MPO_STATUS
{
    enum OPTION {ALTERABLE=0, FINALIZED=1};
}

template<typename Symmetry, typename Scalar> class MpoTerms
{
    typedef SiteOperator<Symmetry,Scalar> OperatorType;
    typedef typename Symmetry::qType qType;
    typedef Eigen::SparseMatrix<Scalar,Eigen::ColMajor,EIGEN_DEFAULT_SPARSE_INDEX_TYPE> MatrixType;
    
private:
    
    /**
     *  Operators that have been pushed into this instance of MpoTerms.
     *  Index structure: [Lattice site] Map: {qIn, qOut} -> [row][column]
     */
    std::vector<std::map<std::array<qType, 2>,std::vector<std::vector<std::map<qType,OperatorType>>>>> O;

    
    /**
     *  Dimension of the auxiliar MPO basis
     *  Index i extends from 0 to N_sites, auxdim[i] connects lattice site i-1 and lattice site i
     *  Index structure: [i] Map: {q} -> value
     */
    std::vector<std::map<qType, std::size_t>> auxdim;
    
    /**
     *  Total quantum number of the MPO. All interactions pushed have to lead to this quantum number.
     */
    qType qTot;
    
    /**
     *  Vacuum quantum number of the MPO.
     */
    qType qVac = Symmetry::qvacuum();
    
    /**
     *  Index of right unity operator (operator thas is right to any local operators) in the quantum number block qTot. Equals 1, if qTot=qVac, and 0 else.
     */
    std::size_t pos_qTot;
    
    /**
     *  Index of left unity operator (operator that is left to any local operators) in the quantum number block Symmetry::qvacuum(). Equals 0.
     */
    std::size_t pos_qVac;
    
    /**
     *  Stores whether to use open boundary conditions or not (for VUMPS)
     */
    BC boundary_condition;
	
    /**
     *  All informations stored about the MpoTerms
     *  Index structure [Lattice Site i][Index of information string]
     */
    std::vector<std::vector<std::string>> info;
    
    /**
     *  Local hilbert space dimensions. Initialized with 0 and set whenever an operator is added at a given site
     *  Index structure: [Lattice Site]
     */
	std::vector<int> hilbert_dimension;
    
    /**
     *  Stores whether the MpoTerms have already been compressed. Afterwards, operators cannot be pushed anymore.
     */
    MPO_STATUS::OPTION status = MPO_STATUS::ALTERABLE;
    
    /**
     *  Verbosity of the MpoTerms. If greater than SILENT, information will be printed via Logger.
     */
    DMRG::VERBOSITY::OPTION VERB = DMRG::VERBOSITY::OPTION::SILENT;
    
    /**
     *  String that stores relevant information tduring construction hat would have been logged. Is printed via Logger when verbosity is set to a value greater than SILENT.
     */
    std::string before_verb_set;

    /**
     *  Stores the highest power of the MPO that has been calculated.
     */
    std::size_t current_power = 1;
    
    /**
     *  Is qOp up to date?
     */
    bool GOT_QOP = false;
    
    /**
     *  Is qAux up to date?
     */
    bool GOT_QAUX = false;
    
    /**
     *  Is W up to date?
     */
    bool GOT_W = false;
    
    /**
     *  Has qPhys been set at a certrain lattice site?
     *  Index structure: [Lattice Site]
     */
    std::vector<bool> GOT_QPHYS;
    
    /**
     *  Increments the MPO auxiliar basis dimension by one. Also manages allocation of O.
     *  If BC::INFINITE, loc >= N_sites is allowed. In this case, the method increments qAux[0] and qAux[N_sites] for loc = N_sites
     *  @param  loc  Lattice site, for BC::OPEN: 0 < loc < N_sites
     *  @param  q    Quantum number
     */
    void increment_auxdim(const std::size_t loc, const qType &q);
    
    /**
     *  Increments the MPO auxiliar basis dimension connecting legt edge and first lattice site by one, also manages allocation of O. Just for open boundary condition, when this cannot be done by increment_auxdim.
     *  @param  qIn Quantum number
     */
    void increment_first_auxdim_OBC(const qType &qIn);
    
    /**
     *  Increments the MPO auxiliar basis dimension connectinglast lattice site and right edge by one, also manages allocation of O. Just for open boundary condition, when this cannot be done by increment_auxdim.
     *  @param  qOut    Quantum number
     */
    void increment_last_auxdim_OBC(const qType &qOut);
    
    /**
     *  Decrements the MPO auxiliar basis dimension by one. Also manages reshaping of O.
     *  If BC::INFINITE, loc >= N_sites is allowed. In this case, the method decrements qAux[0] and qAux[N_sites] for loc = N_sites
     *  @param  loc  Lattice site, for BC::OPEN: 0 < loc < N_sites
     *  @param  q    Quantum number
     */
    void decrement_auxdim(const std::size_t loc, const qType &q);
    
    /**
     *  Decrements the MPO auxiliar basis dimension connecting legt edge and first lattice site by one, also manages reshaping of O. Just for open boundary condition, when this cannot be done by decrement_auxdim.
     *  @param  qIn Quantum number
     */
    void decrement_first_auxdim_OBC(const qType &qIn);
    
    /**
     *  Decrements the MPO auxiliar basis dimension connectinglast lattice site and right edge by one, also manages reshaping of O. Just for open boundary condition, when this cannot be done by decrement_auxdim.
     *  @param  qOut    Quantum number
     */
    void decrement_last_auxdim_OBC(const qType &qOut);
    
    /**
     *  Adds an operator in O
     *  @param  loc         Lattice site
     *  @param  op          Operator
     *  @param  qIn         Incoming quantum number block for row
     *  @param  qOut        Outgoing quantum number block for column
     *  @param  IndexIn     Row index
     *  @param  IndexOut    Column index
     */
    void add(const std::size_t loc, const OperatorType &op, const qType &qIn, const qType &qOut, const std::size_t IndexIn, const std::size_t IndexOut);
    
    /**
     *  Calculates the dimension of the MPO auxiliar basis.
     *  If BC::INFINITE, loc >= N_sites is allowed. In this case qAux[0] = qAux[N_sites]
     *  @param  loc The auxiliar basis index, i.e. the basis connecting lattice site loc-1 and loc
     *  @param  q   Quantum number
     *  @return  Dimension of auxiliar basis
     */
    std::size_t get_auxdim(const std::size_t loc, const qType &q) const;
    
    /**
     *  Checks whether the dimension of an operator matches the local Hilbert space dimension. Sets the latter if it has not been set yet.
     *  @param  loc  Lattice site
     *  @param  dim  Assumed dimension of local Hilbert space
     */
    void assert_hilbert(const std::size_t loc, const std::size_t dim);
    
    /**
     *  Checks for linearly dependent rows (including zero rows) within a certain block in O and manages their deletion.
     *  @param  loc  Lattice site
     *  @param  qIn  Quantum number of the block to check
     */
    bool eliminate_linearlyDependent_rows(const std::size_t loc, const qType &qIn, const double tolerance);
    
    /**
     *  Checks for linearly dependent columns (including zero columns) within a certain block in O and manages their deletion.
     *  @param  loc  Lattice site
     *  @param  qOut Quantum number of the block to check
     *  @param  tolerance    Threshold up to which value linear dependencies shall be removed
     */
    bool eliminate_linearlyDependent_cols(const std::size_t loc, const qType &qOut, const double tolerance);
    
    /**
     *  Deletes a certain row in O. Does not resize O, but shifts the empty row to the bottom.
     *  @param  loc              Lattice site
     *  @param  qIn              Quantum number of the block
     *  @param  row_to_delete    Index of the row
     *  @param  SAMESITE    If true, then the row with the same quantum number is skipped. Useful for VUMPS compression, when there is only one lattice site.
     *  @return  Deleted row as a map {q} -> [col]
     */
    std::map<qType, std::vector<std::map<qType,OperatorType>>> delete_row(const std::size_t loc, const qType &qIn, const std::size_t row_to_delete, const bool SAMESITE);
    
    /**
     *  Deletes a certain column in O. Does not resize O, but shifts the empty column to the right.
     *  @param  loc              Lattice site
     *  @param  qOut             Quantum number of the block
     *  @param  col_to_delete    Index of the column
     *  @param  SAMESITE    If true, then the column with the same quantum number is skipped. Useful for VUMPS compression, when there is only one lattice site.
     *  @return  Deleted column as a map {q} -> [row]
     */
    std::map<qType, std::vector<std::map<qType,OperatorType>>> delete_col(const std::size_t loc, const qType &qOut, const std::size_t col_to_delete, const bool SAMESITE);
    
    /**
     *  Adds a multiple of another row to a certain row
     *  @param  loc     Lattice site
     *  @param  qIn     Quantum number of the block
     *  @param  row     Index of the row
     *  @param  ops     Map {q} -> [col] of the row that shall be added
     *  @param  factor  Optional factor to scale the added row
     */
    void add_to_row(const std::size_t loc, const qType &qIn, const std::size_t row, const std::map<qType,std::vector<std::map<qType,OperatorType>>> &ops, const Scalar factor);
    
    /**
     *  Adds a multiple of another column to a certain column
     *  @param  loc     Lattice site
     *  @param  qOut    Quantum number of the block
     *  @param  row     Index of the column
     *  @param  ops     Map {q} -> [row] of the column that shall be added
     *  @param  factor  Optional factor to scale the added column
     */
    void add_to_col(const std::size_t loc, const qType &qOut, const std::size_t col, const std::map<qType,std::vector<std::map<qType,OperatorType>>> &ops, const Scalar factor);
    
    /**
     *  Calculates all local operator bases by checking which quantum numbers appear in the respective operator set. QOT_QOP is set true.
     */
    void calc_qOp();
    
    /**
     *  Calculates the MPO bond bases by analyzing auxdim. GOT_QAUX is set true.
     */
    void calc_qAux();
    
    /**
     *  Calculates the W matrix. Needs qOp calculated before. GOT_W is set true.
     */
    void calc_W();
    
    /**
     *  Sets GOT_QAUX, GOT_QOP and GOT_W to false, sets current_power to 1. Called whenever something is changed.
     */
    inline void got_update();
    
     /**
      *  Clears all relevant members and sets the right size for them.
       */
     void initialize();
    
    /**
     *  Compresses the MpoTerms. Needs FINALIZED Terms.
     *  @param tolerance    Threshold up to which value linear dependencies shall be removed
     */
    void compress(const double tolerance);

    /**
     *  Distributes the total norm of the MPO equally between all lattice sites
     */
    void renormalize();

    /**
     *  Empties all operator labels in O
     */
    void clear_opLabels();
    
    /**
     *  Calculates the average MPO bond dimension and the maximum MPO bond dimension
     *  @return  [Average,Maximum]
     */
    inline std::tuple<std::size_t,std::size_t,std::size_t,std::size_t> auxdim_infos() const;
    
    /**
     * Swaps rows and columns after calculating the product of two MPOs for VUMPS. Ensures that the identity operator that connects the vacua at each lattice site appear at position [0|0] and the identity connecting the target quantum number (for VUMPS vacuum) at position [1|1].
     *  @param  O_out   Operators as created by the prod-method.
     *  @param  row_qVac    List of the rows of the vacuum identity operators for each lattice site
     *  @param  col_qVac    List of the columns of the vacuum identity operators for each lattice site
     *  @param  row_qVac    List of the rows of the target quantum number identity operators for each lattice site
     *  @param  row_qVac    List of the columns of the target quantum number identity operators for each lattice site
     */
    static void prod_swap_IBC(std::vector<std::map<std::array<qType,2>,std::vector<std::vector<std::map<qType,OperatorType>>>>> &O_out, std::vector<std::size_t> &row_qVac, std::vector<std::size_t> &col_qVac, std::vector<std::size_t> &row_qTot, std::vector<std::size_t> &col_qTot);
    
    /**
     *  Deletes zero columns at the last lattice site after calculating the product of two MPOs when the combination of twice the target quantum number is not unique.
     *  @param  O_last  O matrix of the product MPO at last lattice site. Will be truncated.
     *  @param  qAux_last   Auxiliar basis of the product MPO at last lattice site. Will be truncated..
     *  @param  qAux_prev   Auxiliar basis of the product MPO at lattice site left to the last one. Will not be modified.
     *  @param  qTot    Target quantum number of the product MPO.
     *  @param  col_qTot    Column of the vacuum identity operators for last lattice site
     */
    static void prod_delZeroCols_OBC(std::map<std::array<qType, 2>, std::vector<std::vector<std::map<qType,OperatorType>>>> &O_last, Qbasis<Symmetry> &qAux_last, Qbasis<Symmetry> &qAux_prev, const qType &qTot, const std::size_t col_qTot);

    /**
     *  Converts a number into a superscript for exponentials
     *  @param  power
     *  @return Superscript exponential as string
     */
    static std::string power_to_string(std::size_t power);

    /**
     *  For labelling the powers of an MPO, exponentials in the factors' labels are detected and removed
     *  @param name_w_power Label of a factor in the product that may contain a superscript exponential
     *  @return [Base label = first power without superscript,removed power]
     */
	static std::pair<std::string,std::size_t> detect_and_remove_power(const std::string &name_w_power);
    
    /**
     * Generates the branch of MPO auxiliar bases quantum numbers that connects qVac and qTot with respect to a given list of local operators.
     * It is asserted that the quantum number branch is unique.
     * @param   opList  List of local operators
     * @return List of corresponding quantum numbers for push-methods.
     */
    std::vector<qType> calc_qList(const std::vector<OperatorType> &opList);
    
    void fill_O_from_W();
    
public:
    
    /**
     *  Local operator bases.
     *  Index structure: [Lattice Site][Index of quantum number]
     */
    std::vector<std::vector<qType>> qOp;
    
    /**
     *  MPO bases. After calculation this encodes the same information as auxdim, but in a convenient way.
     *  Index structure: [Lattice site]
     */
    std::vector<Qbasis<Symmetry>> qAux;
    
    /**
     *  Bases of local Hilbert spaces.
     *  Index structure: [Lattice Site][Index of quantum number]
     */
    std::vector<std::vector<qType>> qPhys;
    
    /**
     *  W matrix that stores the MPO in a convenient way.
     *  Index structure: [Lattice site][Upper Hilbert space basis entry][Lower Hilbert space basis entry][Quantum number of operators] Biped: {qIn,qOut} -> Matrix [row][column]
     */
    std::vector<std::vector<std::vector<std::vector<Biped<Symmetry, MatrixType>>>>> W;
    
    /**
     *  Operator bases of the higher powers
     *  Index structure: [Power-2][Lattice Site][Index of quantum number]
     */
    std::vector<std::vector<std::vector<qType>>> qOp_powers;
    
    /**
     *  MPO bases of the higher powers
     *  Index structure: [Power-2][Lattice site]
     */
    std::vector<std::vector<Qbasis<Symmetry>>> qAux_powers;
    
    /**
     *  W matrix of the higher powers
     *  Index structure: [Power-2][Lattice site][Upper Hilbert space basis entry][Lower Hilbert space basis entry][Quantum number of operators] Biped: {qIn,qOut} -> Matrix [row][column]
     */
    std::vector<std::vector<std::vector<std::vector<std::vector<Biped<Symmetry, MatrixType>>>>>> W_powers;
    
    /**
     *  Number of lattice sites (for VUMPS: in the unit cell)
     */
    std::size_t N_sites;
    
    /**
     *  Physical volume of the system
     */
    std::size_t N_phys = 0ul;
    
    struct reversedData
    {
        std::vector<std::vector<std::vector<std::vector<Biped<Symmetry, MatrixType>>>>> W;
        std::vector<Qbasis<Symmetry>> qAux;
        bool SET = false;
    };
    
    reversedData reversed;
    
    /**
     *  Allows to reconstruct an instance of MpoTerms with preset data.
     *  @param  O_in            Operators, are copied into O
     *  @param  qAux_in         Qbasis from which auxdim is calculated
     *  @param  FINALIZED_IN    Shall this instance be FINALIZED?
     *  @param  boundary_condition_in   Boundary condition
     *  @param  qTot_in    Total quantum number of the MPO
     */
    void reconstruct(const std::vector<std::map<std::array<qType,2>, std::vector<std::vector<std::map<qType,OperatorType>>>>> &O_in, const std::vector<Qbasis<Symmetry>> &qAux_in, const std::vector<std::vector<qType>> &qPhys_in, const bool FINALIZED_IN, const BC boundary_condition_in, const qType &qTot_in = Symmetry::qvacuum());
    
public:

    /**
     *  Constructor for an instance of MpoTerms with fixed lattice size (for VUMPS: of the unit cell)
     *  @param  L   Lattice size
     *  @param  boundary_condition_in   Boundary condition
     *  @param  qTot_in Total quantum number of the MPO
     */
    MpoTerms(const std::size_t L=0, const BC boundary_condition_in=BC::OPEN, const qType &qTot_in=Symmetry::qvacuum(), const DMRG::VERBOSITY::OPTION &VERB_in = DMRG::VERBOSITY::OPTION::SILENT);
    
    /**
     *  Same as initialize, but allows to set a new combination of lattice size, total MPO quantum number and boundary condition
     *  @param  L   Lattice size
     *  @param  boundary_condition_in   Boundary condition
     *  @param  qTot_in Total quantum number of the MPO
     */
    void initialize(const std::size_t L, const BC boundary_condition_in, const qType &qTot_in);
	
    /**
     *  Pushes an interaction into this instance of MpoTerms.
     *  @param  loc     Lattice site where the interaction starts
     *  @param  opList  List of operators that make up the interaction. opList[i] acts on lattice site loc+i
     *  @param  qList   List of quantum numbers. qList[i] is left from lattice site loc+i, qList[i+1] is right from it
     *  @param  lambda  Scalar factor for the interaction
     */
    void push(const std::size_t loc, const std::vector<OperatorType> &opList, const std::vector<qType> &qList, const Scalar lambda = 1.0);
    
    /**
     *  Push method without explicit quantum number list.
     *  Calls the method calc_qList and then redirects to push with that quantum number list.
     *  @param  loc     Lattice site where the interaction starts
     *  @param  opList  Vector of operators that make up the interaction. opList[i] acts on lattice site loc+i
     *  @param  lambda  Scalar factor for the interaction
     */
    void push(const std::size_t loc, const std::vector<OperatorType> &opList, const Scalar lambda = 1.0) {push(loc, opList, calc_qList(opList), lambda);}
    
    /**
     *  Prints information about the current state of operators and MPO auxiliar basis.
     */
    void show();
    
    /**
     *  @param loc      Lattice site
     *  @param label    Information
     */
    void save_label(const std::size_t loc, const std::string &info_label);
    
    /**
     *  @param label_in    Name to be given to this instance of MpoTerms
     */
    void set_name(const std::string &label_in) {label = label_in;}
    
    /**
     *  @return Name of this instance of MpoTerms
     */
    const std::string get_name() const {return label;}
    
    /**
     *  @return A vector of formatted strings that contain information about the MpoTerms. Zeroth entry = name.
     */
    std::vector<std::string> get_info() const;

    /**
     *  Scales all interactions by a given factor and adds a local term as offset (afterwards).
     *  @param factor   The factor to scale the interactions with
     *  @param offset   The factor all local identity operators are multiplied by
     */
    void scale(const double factor, const double offset=0., const std::size_t power=0ul, const double tolerance=1.e-14);
    
    /**
     *  @return Cast instance of MpoTerms with another scalar type
     */
    template<typename OtherScalar> MpoTerms<Symmetry, OtherScalar> cast();
    
    /**
     *  Sets the basis of a local Hilbert space. Also checks consistency with Hilbert space dimension set before.
     *  @param  loc                Lattice site
     *  @param  qPhys_in    Vector of quantum numbers that appear in the local Hilbert space
     */
    void set_qPhys(const std::size_t loc, const std::vector<qType> &qPhys_in){assert_hilbert(loc, qPhys_in.size()); GOT_QPHYS[loc] = true; qPhys[loc] = qPhys_in;}
    
    /**
     *  Finalizes the MpoTerms by cutting the row of right unity (qTot, pos_qTot) at the first and the column of left unity (Symmetry::qvacuum(), pos_qVac) at the last lattice site. Also calculates the operator bases.
     *  Afterwards, operators cannot be pushed anymore.
     *  status is set to FINALIZED..
     *  @param  COMPRESS    Shall the Terms be compressed?
     *  @param  power   All W-matrices, qAux-bases and qOp-bases up to this power of the MPO are being calculated.
     *  @param  tolerance    Tolerance for compression
     */
    void finalize(const bool COMPRESS=true, const std::size_t power=1, const double tolerance=::mynumeric_limits<double>::epsilon());
        
    /**
     *  Calculates auxiliar bases, operator bases and the W matrix (if they are not up to date). Possibility to calculate higher powers of the MPO, filling the auxiliar bases, the operator bases and the W matrix for these.
     *  @param  power   All W-matrices, qAux-bases and qOp-bases up to this power of the MPO are being calculated.
     */
    void calc(const std::size_t power);
    
    /**
     *  @return True, if this instance of MpoTerms has already been finalized.
     */
    bool is_finalized() const {return (status == MPO_STATUS::FINALIZED);}
    
    /**
     *  @return  All operators that make up the W matrix
     */
    const std::vector<std::map<std::array<qType, 2>, std::vector<std::vector<std::map<qType,OperatorType>>>>> &get_O() const {return O;}
    
    /**
     *  @return  W matrix
     */
    const std::vector<std::vector<std::vector<std::vector<Biped<Symmetry, MatrixType>>>>> &get_W() const {assert(GOT_W and "W has not been calculated!"); return W;}

    /**
     *  @return  Auxiliar bases between all lattice sites
     */
    const std::vector<Qbasis<Symmetry>> &get_qAux() const {assert(GOT_QAUX and "qAux has not been calculated!"); return qAux;}
    
    /**
     *  @return  Bases of local operators
     */
    const std::vector<std::vector<qType>> &get_qOp() const {assert(GOT_QOP and "qOp has not been calculated!"); return qOp;}
    
    /**
     *  @return  Bases of local physical Hilbert spaces
     */
    const std::vector<std::vector<qType>> &get_qPhys() const {assert(check_qPhys() and "qPhys has not been set!"); return qPhys;}
   
    /**
     *  @return  W matrix of a given power of the MPO
     *  @param  power   Chosen power of the MPO
     */
    const std::vector<std::vector<std::vector<std::vector<Biped<Symmetry, MatrixType>>>>> &get_W_power(std::size_t power) const;
    
    /**
     *  @return  Auxiliar bases between all lattice sites for a given power of the MPO
     *  @param  power   Chosen power of the MPO
     */
    const std::vector<Qbasis<Symmetry>> &get_qAux_power(std::size_t power) const;
    
    /**
     *  @return  Bases of local operators for a given power of the MPO
     *  @param  power   Chosen power of the MPO
     */
    const std::vector<std::vector<qType>> &get_qOp_power(std::size_t power) const;
    
    /**
     *  @return Dimension of local Hilbert space. 0, if dimension has not been set.
     */
    std::size_t get_hilbert_dimension(const std::size_t loc) const {return hilbert_dimension[loc];}
    
    /**
     *  @return Boundary condition. False, if infinite boundary conditions (for VUMPS).
     */
    BC get_boundary_condition() const {return boundary_condition;}
    
    /**
     *  @return Vacuum MPO quantum number
     */
    const qType &get_qVac() const {return qVac;}
    
    /**
     *  @return Total MPO quantum number
     */
    const qType &get_qTot() const {return qTot;}
    
    /**
     *  @return Position of the total quantum number in its quantum number block.
     */
    const std::size_t get_pos_qTot() const {return pos_qTot;}

    /**
     *  @return Have all physical bases of local Hilbert spaces been set?
     */
    bool check_qPhys() const;
    
    /**
     *  @return Has a given power of the MPO been calculated?
     *  @param  power   Chosen power of the MPO
     */
    bool check_power(std::size_t power) const {return (power <= current_power);}

    /**
     *  @return The highest power of the MPO which is currently computed.
     */
    std::size_t maxPower() const {return current_power;}
	
    /**
     *  @return Size of the lattice (for VUMPS: unit cell)
     */
    std::size_t size() const {return N_sites;}
    
    /**
     *  A given name for the MpoTerms, such as Heisenberg
     */
    std::string label = "MPO";
    
    /**
     *  Transforms the auxiliar bases, the operator bases and the physical bases as follows:
     *  qPhys -> (qPhys - qShift) * factor
     *  qAux -> qAux * factor
     *  qOp -> qOp * factor
     *  qTot -> qTot * factor
     *  Attention: qAux, qOp and qTot are not shifted, this happens just for the physical bases
     *  @param  qShift  Quantum number by which the MPO shall be shifted
     *  @param  PRINT   Shall information on the transformation be printed?
     *  @param  factor  Additional factor to avoid fractions (Size of unit cell)
     */
    void transform_base(const qType &qShift, const bool PRINT=false, const int factor=-1, const std::size_t powre=0ul);
    
    /**
     *  Precalcs data for two-site calculations
     */
    std::vector<std::vector<TwoSiteData<Symmetry,Scalar>>> calc_TwoSiteData() const;
    
    /**
     *  @return List of quantum numbers and degeneracy indices of the auxiliar basis connecting both edges of the unit cell. Ordered in such a way that a lower triangular matrix can be achieved.
     */
    std::vector<std::pair<qType,std::size_t>> base_order_IBC(const std::size_t power=1) const;
    
    /**
     *  Calculates the approximate amount of memory needed for this MPO
     *  @param  memunit Unit for the result
     *  @return  Memory used
     */
    double memory(MEMUNIT memunit=kB) const;
    
    /**
     *  Calculates the sparsity of the MPO or a certain power
     *  @param  power   For which power of the MPO?
     *  @param  PER_MATRIX  Sparsity related to number of matrices (?)
     *  @result Sparsity
     */
    double sparsity(const std::size_t power=1, const bool PER_MATRIX=false) const;

    /**
     * Calculates the product of two MPOs.
     *  @param  top MPO that shall be applied second
     *  @param  bottom  MPO that shall be applied first to the MPS
     *  @param  qTot    Target quantum number for the product
     *  @param  tolerance    Tolerance for compression
     *  @return Product of both MPOs.
     */
    static MpoTerms<Symmetry,Scalar> prod(const MpoTerms<Symmetry,Scalar> &top, const MpoTerms<Symmetry,Scalar> &bottom, const qType &qTot, const double tolerance=::mynumeric_limits<double>::epsilon());
    
    /**
     * Calculates the sum of two MPOs. Does not work properly for VUMPS yet.
     *  @param  top  MPO for addition
     *  @param  bottom  MPO for addition
     *  @param  tolerance    Tolerance for compression
     *  @return Sum of both MPOs.
     */
    static MpoTerms<Symmetry,Scalar> sum(const MpoTerms<Symmetry,Scalar> &top, const MpoTerms<Symmetry,Scalar> &bottom, const double tolerance=::mynumeric_limits<double>::epsilon());

    /**
     *  Creates an identity MPO with bond dimension 1
     */
    void set_Identity(const typename Symmetry::qType &Q=Symmetry::qvacuum());
    
    /**
     *  Creates a zero MPO with bond dimension 1
     */
    void set_Zero();
    
    /**
     *  Sets verbosity for these MpoTerms. If greater than SILENT, information will be printed via Logger
     *  @param  VERB_in Chosen verbosity
     */
    void set_verbosity(const DMRG::VERBOSITY::OPTION VERB_in);
    
    /**
     *  @return Verbosity of these MpoTerms.
     */
    DMRG::VERBOSITY::OPTION get_verbosity() const {return VERB;}
    
    void save(std::string filename);
    void load(std::string filename);
    
    
    const std::vector<std::vector<std::vector<Biped<Symmetry, MatrixType>>>> &W_at(const std::size_t loc) const {return W[loc];}
    const std::vector<std::vector<std::vector<std::vector<Biped<Symmetry, MatrixType>>>>> &W_full() const {return W;}
    
    const std::vector<std::vector<qType>> &locBasis() const {return qPhys;}
    const std::vector<qType> &locBasis(const std::size_t loc) const {return qPhys[loc];}
    
    const std::vector<Qbasis<Symmetry>> &auxBasis() const {return qAux;}
    const Qbasis<Symmetry> &auxBasis(const std::size_t loc) const {return qAux[loc];}
    const Qbasis<Symmetry> &inBasis(const std::size_t loc) const {return qAux[loc];}
    const Qbasis<Symmetry> &outBasis(const std::size_t loc) const {return qAux[loc+1];}

    const std::vector<std::vector<qType>> &opBasis() const {return qOp;}
    const std::vector<qType> &opBasis(const std::size_t loc) const {return qOp[loc];}
    
    const qType &Qtarget() const {return qTot;}
    
    void setLocBasis(const std::vector<std::vector<qType>> &q) {for(std::size_t loc=0; loc<q.size(); ++loc) set_qPhys(loc, q[loc]);}
    void setLocBasis(const std::vector<qType> &q, std::size_t loc) {set_qPhys(loc, q);}
    
    const std::vector<std::vector<std::vector<Biped<Symmetry, MatrixType>>>> &Wsq_at(const std::size_t loc) const {if(VERB != DMRG::VERBOSITY::OPTION::SILENT) lout << "Warning: method Wsq_at(loc) is deprecated" << std::endl; return W_powers[0][loc];}
    const std::vector<qType> &opBasisSq(const std::size_t loc) const {if(VERB != DMRG::VERBOSITY::OPTION::SILENT) lout << "Warning: method opBasisSq(loc) is deprecated" << std::endl; return qOp_powers[0][loc];}
    const std::vector<std::vector<qType>> &opBasisSq() const {if(VERB != DMRG::VERBOSITY::OPTION::SILENT) lout << "Warning: method opBasisSq() is deprecated" << std::endl; return qOp_powers[0];}
    const bool check_SQUARE() const {if(VERB != DMRG::VERBOSITY::OPTION::SILENT) lout << "Warning: method check_SQUARE() is deprecated" << std::endl; return (current_power>=2);}
    double sparsity(bool USE_SQUARE, bool PER_MATRIX) const {if(VERB != DMRG::VERBOSITY::OPTION::SILENT) lout << "Warning: method sparsity(bool,bool) is deprecated" << std::endl; return sparsity(2,PER_MATRIX);}


    void setQtarget(const qType &q) {assert(false and "setQtarget should not be called after the MPO has been initialized.");}
};

template<typename Symmetry> using MpoTermsXd  = MpoTerms<Symmetry,double>;
template<typename Symmetry> using MpoTermsXcd = MpoTerms<Symmetry,std::complex<double>>;

template<typename Symmetry, typename Scalar> MpoTerms<Symmetry,Scalar>::
MpoTerms(const std::size_t L, const BC boundary_condition_in, const qType &qTot_in, const DMRG::VERBOSITY::OPTION &VERB_in)
: N_sites(L), boundary_condition(boundary_condition_in), qTot(qTot_in), VERB(VERB_in)
{
    if(N_sites>0)
    {
        initialize();
    }
}

template<typename Symmetry, typename Scalar> void MpoTerms<Symmetry,Scalar>::
initialize()
{
    #if DEBUG_VERBOSITY > 0
    if(VERB != DMRG::VERBOSITY::OPTION::SILENT)
    {
        lout << "Initializing an MPO with L=" << N_sites << ", Boundary condition=" << boundary_condition << " and qTot={" << Sym::format<Symmetry>(qTot) << "}" << std::endl;
    }
    else
    {
        std::stringstream ss;
        ss << before_verb_set << "Initializing an MPO with L=" << N_sites << ", Boundary condition=" << boundary_condition << " and qTot={" << Sym::format<Symmetry>(qTot) << "}" << std::endl;
        before_verb_set = ss.str();
    }
    #endif
    assert(boundary_condition == BC::OPEN or qTot == qVac);
    current_power = 1;
    if(qTot == qVac)
    {
        pos_qVac = 0;
        pos_qTot = 1;
    }
    else
    {
        pos_qVac = 0;
        pos_qTot = 0;
    }
    hilbert_dimension.clear();
    hilbert_dimension.resize(N_sites, 0);
    O.clear();
    O.resize(N_sites);
    qAux.clear();
    auxdim.clear();
    auxdim.resize(N_sites+1);
    qPhys.clear();
    qPhys.resize(N_sites);
    GOT_QPHYS.clear();
    GOT_QPHYS.resize(N_sites, false);
    info.clear();
    info.resize(N_sites);

    if(boundary_condition == BC::OPEN)
    {
        increment_first_auxdim_OBC(qVac);
        increment_first_auxdim_OBC(qTot);
        increment_last_auxdim_OBC(qVac);
        increment_last_auxdim_OBC(qTot);
    }
    else
    {
        increment_auxdim(0,qVac);
        increment_auxdim(0,qTot);
    }
    for(std::size_t loc=1; loc<N_sites; ++loc)
    {
        increment_auxdim(loc,qVac);
        increment_auxdim(loc,qTot);
    }
}

template<typename Symmetry, typename Scalar> void MpoTerms<Symmetry,Scalar>::
initialize(const std::size_t L, const BC boundary_condition_in, const qType &qTot_in)
{
    N_sites = L;
    boundary_condition = boundary_condition_in;
    qTot = qTot_in;
    initialize();
}

template<typename Symmetry, typename Scalar> void MpoTerms<Symmetry,Scalar>::
reconstruct(const std::vector<std::map<std::array<qType,2>,std::vector<std::vector<std::map<qType,OperatorType>>>>> &O_in, const std::vector<Qbasis<Symmetry>> &qAux_in, const std::vector<std::vector<qType>> &qPhys_in, const bool FINALIZED_IN, const BC boundary_condition_in, const qType &qTot_in)
{
    #if DEBUG_VERBOSITY > 0
    if(VERB != DMRG::VERBOSITY::OPTION::SILENT)
    {
        lout << "Reconstructing an MPO with L=" << O_in.size() << ", Boundary condition=" << boundary_condition_in << " and qTot={" << Sym::format<Symmetry>(qTot_in) << "}" << std::endl;
    }
    else
    {
        std::stringstream ss;
        ss << before_verb_set << "Reconstructing an MPO with L=" << O_in.size() << ", Boundary condition=" << boundary_condition_in << " and qTot={" << Sym::format<Symmetry>(qTot_in) << "}" << std::endl;
        before_verb_set = ss.str();
    }
    #endif
    N_sites = O_in.size();
    boundary_condition = boundary_condition_in;
    qTot = qTot_in;
    qPhys.clear();
    qPhys = qPhys_in;
    if(FINALIZED_IN)
    {
        status = MPO_STATUS::FINALIZED;
    }
    else
    {
        status = MPO_STATUS::ALTERABLE;
    }
    
    assert(boundary_condition == BC::OPEN or qTot == qVac);
    if(qTot == qVac)
    {
        pos_qVac = 0;
        pos_qTot = 1;
    }
    else
    {
        pos_qVac = 0;
        pos_qTot = 0;
    }
    
    hilbert_dimension.clear();
    hilbert_dimension.resize(N_sites,0);
    auxdim.clear();
    qAux.clear();
    auxdim.resize(N_sites+1);
    GOT_QPHYS.clear();
    GOT_QPHYS.resize(N_sites,false);
    info.clear();
    info.resize(N_sites);
    for(std::size_t loc=0; loc<N_sites; ++loc)
    {
        hilbert_dimension[loc] = qPhys[loc].size();
        GOT_QPHYS[loc] = true;
    }
    for(std::size_t loc=0; loc<N_sites+1; ++loc)
    {
        std::vector<qType> qs = qAux_in[loc].qs();
        auxdim[loc].clear();
        for(const auto &q : qs)
        {
            std::size_t deg = qAux_in[loc].inner_dim(q);
            auxdim[loc].insert({q,deg});
        }
    }
    O.clear();
    O = O_in;
    calc(1);
}

template<typename Symmetry, typename Scalar> void MpoTerms<Symmetry,Scalar>::
set_verbosity(const DMRG::VERBOSITY::OPTION VERB_in)
{
    #if DEBUG_VERBOSITY > 0
    if(VERB == DMRG::VERBOSITY::OPTION::SILENT and VERB_in != DMRG::VERBOSITY::OPTION::SILENT)
    {
        lout << before_verb_set;
    }
    #endif
    VERB = VERB_in;
}

template<typename Symmetry, typename Scalar> void MpoTerms<Symmetry,Scalar>::
push(const std::size_t loc, const std::vector<OperatorType> &opList, const std::vector<qType> &qList, const Scalar lambda)
{
    assert(loc < N_sites and "Chosen lattice site out of bounds");
    assert((loc+opList.size() <= N_sites or boundary_condition == BC::INFINITE) and "For finite lattices operators must not exceed lattice size");
    assert(status == MPO_STATUS::ALTERABLE and "Terms have already been finalized or have been loaded");
    std::size_t range = opList.size();
    assert(qList.size() == range+1 and "Amount of quantum numbers does not match amount of operators!");
    assert(qList[0] == qVac and qList[range] == qTot and "Quantum number list does not match the total MPO quantum number!");
    if(std::abs(lambda) < ::mynumeric_limits<double>::epsilon())
    {
        return;
    }
    for(std::size_t i=0; i<range; ++i)
    {
        assert_hilbert((loc+i)%N_sites, opList[i].data.rows());
        if(opList[i].data.norm() < ::mynumeric_limits<double>::epsilon())
        {
            return;
        }
    }
    if(range == 1)
    {
        #if DEBUG_VERBOSITY > 0
        if(VERB != DMRG::VERBOSITY::OPTION::SILENT)
        {
            lout << "Local interaction at site " << loc;
            #ifdef OPLABELS
            lout << ": " << lambda << " * " << opList[0].label;
            #endif
            lout << std::endl;
        }
        #endif
        assert(opList[0].Q == qTot and "Local operator does not match the total MPO quantum number!");
        add(loc, lambda*opList[0], qVac, qTot, pos_qVac, pos_qTot);
    }
    else
    {
        #if DEBUG_VERBOSITY > 0
        if(VERB != DMRG::VERBOSITY::OPTION::SILENT)
        {
            lout << range-1 << ".-neighbour interaction between the sites " << loc << " and " << (loc+range-1)%N_sites;
            #ifdef OPLABELS
            lout << ": " << lambda << " * " << opList[0].label << " ";
            for(std::size_t n=1; n<range; ++n)
            {
                lout << " * " << opList[n].label;
            }
            #endif
            lout << std::endl;
        }
        #endif
        std::size_t row = pos_qVac;
        std::size_t col = get_auxdim(loc+1, qList[1]);
        increment_auxdim((loc+1)%N_sites, qList[1]);
        add(loc, lambda*opList[0], qVac, qList[1], row, col);
        for(int i=1; i<range-1; ++i)
        {
            row = col;
            col = get_auxdim(loc+1+i, qList[i+1]);
            increment_auxdim((loc+1+i)%N_sites, qList[i+1]);
            add((loc+i)%N_sites, opList[i], qList[i], qList[i+1], row, col);
        }
        row = col;
        col = pos_qTot;
        add((loc+range-1)%N_sites, opList[range-1], qList[range-1], qTot, row, col);
    }
}

template<typename Symmetry, typename Scalar> std::vector<typename Symmetry::qType> MpoTerms<Symmetry,Scalar>::
calc_qList(const std::vector<OperatorType> &opList)
{
    struct qBranch
    {
        qType current;
        std::vector<qType> history;
        qBranch() {}
        qBranch(qType current_in, std::vector<qType> history_in)
        : current{current_in}, history{history_in}{}
        std::string info()
        {
            std::stringstream sout;
            for(int i=0; i<history.size(); ++i)
            {
                sout << "{" << Sym::format<Symmetry>(history[i]) << "} -> ";
            }
            sout << "{" << Sym::format<Symmetry>(current) << "}";
            return sout.str();
        }
    };

    std::size_t range = opList.size();
    std::vector<std::vector<qBranch>> Qtree(range);
    qBranch temp{opList[0].Q, {}};
    Qtree[0].push_back(temp);
    for(std::size_t m=1; m<range; ++m)
    {
        for(int i=0; i<Qtree[m-1].size(); ++i)
        {
            std::vector<qType> qs = Symmetry::reduceSilent(opList[m].Q, Qtree[m-1][i].current);
            for(int j=0; j<qs.size(); ++j)
            {
                qBranch temp{qs[j], Qtree[m-1][i].history};
                temp.history.push_back(Qtree[m-1][i].current);
                Qtree[m].push_back(temp);
            }
        }
    }
    
    std::vector<qType> qList(range+1);
    qList[0] = qVac;
    int count = 0;
    for(int i=0; i<Qtree[range-1].size(); ++i)
    {
        if(Qtree[range-1][i].current == qTot)
        {
            ++count;
            for(int j=0; j<range-1; ++j)
            {
                qList[j+1] = Qtree[range-1][i].history[j];
            }
            qList[range] = qTot;
            #if DEBUG_VERBOSITY > 1
            if(VERB != DMRG::VERBOSITY::OPTION::SILENT)
            {
                lout << "This branch of quantum numbers leads to the total MPO quantum number: {" << Sym::format<Symmetry>(qList[0]) << "} -> ";
                for(int j=0; j<range-1; ++j)
                {
                    lout << "{" << Sym::format<Symmetry>(qList[j+1]) << "} -> ";
                }
                lout << "{" << Sym::format<Symmetry>(qList[range]) << "}" << std::endl;
            }
            #endif
        }
    }
    assert(count == 1 and "Either no or more than one quantum number branch leads to the total MPO quantum number");
    return qList;
}

template<typename Symmetry, typename Scalar> void MpoTerms<Symmetry,Scalar>::
show()
{
    lout << "####################################################################################################" << std::endl;
    lout << "Name: " << label << std::endl;
    lout << "System with " << N_sites << " lattice sites and " << boundary_condition << " boundary condition, target quantum number {" << Sym::format<Symmetry>(qTot) << "}";
    switch(status)
    {
        case MPO_STATUS::ALTERABLE:
            lout << ", alterable and not finalized yet." << std::endl;
            break;
        case MPO_STATUS::FINALIZED:
            lout << ", already finalized." << std::endl;
            break;
        default:
            lout << ", ill-defined state!" << std::endl;
            break;
    }
    lout << "Approximate memory usage: " << round(memory(kB),1) << " kB";
    if(GOT_W and GOT_QOP)
    {
        lout << ", sparsity: " << round(sparsity()*100,1) << "%";
    }
    lout << std::endl;
    auto [total_auxdim, maximum_local_auxdim, total_full_auxdim, maximum_local_full_auxdim] = auxdim_infos();
    lout << "Calculated bases and data:\n";
    if(GOT_QAUX)
    {
        lout << "• MPO auxiliar bases (Average bond dimension: " << (total_auxdim*1.0)/N_sites << " (max. " << maximum_local_auxdim << ")";
        if(Symmetry::NON_ABELIAN)
        {
            lout << ", average full bond dimension: " << (total_full_auxdim*1.0)/N_sites << " (max. " << maximum_local_full_auxdim << ")";
        }
        lout << ")" << std::endl;
    }
    if(check_qPhys()) lout << "• Physical bases of local Hilbert spaces" << std::endl;
    if(GOT_QOP) lout << "• Local operator bases" << std::endl;
    if(GOT_W) lout << "• W matrix" << std::endl;
    if(current_power > 1) lout << "• All of the previous for all powers of the MPO up to " << current_power << std::endl;
    if(reversed.SET) lout << "• Reversed W matrix and auxiliar bases" << std::endl;
    #if DEBUG_VERBOSITY > 0
    for(std::size_t loc=0; loc<N_sites; ++loc)
    {
        lout << "Lattice site: " << loc << std::endl;
        lout << "\tPhysical basis of local Hilbert space (" << hilbert_dimension[loc] << " dim):\t";
        if(GOT_QPHYS[loc])
        {
            for(std::size_t n=0; n<qPhys[loc].size(); ++n)
            {
                lout << "\t{" << Sym::format<Symmetry>(qPhys[loc][n]) << "}";
            }
        }
        lout << "\n\tIncoming quantum numbers:\t";
        for(const auto &[qIn, deg] : auxdim[loc])
        {
            lout << "\t({" << Sym::format<Symmetry>(qIn) << "} [#=" << deg << "])";
        }
        lout << "\n\tOutgoing quantum numbers:\t";
        for(const auto &[qOut, deg] : auxdim[loc+1])
        {
            lout << "\t({" << Sym::format<Symmetry>(qOut) << "} [#=" << deg << "])";
        }
        lout << std::endl;
        #if DEBUG_VERBOSITY > 2
        lout << "\tOperators:" << std::endl;
        for(const auto &[qs, ops] : O[loc])
        {
            std::size_t rows = get_auxdim(loc, std::get<0>(qs));
            std::size_t cols = get_auxdim(loc+1, std::get<1>(qs));
            lout << "\t\t{" << Sym::format<Symmetry>(std::get<0>(qs)) << "}->{" << Sym::format<Symmetry>(std::get<1>(qs)) << "}:" << std::endl;
            for(std::size_t row=0; row<rows; ++row)
            {
                for(std::size_t col=0; col<cols; ++col)
                {
                    if(ops[row][col].size() > 0)
                    {
                        lout << "\t\t\tPosition [" << row << "|" << col << "]:";
                        for(const auto &[Q,op] : ops[row][col])
                        {
                            #ifdef OPLABELS
                            lout << "\t" << op.label << " ({" << Sym::format<Symmetry>(Q) << "}) ";
                            #else
                            lout << "\t ({" << Sym::format<Symmetry>(Q) << "}) ";
                            #endif
                        }
                        lout << std::endl;
                    }
                }
            }
        }
        #endif
    }
    #endif
    lout << "####################################################################################################" << std::endl;
}

template<typename Symmetry, typename Scalar> void MpoTerms<Symmetry,Scalar>::
calc(const std::size_t power)
{
    if(!GOT_QAUX)
    {
        calc_qAux();
    }
    if(!GOT_QOP)
    {
        calc_qOp();
    }
    if(!GOT_W)
    {
        calc_W();
    }
    W_powers.clear();
    qAux_powers.clear();
    qOp_powers.clear();
    W_powers.resize(power-1);
    qAux_powers.resize(power-1);
    qOp_powers.resize(power-1);
    MpoTerms<Symmetry,Scalar> current = *this;
    for(std::size_t n=2; n<=power; ++n)
    {
        std::vector<qType> qTots = Symmetry::reduceSilent(current.get_qTot(),qTot);
        assert(qTots.size() == 1 and "Target quantum number has to be unique for computing higher powers of the MPO.");
        current = MpoTerms<Symmetry,Scalar>::prod(current,*this,qTots[0]);
        W_powers[n-2] = current.get_W();
        qAux_powers[n-2] = current.get_qAux();
        qOp_powers[n-2] = current.get_qOp();
        #if DEBUG_VERBOSITY > 0
        if(VERB != DMRG::VERBOSITY::OPTION::SILENT)
        {
            lout << n << ". power of the MPO:" << std::endl;
            current.show();
        }
        #endif
    }
    current_power = power;
}

template<typename Symmetry, typename Scalar> void MpoTerms<Symmetry,Scalar>::
calc_W()
{
    assert(GOT_QOP and "qOp is needed for calculation of W matrix!");
    W.resize(N_sites);

    for(std::size_t loc=0; loc<N_sites; ++loc)
    {
        std::size_t hdim = hilbert_dimension[loc];
        std::size_t odim = qOp[loc].size();
        W[loc].resize(hdim);
        for(std::size_t m=0; m<hdim; ++m)
        {
            W[loc][m].resize(hdim);
            for(std::size_t n=0; n<hdim; ++n)
            {
                W[loc][m][n].resize(odim);
                for(std::size_t t=0; t<odim; ++t)
                {
                    Biped<Symmetry, MatrixType> bip;
                    for(const auto &[qIn, rows] : auxdim[loc])
                    {
                        for(const auto &[qOut, cols] : auxdim[loc+1])
                        {
                            auto it = O[loc].find({qIn, qOut});
                            assert(it != O[loc].end());
                            bool found_match = false;
                            MatrixType mat(rows, cols);
                            mat.setZero();
                            for(std::size_t row=0; row<rows; ++row)
                            {
                                for(std::size_t col=0; col<cols; ++col)
                                {
                                    for(const auto &[Q,op] : (it->second)[row][col])
                                    {
                                        if(Q == qOp[loc][t])
                                        {
                                            mat.coeffRef(row, col) = op.data.coeff(m,n);
                                            if(std::abs(mat.coeffRef(row, col)) > ::mynumeric_limits<double>::epsilon())
                                            {
                                                found_match = true;
                                            }
                                        }
                                    }
                                }
                            }
                            if(found_match and mat.norm() > ::mynumeric_limits<double>::epsilon())
                            {
                                bip.push_back(qIn, qOut, mat);
                            }
                        }
                    }
                    W[loc][m][n][t] = bip;
                }
            }
        }
    }
    GOT_W = true;
}

template<typename Symmetry, typename Scalar> void MpoTerms<Symmetry,Scalar>::
calc_qOp()
{
    qOp.resize(N_sites);
    
    for(std::size_t loc=0; loc<N_sites; ++loc)
    {
        std::set<typename Symmetry::qType> qOp_set;
        for(const auto &[qs, ops] : O[loc])
        {
            std::size_t rows = get_auxdim(loc, std::get<0>(qs));
            std::size_t cols = get_auxdim(loc+1, std::get<1>(qs));
            for(std::size_t row=0; row<rows; ++row)
            {
                for(std::size_t col=0; col<cols; ++col)
                {
                    for(const auto &[Q,op] : ops[row][col])
                    {
                        qOp_set.insert(Q);
                    }
                }
            }
        }
        qOp[loc].resize(qOp_set.size());
        copy(qOp_set.begin(), qOp_set.end(), qOp[loc].begin());
    }
    GOT_QOP = true;
}

template<typename Symmetry, typename Scalar> void MpoTerms<Symmetry,Scalar>::
calc_qAux()
{
    qAux.resize(N_sites+1);
    for(std::size_t loc=0; loc<N_sites+1; ++loc)
    {
        qAux[loc].clear();
        for(const auto &[q,deg] : auxdim[loc])
        {
            qAux[loc].push_back(q,deg);
        }
    }
    GOT_QAUX = true;

}

template<typename Symmetry, typename Scalar> void MpoTerms<Symmetry,Scalar>::
finalize(const bool COMPRESS, const std::size_t power, const double tolerance)
{
    assert(status == MPO_STATUS::ALTERABLE);
    status = MPO_STATUS::FINALIZED;
    for(std::size_t loc=0; loc<N_sites; ++loc)
    {
        if(hilbert_dimension[loc] == 0) hilbert_dimension[loc] = 1;
        OperatorType Id(Matrix<Scalar,Eigen::Dynamic,Eigen::Dynamic>::Identity(hilbert_dimension[loc], hilbert_dimension[loc]).sparseView(),qVac);
        #ifdef OPLABELS
        Id.label = "id";
        #endif
        add(loc, Id, qVac, qVac, pos_qVac, pos_qVac);
        add(loc, Id, qTot, qTot, pos_qTot, pos_qTot);
    }
    if(boundary_condition == BC::OPEN)
    {
        delete_row(0, qTot, pos_qTot,false);
        bool SAMESITE = false;
        if(N_sites == 1)
        {
            SAMESITE = true;
        }
        delete_col(N_sites-1, qVac, pos_qVac,SAMESITE);
        
        decrement_first_auxdim_OBC(qTot);
        decrement_last_auxdim_OBC(qVac);
    }
    #ifndef OPLABELS
    clear_opLabels();
    #endif
    if(COMPRESS)
    {
        compress(tolerance);
    }
    calc(power);
}

#ifdef USE_OLD_COMPRESSION
template<typename Symmetry, typename Scalar> void MpoTerms<Symmetry,Scalar>::
compress(const double tolerance)
{
    std::size_t lindep_checks=0;
    assert(status == MPO_STATUS::FINALIZED and "Terms need to be finalized before compression.");
    #if DEBUG_VERBOSITY > 0
    if(VERB != DMRG::VERBOSITY::OPTION::SILENT)
    {
        lout << "Starting compression of the MPO" << std::endl;
    }
    #endif
    Stopwatch<> watch;
    auto [total_auxdim_initial, maximum_local_auxdim_initial, total_full_auxdim_initial, maximum_local_full_auxdim_initial] = auxdim_infos();
    std::vector<bool> updated_bond(N_sites,true);
    std::size_t minimum_bond = 0;
    if(boundary_condition == BC::OPEN)
    {
        minimum_bond = 1;
        updated_bond[0] = false;
    }
    auto any_update = [minimum_bond](const std::vector<bool> &bonds)->bool
    {
        for(std::size_t loc=minimum_bond; loc<bonds.size(); ++loc)
        {
            if(bonds[loc])
            {
                return true;
            }
        }
        return false;
    };
    std::size_t counter = 0;
    while(any_update(updated_bond))
    {
        bool change = false;
        for(std::size_t loc=minimum_bond; loc<N_sites; ++loc)
        {
            if(updated_bond[(loc+N_sites-1)%N_sites] or updated_bond[loc])
            {
                for(auto &[q,deg] : auxdim[loc])
                {
                    lindep_checks++;
                    if(eliminate_linearlyDependent_cols((loc+N_sites-1)%N_sites,q,tolerance))
                    {
                        counter++;
                        updated_bond[loc] = true;
                        change = true;
                        #if DEBUG_VERBOSITY > 2
                        if(VERB != DMRG::VERBOSITY::OPTION::SILENT)
                        {
                            lout << "Current MPO:" << std::endl;
                            show();
                        }
                        #endif
                        break;
                    }
                }
            }
            if(!change and (updated_bond[loc] or updated_bond[(loc+1)%N_sites]))
            {
                for(auto &[q,deg] : auxdim[loc])
                {
                    lindep_checks++;
                    if(eliminate_linearlyDependent_rows(loc,q,tolerance))
                    {
                        counter++;
                        updated_bond[loc] = true;
                        change = true;
                        #if DEBUG_VERBOSITY > 2
                        if(VERB != DMRG::VERBOSITY::OPTION::SILENT)
                        {
                            lout << "Current MPO:" << std::endl;
                            show();
                        }
                        #endif
                        break;
                    }
                }
            }
            
            if(change)
            {
                break;
            }
            else if(updated_bond[loc])
            {
                #if DEBUG_VERBOSITY > 1
                if(VERB != DMRG::VERBOSITY::OPTION::SILENT)
                {
                    lout << "Bond connecting lattice sites " << (loc+N_sites-1)%N_sites << " and " << loc << ": No linear dependence detected" << std::endl;
                }
                #endif
                updated_bond[loc] = false;
            }
        }
    }
    auto [total_auxdim_final, maximum_local_auxdim_final, total_full_auxdim_final, maximum_local_full_auxdim_final] = auxdim_infos();
    int compr_rate = (int)std::round(100.-(100.*total_auxdim_final)/(1.0*total_auxdim_initial));
    std::stringstream ss;
    auto curr_prec = std::cout.precision();
    ss << this->get_name() << " - Compression (Old alg.) | " << watch.info("Time") << " | Steps: " << counter << " | Rate: " << compr_rate << "% (" << std::setprecision(1) << std::fixed << (total_auxdim_initial*1.0)/N_sites << " ⇒ " << (total_auxdim_final*1.0)/N_sites << ") | Linear dependence checks: " << lindep_checks << std::defaultfloat << std::endl;
    std::cout.precision(curr_prec);
    if(VERB != DMRG::VERBOSITY::OPTION::SILENT)
    {
        lout << ss.str();
        #if DEBUG_VERBOSITY > 1
        lout << "Compressed MPO:" << std::endl;
        show();
        #endif
    }
    else
    {
        before_verb_set += ss.str();
    }
}
#else
template<typename Symmetry, typename Scalar> void MpoTerms<Symmetry,Scalar>::
compress(const double tolerance)
{
    std::size_t lindep_checks = 0;
    assert(status == MPO_STATUS::FINALIZED and "Terms need to be finalized before compression.");
    #if DEBUG_VERBOSITY > 0
    if(VERB != DMRG::VERBOSITY::OPTION::SILENT)
    {
        lout << "Starting compression of the MPO" << std::endl;
    }
    #endif
    Stopwatch<> watch;
    auto [total_auxdim_initial, maximum_local_auxdim_initial, total_full_auxdim_initial, maximum_local_full_auxdim_initial] = auxdim_infos();
    std::vector<std::size_t> bonds_to_check;
    for(std::size_t bond=1; bond<N_sites; bond+=2ul)
    {
        bonds_to_check.push_back(bond);
    }
    if(boundary_condition == BC::INFINITE and N_sites%2 == 1)
    {
        bonds_to_check.push_back(N_sites);
    }
    std::size_t counter = 0;
    std::size_t threads = 1;
    #ifdef _OPENMP
    threads = omp_get_max_threads();
    #endif
    while(!bonds_to_check.empty())
    {
        counter++;
        std::vector<std::vector<std::size_t>> next_bonds_to_check(threads);
        std::size_t lindep_checks_temp = 0ul;
        #pragma omp parallel for shared(next_bonds_to_check) reduction(+ : lindep_checks_temp)
        for(std::size_t i=0; i<bonds_to_check.size(); ++i)
        {
            std::size_t thread_id = 0;
            #ifdef _OPENMP
            thread_id = omp_get_thread_num();
            #endif
            std::size_t loc = bonds_to_check[i];
            std::vector<qType> qs;
            for(const auto &[q,deg] : auxdim[loc])
            {
                qs.push_back(q);
            }
            for(std::size_t j=0; j<qs.size(); ++j)
            {
                qType& q = qs[j];
                lindep_checks_temp++;
                if(eliminate_linearlyDependent_cols(loc-1,q,tolerance))
                {
                    if(loc != 1ul)
                    {
                        next_bonds_to_check[thread_id].push_back(loc-1);
                    }
                    if(loc < N_sites-1)
                    {
                        next_bonds_to_check[thread_id].push_back(loc+1);
                    }
                    if(boundary_condition == BC::INFINITE and (loc == 1ul or loc == N_sites-1))
                    {
                        next_bonds_to_check[thread_id].push_back(0);
                    }
                    lindep_checks_temp++;
                    while(eliminate_linearlyDependent_cols(loc-1,q,tolerance)) {lindep_checks_temp++;}
                }
                #if DEBUG_VERBOSITY > 1
                else
                {
                    lout << "O[" << loc-1 << "](...->{" << Sym::format<Symmetry>(q) << "}): No linear dependent columns detected!" << std::endl;
                }
                #endif
                lindep_checks_temp++;
                if(eliminate_linearlyDependent_rows(loc%N_sites,q,tolerance))
                {
                    if(loc != 1ul)
                    {
                        next_bonds_to_check[thread_id].push_back(loc-1);
                    }
                    if(loc != N_sites-1)
                    {
                        next_bonds_to_check[thread_id].push_back(loc+1);
                    }
                    if(boundary_condition == BC::INFINITE and (loc == 1ul or loc == N_sites-1))
                    {
                        next_bonds_to_check[thread_id].push_back(0);
                    }
                    lindep_checks_temp++;
                    while(eliminate_linearlyDependent_rows(loc%N_sites,q,tolerance)) {lindep_checks_temp++;}
                }
                #if DEBUG_VERBOSITY > 1
                else
                {
                    lout << "O[" << loc%N_sites << "]({" << Sym::format<Symmetry>(q) << "}->...): No linear dependent rows detected!" << std::endl;
                }
                #endif
            }
        }
        lindep_checks += lindep_checks_temp;
        
        #if DEBUG_VERBOSITY > 2
        if(VERB != DMRG::VERBOSITY::OPTION::SILENT)
        {
            lout << "Current MPO:" << std::endl;
            show();
        }
        #endif
        
        std::set<std::size_t> unique_control;
        if(counter == 1)
        {
            for(std::size_t bond=2; bond<N_sites; bond+=2ul)
            {
                unique_control.insert(bond);
            }
            if(boundary_condition == BC::INFINITE and N_sites%2 == 0)
            {
                unique_control.insert(N_sites);
            }
        }
        for(std::size_t thread_id=0; thread_id<threads; ++thread_id)
        {
            for(std::size_t i=0; i<next_bonds_to_check[thread_id].size(); ++i)
            {
                unique_control.insert(next_bonds_to_check[thread_id][i] != 0 ? next_bonds_to_check[thread_id][i] : N_sites);
            }
        }
        bonds_to_check.resize(0);
        for(std::set<std::size_t>::iterator it = unique_control.begin(); it != unique_control.end(); ++it)
        {
            bonds_to_check.push_back(*it);
        }
    }
    
    auto [total_auxdim_final, maximum_local_auxdim_final, total_full_auxdim_final, maximum_local_full_auxdim_final] = auxdim_infos();
    int compr_rate = (int)std::round(100.-(100.*total_auxdim_final)/(1.0*total_auxdim_initial));
    std::stringstream ss;
    auto curr_prec = std::cout.precision();
    ss << this->get_name() << " - Compression (New alg., threads: " << threads << ") | " << watch.info("Time") << " | Steps: " << counter << " | Rate: " << compr_rate << "% (" << std::setprecision(1) << std::fixed << (total_auxdim_initial*1.0)/N_sites << " ⇒ " << (total_auxdim_final*1.0)/N_sites << ") | Linear dependence checks: " << lindep_checks << std::defaultfloat << std::endl;
    std::cout.precision(curr_prec);
    if(VERB != DMRG::VERBOSITY::OPTION::SILENT)
    {
        lout << ss.str();
        #if DEBUG_VERBOSITY > 1
        lout << "Compressed MPO:" << std::endl;
        show();
        #endif
    }
    else
    {
        before_verb_set += ss.str();
    }
}
#endif

template<typename Symmetry, typename Scalar> bool MpoTerms<Symmetry,Scalar>::
eliminate_linearlyDependent_rows(const std::size_t loc, const qType &qIn, const double tolerance)
{
    std::size_t rows = get_auxdim(loc, qIn);
    if(rows == 0)
    {
        return false;
    }
    bool SAMESITE = false;
    if(N_sites == 1 and boundary_condition == BC::INFINITE)
    {
        SAMESITE = true;
    }
    assert(hilbert_dimension[loc] > 0);
    std::size_t cols_eff = 0;
    std::size_t hd = hilbert_dimension[loc];
    
    std::map<qType,std::vector<std::vector<qType>>> opQs;
    for(const auto &[qs,ops] : O[loc])
    {
        if(std::get<0>(qs) != qIn)
        {
            continue;
        }
        std::vector<std::vector<qType>> opQs_fixed_qOut(ops[0].size());
        for(std::size_t col=0; col<ops[0].size(); ++col)
        {
            std::unordered_set<qType> unique_control;
            for(std::size_t row=0; row<ops.size(); ++row)
            {

                for(const auto &[Q,op] : ops[row][col])
                {
                    unique_control.insert(Q);
                }
            }
            cols_eff += (unique_control.size() * hd * hd);
            opQs_fixed_qOut[col].resize(unique_control.size());
            std::copy(unique_control.begin(), unique_control.end(), opQs_fixed_qOut[col].begin());
        }
        opQs.insert({std::get<1>(qs), opQs_fixed_qOut});
    }
    std::size_t rows_eff = rows;
    std::size_t skipcount = 0;
    if(boundary_condition == BC::INFINITE and qIn == qVac)
    {
        rows_eff = rows_eff-2;
    }
    Eigen::Matrix<Scalar, Eigen::Dynamic, Eigen::Dynamic> mat = Eigen::Matrix<Scalar, Eigen::Dynamic, Eigen::Dynamic>::Zero(rows_eff, cols_eff);
    for(std::size_t row=0; row<rows; ++row)
    {
        std::size_t count = 0;
        if((boundary_condition == BC::INFINITE and qIn == qVac and (row == pos_qVac or row == pos_qTot)))
        {
            skipcount++;
            continue;
        }
        bool zero_row = true;
        for(const auto &[qOut, deg] : auxdim[loc+1])
        {
            auto it_ops = O[loc].find({qIn,qOut});
            assert(it_ops != O[loc].end());
            auto it_qs = opQs.find(qOut);
            assert(it_qs != opQs.end());
            for(std::size_t col=0; col<deg; ++col)
            {
                std::map<qType,OperatorType> &ops = (it_ops->second)[row][col];
                for(std::size_t n=0; n<(it_qs->second)[col].size(); ++n)
                {
                    qType &opQ = (it_qs->second)[col][n];
                    auto it_op = ops.find(opQ);
                    if(it_op != ops.end() and (it_op->second).data.norm() > tolerance)
                    {
                        zero_row = false;
                        Eigen::Matrix<Scalar, Eigen::Dynamic, Eigen::Dynamic> opmat((it_op->second).data);
                        mat.block(row-skipcount, hd*hd*count, 1, hd*hd) = Eigen::Map<Eigen::Matrix<Scalar, 1, Eigen::Dynamic>>(opmat.data(), hd*hd);
                    }
                    count++;
                }
            }
        }
        if(zero_row)
        {
            if(rows > 1)
            {
                #if DEBUG_VERBOSITY > 1
                if(VERB != DMRG::VERBOSITY::OPTION::SILENT)
                {
                    lout << "O[" << loc << "]({" << Sym::format<Symmetry>(qIn) << "}->...): Row " << row << " is a zero row, but not the last row in these blocks. Thus it is deleted." << std::endl;
                }
                #endif
                delete_row(loc, qIn, row, false);
                delete_col((loc+N_sites-1)%N_sites, qIn, row, SAMESITE);
            }
            #if DEBUG_VERBOSITY > 1
            else
            {
                if(VERB != DMRG::VERBOSITY::OPTION::SILENT)
                {
                    lout << "O[" << loc << "]({" << Sym::format<Symmetry>(qIn) << "}->...): Row " << row << " is a zero row and the last row in this block. Thus the quantum number is removed from the auxiliar basis to delete the row and the corresponding column at the previous lattice site." << std::endl;
                }
            }
            #endif
            decrement_auxdim(loc,qIn);
            return true;
        }
    }
    if(rows > 3 or (rows > 1 and (boundary_condition == BC::OPEN or qIn != qVac)))
    {
        std::size_t rowskipcount = 0;
        for(std::size_t row_to_delete=0; row_to_delete<rows; ++row_to_delete)
        {
            if((boundary_condition == BC::INFINITE and qIn == qVac and (row_to_delete == pos_qVac or row_to_delete == pos_qTot)))
            {
                rowskipcount++;
                continue;
            }
            std::size_t row_to_delete_eff = row_to_delete - rowskipcount;
            Eigen::Matrix<Scalar, Eigen::Dynamic, Eigen::Dynamic> tempmat(cols_eff, rows_eff-1);
            Eigen::Matrix<Scalar, Eigen::Dynamic, 1> tempvec(cols_eff);
            tempvec = mat.block(row_to_delete_eff, 0, 1, cols_eff).transpose();
            tempmat.block(0,0, cols_eff, row_to_delete_eff) = mat.block(0,0,row_to_delete_eff,cols_eff).transpose();
            tempmat.block(0,row_to_delete_eff, cols_eff, rows_eff-row_to_delete_eff-1) = mat.block(row_to_delete_eff+1,0,rows_eff-row_to_delete_eff-1,cols_eff).transpose();

            
            Eigen::Matrix<Scalar, Eigen::Dynamic, 1> vec = tempmat.colPivHouseholderQr().solve(tempvec);
            
            if((tempmat*vec - tempvec).norm() < tolerance)
            {
                #if DEBUG_VERBOSITY > 1
                if(VERB != DMRG::VERBOSITY::OPTION::SILENT)
                {
                    lout << "O[" << loc << "]({" << Sym::format<Symmetry>(qIn) << "}->...): Row " << row_to_delete << " can be written as linear combination of other rows" << std::endl;
                }
                #endif
                delete_row(loc, qIn, row_to_delete, false);
                std::map<qType, std::vector<std::map<qType,OperatorType>>> deleted_col = delete_col((loc+N_sites-1)%N_sites, qIn, row_to_delete, SAMESITE);
                decrement_auxdim(loc,qIn);
                std::size_t cols = get_auxdim(loc,qIn);
                std::size_t colskipcount = 0;
                for(std::size_t col=0; col<cols; ++col)
                {
                    if((boundary_condition == BC::INFINITE and qIn == qVac and (col == pos_qVac or col == pos_qTot)))
                    {
                        colskipcount++;
                        continue;
                    }
                    if(std::abs(vec(col-colskipcount)) > tolerance)
                    {
                        add_to_col((loc+N_sites-1)%N_sites, qIn, col, deleted_col, vec(col-colskipcount));
                    }
                }
                return true;
            }
        }
    }
    return false;
}

template<typename Symmetry, typename Scalar> bool MpoTerms<Symmetry,Scalar>::
eliminate_linearlyDependent_cols(const std::size_t loc, const qType &qOut, const double tolerance)
{
    std::size_t cols = get_auxdim(loc+1, qOut);
    if(cols == 0)
    {
        return false;
    }
    bool SAMESITE = false;
    if(N_sites == 1 and boundary_condition == BC::INFINITE)
    {
        SAMESITE = true;
    }
    assert(hilbert_dimension[loc] > 0);
    std::size_t rows_eff = 0;
    std::size_t hd = hilbert_dimension[loc];
    
    std::map<qType,std::vector<std::vector<qType>>> opQs;
    for(const auto &[qs,ops] : O[loc])
    {
        if(std::get<1>(qs) != qOut)
        {
            continue;
        }
        std::vector<std::vector<qType>> opQs_fixed_qIn(ops.size());
        for(std::size_t row=0; row<ops.size(); ++row)
        {
            std::unordered_set<qType> unique_control;
            for(std::size_t col=0; col<ops[row].size(); ++col)
            {
                for(const auto &[Q,op] : ops[row][col])
                {
                    unique_control.insert(Q);
                }
            }
            rows_eff += (unique_control.size() * hd * hd);
            opQs_fixed_qIn[row].resize(unique_control.size());
            std::copy(unique_control.begin(), unique_control.end(), opQs_fixed_qIn[row].begin());
        }
        opQs.insert({std::get<0>(qs), opQs_fixed_qIn});
    }
    
    std::size_t cols_eff = cols;
    std::size_t skipcount = 0;
    if(boundary_condition == BC::INFINITE and qOut == qVac)
    {
        cols_eff = cols_eff-2;
    }
    Eigen::Matrix<Scalar, Eigen::Dynamic, Eigen::Dynamic> mat = Eigen::Matrix<Scalar, Eigen::Dynamic, Eigen::Dynamic>::Zero(rows_eff, cols_eff);
    for(std::size_t col=0; col<cols; ++col)
    {
        std::size_t count = 0;
        if((boundary_condition == BC::INFINITE and qOut == qVac and (col == pos_qVac or col == pos_qTot)))
        {
            skipcount++;
            continue;
        }
        bool zero_col = true;
        for(const auto &[qIn, deg] : auxdim[loc])
        {
            auto it_ops = O[loc].find({qIn,qOut});
            assert(it_ops != O[loc].end());
            auto it_qs = opQs.find(qIn);
            assert(it_qs != opQs.end());
            for(std::size_t row=0; row<deg; ++row)
            {
                std::map<qType,OperatorType> &ops = (it_ops->second)[row][col];
                for(std::size_t n=0; n<(it_qs->second)[row].size(); ++n)
                {
                    qType &opQ = (it_qs->second)[row][n];
                    auto it_op = ops.find(opQ);
                    if(it_op != ops.end() and (it_op->second).data.norm() > tolerance)
                    {
                        zero_col = false;
                        Eigen::Matrix<Scalar,Eigen::Dynamic,Eigen::Dynamic> opmat((it_op->second).data);
                        mat.block(hd*hd*count, col-skipcount, hd*hd, 1) = Eigen::Map<Eigen::Matrix<Scalar, Eigen::Dynamic,1>>(opmat.data(), hd*hd);
                    }
                    count++;
                }
            }
        }
        if(zero_col)
        {
            if(cols > 1)
            {
                #if DEBUG_VERBOSITY > 1
                if(VERB != DMRG::VERBOSITY::OPTION::SILENT)
                {
                    lout << "O[" << loc << "](...->{" << Sym::format<Symmetry>(qOut) << "}): Column " << col << " is a zero column, but not the last column in these blocks. Thus it is deleted." << std::endl;
                }
                #endif
                delete_col(loc, qOut, col, false);
                delete_row((loc+1)%N_sites, qOut, col, SAMESITE);
            }
            #if DEBUG_VERBOSITY > 1
            else
            {
                if(VERB != DMRG::VERBOSITY::OPTION::SILENT)
                {
                    lout << "O[" << loc << "](...->{" << Sym::format<Symmetry>(qOut) << "}): Column " << col << " is a zero column and the last column in this block. Thus the quantum number is removed from the auxiliar basis to delete the column and the corresponding row at the next lattice site." << std::endl;
                }
            }
            #endif
            decrement_auxdim((loc+1)%N_sites,qOut);
            return true;
        }
    }
    if(cols > 3 or ((boundary_condition == BC::OPEN or qOut != qVac) and cols>1))
    {
        std::size_t colskipcount = 0;
        for(std::size_t col_to_delete=0; col_to_delete<cols; ++col_to_delete)
        {
            if((boundary_condition == BC::INFINITE and qOut == qVac and (col_to_delete == pos_qVac or col_to_delete == pos_qTot)))

            {
                colskipcount++;
                continue;
            }
            std::size_t col_to_delete_eff = col_to_delete - colskipcount;
            Eigen::Matrix<Scalar, Eigen::Dynamic, Eigen::Dynamic> tempmat(rows_eff, cols_eff-1);
            Eigen::Matrix<Scalar, Eigen::Dynamic, 1> tempvec(rows_eff);
            tempvec = mat.block(0, col_to_delete_eff, rows_eff, 1);
            tempmat.block(0,0, rows_eff, col_to_delete_eff) = mat.block(0, 0, rows_eff, col_to_delete_eff);
            tempmat.block(0, col_to_delete_eff, rows_eff, cols_eff-col_to_delete_eff-1) = mat.block(0, col_to_delete_eff+1, rows_eff, cols_eff-col_to_delete_eff-1);

            Eigen::Matrix<Scalar, Eigen::Dynamic, 1> vec = tempmat.colPivHouseholderQr().solve(tempvec);
            
            if((tempmat*vec - tempvec).norm() < tolerance)
            {
                #if DEBUG_VERBOSITY > 1
                if(VERB != DMRG::VERBOSITY::OPTION::SILENT)
                {
                    lout << "O[" << loc << "](...->{" << Sym::format<Symmetry>(qOut) << "}): Column " << col_to_delete << " can be written as linear combination of other columns" << std::endl;
                }
                #endif
                delete_col(loc, qOut, col_to_delete,false);
                std::map<qType, std::vector<std::map<qType,OperatorType>>> deleted_row = delete_row((loc+1)%N_sites, qOut, col_to_delete, SAMESITE);
                decrement_auxdim((loc+1)%N_sites,qOut);
                std::size_t rows = get_auxdim(loc+1,qOut);
                std::size_t rowskipcount = 0;
                for(std::size_t row=0; row<rows; ++row)
                {
                    if((boundary_condition == BC::INFINITE and qOut == qVac and (row == pos_qVac or row == pos_qTot)))

                    {
                        rowskipcount++;
                        continue;
                    }
                    if(std::abs(vec(row-rowskipcount)) > tolerance)
                    {
                        add_to_row((loc+1)%N_sites, qOut, row, deleted_row, vec(row-rowskipcount));
                    }
                }
                return true;
            }
        }
    }
    return false;
}

template<typename Symmetry, typename Scalar> void MpoTerms<Symmetry,Scalar>::
add_to_row(const std::size_t loc, const qType &qIn, const std::size_t row, const std::map<qType,std::vector<std::map<qType,OperatorType>>> &ops, const Scalar factor)
{
    #if DEBUG_VERBOSITY > 2
    if(VERB != DMRG::VERBOSITY::OPTION::SILENT)
    {
        lout << "\tO[" << loc << "]({" << Sym::format<Symmetry>(qIn) << "}->...): Add another row scaled by factor " << factor << " to row " << row << std::endl;
    }
    #endif
    std::size_t rows = get_auxdim(loc, qIn);
    assert(row < rows and "Trying to add to a nonexisting row");
    got_update();
    for(const auto &[qOut, deg] : auxdim[loc+1])
    {
        auto it = O[loc].find({qIn, qOut});
        auto it2 = ops.find(qOut);
        assert(it != O[loc].end());
        assert(it2 != ops.end());
        assert((it2->second).size() == deg and "Adding rows of different size");
        for(std::size_t col=0; col<deg; ++col)
        {
            std::map<qType,OperatorType> &existing_ops = (it->second)[row][col];
            const std::map<qType,OperatorType> &ops_new = (it2->second)[col];
            for(const auto &[Q_new,op_new] : ops_new)
            {
                auto it3 = existing_ops.find(Q_new);
                if(it3 != existing_ops.end())
                {
                    (it3->second) += factor*op_new;
                }
                else
                {
                    existing_ops.insert({Q_new,factor*op_new});
                }
            }
        }
    }
}

template<typename Symmetry, typename Scalar> void MpoTerms<Symmetry,Scalar>::
add_to_col(const std::size_t loc, const qType &qOut, const std::size_t col, const std::map<qType, std::vector<std::map<qType,OperatorType>>> &ops, const Scalar factor)
{
    #if DEBUG_VERBOSITY > 2
    if(VERB != DMRG::VERBOSITY::OPTION::SILENT)
    {
        lout << "\tO[" << loc << "](...->{" << Sym::format<Symmetry>(qOut) << "}): Add another column scaled by factor " << factor << " to column " << col << std::endl;
    }
    #endif
    std::size_t cols = get_auxdim(loc+1, qOut);
    assert(col < cols and "Trying to add to a nonexisting col");
    got_update();
    for(const auto &[qIn, deg] : auxdim[loc])
    {
        auto it = O[loc].find({qIn, qOut});
        auto it2 = ops.find(qIn);
        assert(it != O[loc].end());
        assert(it2 != ops.end());
        assert((it2->second).size() == deg and "Adding columns of different size");
        for(std::size_t row=0; row<deg; ++row)
        {
            std::map<qType,OperatorType> &existing_ops = (it->second)[row][col];
            const std::map<qType,OperatorType> &ops_new = (it2->second)[row];
            for(const auto &[Q_new,op_new] : ops_new)
            {
                auto it3 = existing_ops.find(Q_new);
                if(it3 != existing_ops.end())
                {
                    (it3->second) += factor*op_new;
                }
                else
                {
                    existing_ops.insert({Q_new,factor*op_new});
                }
            }
        }
    }
}

template<typename Symmetry, typename Scalar> std::map<typename Symmetry::qType,std::vector<std::map<typename Symmetry::qType,SiteOperator<Symmetry,Scalar>>>> MpoTerms<Symmetry,Scalar>::
delete_row(const std::size_t loc, const qType &qIn, const std::size_t row_to_delete, const bool SAMESITE)
{
    #if DEBUG_VERBOSITY > 2
    if(VERB != DMRG::VERBOSITY::OPTION::SILENT)
    {
        lout << "\tO[" << loc << "]({" << Sym::format<Symmetry>(qIn) << "}->...): Delete row " << row_to_delete << std::endl;
        if(SAMESITE)
        {
            lout << "\tPaying attention since a column has been deleted at the same site before" << std::endl;
        }
    }
    #endif
    std::map<qType, std::vector<std::map<qType,OperatorType>>> deleted_row;
    std::size_t rows = get_auxdim(loc, qIn);
    assert(row_to_delete < rows and "Trying to delete a nonexisting row");
    got_update();
    std::map<qType,OperatorType> empty_op_map;
    for(const auto &[qOut, deg] : auxdim[loc+1])
    {
        auto it = O[loc].find({qIn, qOut});
        std::vector<std::map<qType,OperatorType>> temp;
        assert(it != O[loc].end());
        std::size_t skip = 0;
        if(SAMESITE and qOut == qIn)
        {
            skip = 1;
        }
        for(std::size_t col=0; col<deg-skip; ++col)
        {
            temp.push_back((it->second)[row_to_delete][col]);
            for(std::size_t row=row_to_delete; row<rows-1; ++row)
            {
                (it->second)[row][col] = (it->second)[row+1][col];
            }
            (it->second)[rows-1][col] = empty_op_map;
        }
        deleted_row.insert({qOut, temp});
    }
    return deleted_row;
}

template<typename Symmetry, typename Scalar> std::map<typename Symmetry::qType,std::vector<std::map<typename Symmetry::qType,SiteOperator<Symmetry,Scalar>>>> MpoTerms<Symmetry,Scalar>::
delete_col(const std::size_t loc, const qType &qOut, const std::size_t col_to_delete, const bool SAMESITE)
{
    #if DEBUG_VERBOSITY > 2
    if(VERB != DMRG::VERBOSITY::OPTION::SILENT)
    {
        lout << "\tO[" << loc << "](...->{" << Sym::format<Symmetry>(qOut) << "}): Delete column " << col_to_delete << std::endl;
        if(SAMESITE)
        {
            lout << "\tPaying attention since a row has been deleted at the same site before" << std::endl;
        }
    }
    #endif
    std::map<qType, std::vector<std::map<qType,OperatorType>>> deleted_col;
    std::size_t cols = get_auxdim(loc+1, qOut);
    assert(col_to_delete < cols and "Trying to delete a nonexisting column");
    got_update();
    std::map<qType,OperatorType> empty_op_map;
    for(const auto &[qIn, deg] : auxdim[loc])
    {
        auto it = O[loc].find({qIn, qOut});
        std::vector<std::map<qType,OperatorType>> temp;
        assert(it != O[loc].end());
        std::size_t skip = 0;
        if(SAMESITE and qIn == qOut)
        {
            skip = 1;
        }
        for(std::size_t row=0; row<deg-skip; ++row)
        {
            temp.push_back((it->second)[row][col_to_delete]);
            for(std::size_t col=col_to_delete; col<cols-1; ++col)
            {
                (it->second)[row][col] = (it->second)[row][col+1];
            }
            (it->second)[row][cols-1] = empty_op_map;
        }
        deleted_col.insert({qIn, temp});
    }
    return deleted_col;
}

template<typename Symmetry, typename Scalar> void MpoTerms<Symmetry,Scalar>::
add(const std::size_t loc, const OperatorType &op, const qType &qIn, const qType &qOut, const std::size_t leftIndex, const std::size_t rightIndex)
{
    #if DEBUG_VERBOSITY > 2
    if(VERB != DMRG::VERBOSITY::OPTION::SILENT)
    {
        #ifdef OPLABELS
        lout << "O[" << loc << "]({" << Sym::format<Symmetry>(qIn) << "}->{" << Sym::format<Symmetry>(qOut) << "})[" << leftIndex << "|" << rightIndex << "]: Add " << op.label << " ({" << Sym::format<Symmetry>(op.Q) << "})" << std::endl;
        #else
        lout << "O[" << loc << "]({" << Sym::format<Symmetry>(qIn) << "}->{" << Sym::format<Symmetry>(qOut) << "})[" << leftIndex << "|" << rightIndex << "]: Add Operator ({" << Sym::format<Symmetry>(op.Q) << "})" << std::endl;
        #endif
    }
    #endif
    std::size_t rows = get_auxdim(loc, qIn);
    std::size_t cols = get_auxdim(loc+1, qOut);
    auto it = O[loc].find({qIn, qOut});
    assert(leftIndex <= rows and "Index out of bounds");
    assert(rightIndex <= cols and "Index out of bounds");
    assert(it != O[loc].end() and "Quantum numbers not available");
    got_update();
    std::map<qType,OperatorType> &existing_ops = (it->second)[leftIndex][rightIndex];
    auto it2 = existing_ops.find(op.Q);
    if(it2 != existing_ops.end())
    {
        (it2->second) += op;
    }
    else
    {
        existing_ops.insert({op.Q,op});
    }
}

template<typename Symmetry, typename Scalar> void MpoTerms<Symmetry,Scalar>::
increment_auxdim(const std::size_t loc, const qType &q)
{
    #if DEBUG_VERBOSITY > 1
    if(VERB != DMRG::VERBOSITY::OPTION::SILENT)
    {
        lout << "\tqAux[" << (loc+N_sites-1)%N_sites << "->" << loc << "]({" << Sym::format<Symmetry>(q) << "}): ";
    }
    #endif
    got_update();
    std::map<qType,OperatorType> empty_op_map;
    if(loc != 0)
    {
        assert(loc < N_sites);
        auto it = auxdim[loc].find(q);
        if(it == auxdim[loc].end())
        {
            #if DEBUG_VERBOSITY > 1
            if(VERB != DMRG::VERBOSITY::OPTION::SILENT)
            {
                lout << "New counter started" << std::endl;
            }
            #endif
            for(const auto &[qPrev,dimPrev] : auxdim[loc-1])
            {
                #if DEBUG_VERBOSITY > 2
                if(VERB != DMRG::VERBOSITY::OPTION::SILENT)
                {
                    lout << "\t\tO[" << loc-1 << "]({" << Sym::format<Symmetry>(qPrev) << "}->{" << Sym::format<Symmetry>(q) << "}): Block created with one column of operators (number of rows: " << dimPrev << ")" << std::endl;
                }
                #endif
                std::vector<std::map<qType,OperatorType>> temp_col(1,empty_op_map);
                std::vector<std::vector<std::map<qType,OperatorType>>> temp_ops(dimPrev,temp_col);
                O[loc-1].insert({{qPrev,q},temp_ops});
            }
            for(const auto &[qNext,dimNext] : auxdim[loc+1])
            {
                #if DEBUG_VERBOSITY > 2
                if(VERB != DMRG::VERBOSITY::OPTION::SILENT)
                {
                    lout << "\t\tO[" << loc << "]({" << Sym::format<Symmetry>(q) << "}->{" << Sym::format<Symmetry>(qNext) << "}): Block created with one row of operators (number of columns: " << dimNext << ")" << std::endl;
                }
                #endif
                std::vector<std::map<qType,OperatorType>> temp_col(dimNext,empty_op_map);
                std::vector<std::vector<std::map<qType,OperatorType>>> temp_ops(1,temp_col);
                O[loc].insert({{q,qNext},temp_ops});
            }
            auxdim[loc].insert({q,1});
        }
        else
        {
            #if DEBUG_VERBOSITY > 1
            if(VERB != DMRG::VERBOSITY::OPTION::SILENT)
            {
                lout << "Counter incremented to " << (it->second)+1 << std::endl;
            }
            #endif
            for(const auto &[qPrev,dimPrev] : auxdim[loc-1])
            {
                #if DEBUG_VERBOSITY > 2
                if(VERB != DMRG::VERBOSITY::OPTION::SILENT)
                {
                    lout << "\t\tO[" << loc-1 << "]({" << Sym::format<Symmetry>(qPrev) << "}->{" << Sym::format<Symmetry>(q) << "}): Create a new column of operators (number of rows: " << dimPrev << ")" << std::endl;
                }
                #endif
                auto it_prev = O[loc-1].find({qPrev,q});
                assert(it_prev != O[loc-1].end());
                for(std::size_t row=0; row<dimPrev; ++row)
                {
                    (it_prev->second)[row].push_back(empty_op_map);
                }
            }
            for(const auto &[qNext,dimNext] : auxdim[loc+1])
            {
                #if DEBUG_VERBOSITY > 1
                if(VERB != DMRG::VERBOSITY::OPTION::SILENT)
                {
                    lout << "\t\tO[" << loc << "]({" << Sym::format<Symmetry>(q) << "}->{" << Sym::format<Symmetry>(qNext) << "}): Create a new row of operators (number of columns: " << dimNext << ")" << std::endl;
                }
                #endif
                auto it_next = O[loc].find({q,qNext});
                assert(it_next != O[loc].end());
                std::vector<std::map<qType,OperatorType>> temp_row(dimNext, empty_op_map);
                (it_next->second).push_back(temp_row);
            }
            (it->second)++;
        }
    }
    else
    {
        assert(boundary_condition == BC::INFINITE);
        auto it = auxdim[0].find(q);
        if(it == auxdim[0].end())
        {
            #if DEBUG_VERBOSITY > 1
            if(VERB != DMRG::VERBOSITY::OPTION::SILENT)
            {
                lout << "New counter started" << std::endl;
            }
            #endif
            for(const auto &[qPrev,dimPrev] : auxdim[N_sites-1])
            {
                #if DEBUG_VERBOSITY > 2
                if(VERB != DMRG::VERBOSITY::OPTION::SILENT)
                {
                    lout << "\t\tO[" << N_sites-1 << "]({" << Sym::format<Symmetry>(qPrev) << "}->{" << Sym::format<Symmetry>(q) << "}): Block created with one column of operators (number of rows: " << dimPrev << ")" << std::endl;
                }
                #endif
                std::vector<std::map<qType,OperatorType>> temp_col(1,empty_op_map);
                std::vector<std::vector<std::map<qType,OperatorType>>> temp_ops(dimPrev,temp_col);
                O[N_sites-1].insert({{qPrev,q},temp_ops});
            }
            for(const auto &[qNext,dimNext] : auxdim[1])
            {
                #if DEBUG_VERBOSITY > 2
                if(VERB != DMRG::VERBOSITY::OPTION::SILENT)
                {
                    lout << "\t\tO[0]({" << Sym::format<Symmetry>(q) << "}->{" << Sym::format<Symmetry>(qNext) << "}): Block created with one row of operators (number of columns: " << dimNext << ")" << std::endl;
                }
                #endif
                std::vector<std::map<qType,OperatorType>> temp_col(dimNext,empty_op_map);
                std::vector<std::vector<std::map<qType,OperatorType>>> temp_ops(1,temp_col);
                O[0].insert({{q,qNext},temp_ops});
            }
            auxdim[0].insert({q,1});
            auxdim[N_sites].insert({q,1});
        }
        else
        {
            #if DEBUG_VERBOSITY > 1
            if(VERB != DMRG::VERBOSITY::OPTION::SILENT)
            {
                lout << "Counter incremented to " << (it->second)+1 << std::endl;
            }
            #endif
            for(const auto &[qPrev,dimPrev] : auxdim[N_sites-1])
            {
                #if DEBUG_VERBOSITY > 2
                if(VERB != DMRG::VERBOSITY::OPTION::SILENT)
                {
                    lout << "\t\tO[" << N_sites-1 << "]({" << Sym::format<Symmetry>(qPrev) << "}->{" << Sym::format<Symmetry>(q) << "}): Create a new column of operators (number of rows: " << dimPrev << ")" << std::endl;
                }
                #endif
                auto it_prev = O[N_sites-1].find({qPrev,q});
                assert(it_prev != O[N_sites-1].end());
                for(std::size_t row=0; row<dimPrev; ++row)
                {
                    (it_prev->second)[row].push_back(empty_op_map);
                }
            }
            for(const auto &[qNext,dimNext] : auxdim[1])
            {
                #if DEBUG_VERBOSITY > 2
                if(VERB != DMRG::VERBOSITY::OPTION::SILENT)
                {
                    lout << "\t\tO[0]({" << Sym::format<Symmetry>(q) << "}->{" << Sym::format<Symmetry>(qNext) << "}): Create a new row of operators (number of columns: " << dimNext << ")" << std::endl;
                }
                #endif
                auto it_next = O[0].find({q,qNext});
                assert(it_next != O[0].end());
                std::vector<std::map<qType,OperatorType>> temp_row(dimNext, empty_op_map);
                (it_next->second).push_back(temp_row);
            }
            (it->second)++;
            auto it_edge = auxdim[N_sites].find(q);
            assert(it_edge != auxdim[N_sites].end());
            (it_edge->second)++;
        }
        if(N_sites == 1)
        {
            auto it = O[0].find({q,q});
            if(it == O[0].end())
            {
                #if DEBUG_VERBOSITY > 2
                if(VERB != DMRG::VERBOSITY::OPTION::SILENT)
                {
                    lout << "\t\tO[0]({" << Sym::format<Symmetry>(q) << "}->{" << Sym::format<Symmetry>(q) << "}): Create a new block of operators with 1 row and 1 column" << std::endl;
                }
                #endif
                std::vector<std::map<qType,OperatorType>> temp_col(1,empty_op_map);
                std::vector<std::vector<std::map<qType,OperatorType>>> temp_ops(1,temp_col);
                O[0].insert({{q,q},temp_ops});
            }
            else
            {
                #if DEBUG_VERBOSITY > 2
                if(VERB != DMRG::VERBOSITY::OPTION::SILENT)
                {
                    lout << "\t\tO[0]({" << Sym::format<Symmetry>(q) << "}->{" << Sym::format<Symmetry>(q) << "}): Add the corner operator" << std::endl;
                }
                #endif
                (it->second)[(it->second).size()-1].push_back(empty_op_map);
            }
        }
    }
}

template<typename Symmetry, typename Scalar> void MpoTerms<Symmetry,Scalar>::
increment_first_auxdim_OBC(const qType &qIn)
{
    assert(boundary_condition == BC::OPEN);
    #if DEBUG_VERBOSITY > 1
    if(VERB != DMRG::VERBOSITY::OPTION::SILENT)
    {
        lout << "\tqAux[left edge->0]({" << Sym::format<Symmetry>(qIn) << "}): ";
    }
    #endif
    got_update();
    std::map<qType,OperatorType> empty_op_map;
    auto it = auxdim[0].find(qIn);
    if(it == auxdim[0].end())
    {
        #if DEBUG_VERBOSITY > 1
        if(VERB != DMRG::VERBOSITY::OPTION::SILENT)
        {
            lout << "New counter started" << std::endl;
        }
        #endif
        for(const auto &[qOut,deg] : auxdim[1])
        {
            #if DEBUG_VERBOSITY > 2
            if(VERB != DMRG::VERBOSITY::OPTION::SILENT)
            {
                lout << "\t\tO[0]({" << Sym::format<Symmetry>(qIn) << "}->{" << Sym::format<Symmetry>(qOut) << "}): Block created with one row of operators (number of columns: " << deg << ")" << std::endl;
            }
            #endif
            std::vector<std::map<qType,OperatorType>> temp_col(deg,empty_op_map);
            std::vector<std::vector<std::map<qType,OperatorType>>> temp_ops(1,temp_col);
            O[0].insert({{qIn,qOut},temp_ops});
        }
        auxdim[0].insert({qIn,1});
    }
    else
    {
        #if DEBUG_VERBOSITY > 1
        if(VERB != DMRG::VERBOSITY::OPTION::SILENT)
        {
            lout << "Counter incremented to " << (it->second)+1 << std::endl;
        }
        #endif
        for(const auto &[qOut,deg] : auxdim[1])
        {
            #if DEBUG_VERBOSITY > 2
            if(VERB != DMRG::VERBOSITY::OPTION::SILENT)
            {
                lout << "\t\tO[0]({" << Sym::format<Symmetry>(qIn) << "}->{" << Sym::format<Symmetry>(qOut) << "}): Create a new row of operators (number of columns: " << deg << ")" << std::endl;
            }
            #endif
            auto it_ops = O[0].find({qIn,qOut});
            assert(it_ops != O[0].end());
            std::vector<std::map<qType,OperatorType>> temp_row(deg, empty_op_map);
            (it_ops->second).push_back(temp_row);
        }
        (it->second)++;
    }
}

template<typename Symmetry, typename Scalar> void MpoTerms<Symmetry,Scalar>::
increment_last_auxdim_OBC(const qType &qOut)
{
    assert(boundary_condition == BC::OPEN);
    #if DEBUG_VERBOSITY > 1
    if(VERB != DMRG::VERBOSITY::OPTION::SILENT)
    {
        lout << "\tqAux[" << N_sites-1 << "->right edge]({" << Sym::format<Symmetry>(qOut) << "}): ";
    }
    #endif
    got_update();
    std::map<qType,OperatorType> empty_op_map;
    auto it = auxdim[N_sites].find(qOut);
    if(it == auxdim[N_sites].end())
    {
        #if DEBUG_VERBOSITY > 1
        if(VERB != DMRG::VERBOSITY::OPTION::SILENT)
        {
            lout << "New counter started" << std::endl;
        }
        #endif
        for(const auto &[qIn,deg] : auxdim[N_sites-1])
        {
            #if DEBUG_VERBOSITY > 2
            if(VERB != DMRG::VERBOSITY::OPTION::SILENT)
            {
                lout << "\t\tO[" << N_sites-1 << "]({" << Sym::format<Symmetry>(qIn) << "}->{" << Sym::format<Symmetry>(qOut) << "}): Block created with one column of operators (number of rows: " << deg << ")" << std::endl;
            }
            #endif
            std::vector<std::map<qType,OperatorType>> temp_col(1,empty_op_map);
            std::vector<std::vector<std::map<qType,OperatorType>>> temp_ops(deg,temp_col);
            O[N_sites-1].insert({{qIn,qOut},temp_ops});
        }
        auxdim[N_sites].insert({qOut,1});
    }
    else
    {
        #if DEBUG_VERBOSITY > 1
        if(VERB != DMRG::VERBOSITY::OPTION::SILENT)
        {
            lout << "Counter incremented to " << (it->second)+1 << std::endl;
        }
        #endif
        for(const auto &[qIn,deg] : auxdim[N_sites-1])
        {
            #if DEBUG_VERBOSITY > 2
            if(VERB != DMRG::VERBOSITY::OPTION::SILENT)
            {
                lout << "\t\tO[" << N_sites-1 << "]({" << Sym::format<Symmetry>(qIn) << "}->{" << Sym::format<Symmetry>(qOut) << "}): Create a new column of operators (number of rows: " << deg << ")" << std::endl;
            }
            #endif
            auto it_ops = O[N_sites-1].find({qIn,qOut});
            assert(it_ops != O[N_sites-1].end());
            for(std::size_t row=0; row<deg; ++row)
            {
                (it_ops->second)[row].push_back(empty_op_map);
            }
        }
        (it->second)++;
    }
}

template<typename Symmetry, typename Scalar> void MpoTerms<Symmetry,Scalar>::
decrement_auxdim(const std::size_t loc, const qType &q)
{
    #if DEBUG_VERBOSITY > 1
    if(VERB != DMRG::VERBOSITY::OPTION::SILENT)
    {
        lout << "\tqAux[" << (loc+N_sites-1)%N_sites << "->" << loc << "]({" << Sym::format<Symmetry>(q) << "}): ";
    }
    #endif
    got_update();
    auto it = auxdim[loc].find(q);
    assert(it != auxdim[loc].end());
    if(loc != 0)
    {
        assert(loc < N_sites);
        if(it->second == 1)
        {
            #if DEBUG_VERBOSITY > 1
            if(VERB != DMRG::VERBOSITY::OPTION::SILENT)
            {
                lout << "Quantum number deleted" << std::endl;
            }
            #endif
            for(const auto &[qPrev,dimPrev] : auxdim[loc-1])
            {
                #if DEBUG_VERBOSITY > 2
                if(VERB != DMRG::VERBOSITY::OPTION::SILENT)
                {
                    lout << "\t\tO[" << loc-1 << "]({" << Sym::format<Symmetry>(qPrev) << "}->{" << Sym::format<Symmetry>(q) << "}): Block deleted" << std::endl;
                }
                #endif
                O[loc-1].erase({qPrev,q});
            }
            for(const auto &[qNext,dimNext] : auxdim[loc+1])
            {
                #if DEBUG_VERBOSITY > 2
                if(VERB != DMRG::VERBOSITY::OPTION::SILENT)
                {
                    lout << "\t\tO[" << loc << "]({" << Sym::format<Symmetry>(q) << "}->{" << Sym::format<Symmetry>(qNext) << "}): Block deleted" << std::endl;
                }
                #endif
                O[loc].erase({q,qNext});
            }
            auxdim[loc].erase(q);
        }
        else
        {
            #if DEBUG_VERBOSITY > 1
            if(VERB != DMRG::VERBOSITY::OPTION::SILENT)
            {
                lout << "Counter decremented to " << (it->second)-1 << std::endl;
            }
            #endif
            for(const auto &[qPrev,dimPrev] : auxdim[loc-1])
            {
                #if DEBUG_VERBOSITY > 2
                if(VERB != DMRG::VERBOSITY::OPTION::SILENT)
                {
                    lout << "\t\tO[" << loc-1 << "]({" << Sym::format<Symmetry>(qPrev) << "}->{" << Sym::format<Symmetry>(q) << "}): Delete a column of operators (number of rows: " << dimPrev << ")" << std::endl;
                }
                #endif
                auto it_prev = O[loc-1].find({qPrev,q});
                assert(it_prev != O[loc-1].end());
                for(std::size_t row=0; row<dimPrev; ++row)
                {
                    (it_prev->second)[row].resize((it_prev->second)[row].size()-1);
                }
            }
            for(const auto &[qNext,dimNext] : auxdim[loc+1])
            {
                #if DEBUG_VERBOSITY > 2
                if(VERB != DMRG::VERBOSITY::OPTION::SILENT)
                {
                    lout << "\t\tO[" << loc << "]({" << Sym::format<Symmetry>(q) << "}->{" << Sym::format<Symmetry>(qNext) << "}): Delete a row of operators (number of columns: " << dimNext << ")" << std::endl;
                }
                #endif
                auto it_next = O[loc].find({q,qNext});
                assert(it_next != O[loc].end());
                (it_next->second).resize((it_next->second).size()-1);
            }
            (it->second)--;
        }
    }
    else
    {
        assert(boundary_condition == BC::INFINITE);
        if(it->second == 1)
        {
            #if DEBUG_VERBOSITY > 1
            if(VERB != DMRG::VERBOSITY::OPTION::SILENT)
            {
                lout << "Quantum number deleted" << std::endl;
            }
            #endif
            for(const auto &[qPrev,dimPrev] : auxdim[N_sites-1])
            {
                #if DEBUG_VERBOSITY > 2
                if(VERB != DMRG::VERBOSITY::OPTION::SILENT)
                {
                    lout << "\t\tO[" << N_sites-1 << "]({" << Sym::format<Symmetry>(qPrev) << "}->{" << Sym::format<Symmetry>(q) << "}): Block deleted" << std::endl;
                }
                #endif
                O[N_sites-1].erase({qPrev,q});
            }
            for(const auto &[qNext,dimNext] : auxdim[1])
            {
                #if DEBUG_VERBOSITY > 2
                if(VERB != DMRG::VERBOSITY::OPTION::SILENT)
                {
                    lout << "\t\tOperators[0]({" << Sym::format<Symmetry>(q) << "}->{" << Sym::format<Symmetry>(qNext) << "}): Block deleted" << std::endl;
                }
                #endif
                O[0].erase({q,qNext});
            }
            auxdim[0].erase(q);
            auxdim[N_sites].erase(q);
        }
        else
        {
            #if DEBUG_VERBOSITY > 1
            if(VERB != DMRG::VERBOSITY::OPTION::SILENT)
            {
                lout << "Counter decremented to " << (it->second)-1 << std::endl;
            }
            #endif
            for(const auto &[qPrev,dimPrev] : auxdim[N_sites-1])
            {
                #if DEBUG_VERBOSITY > 2
                if(VERB != DMRG::VERBOSITY::OPTION::SILENT)
                {
                    lout << "\t\tO[" << N_sites-1 << "]({" << Sym::format<Symmetry>(qPrev) << "}->{" << Sym::format<Symmetry>(q) << "}): Delete a column of operators (number of rows: " << dimPrev << ")" << std::endl;
                }
                #endif
                auto it_prev = O[N_sites-1].find({qPrev,q});
                assert(it_prev != O[N_sites-1].end());
                for(std::size_t row=0; row<dimPrev; ++row)
                {
                    (it_prev->second)[row].resize((it_prev->second)[row].size()-1);
                }
            }
            for(const auto &[qNext,dimNext] : auxdim[1])
            {
                #if DEBUG_VERBOSITY > 2
                if(VERB != DMRG::VERBOSITY::OPTION::SILENT)
                {
                    lout << "\t\tO[0]({" << Sym::format<Symmetry>(q) << "}->{" << Sym::format<Symmetry>(qNext) << "}): Delete a row of operators (number of columns: " << dimNext << ")" << std::endl;
                }
                #endif
                auto it_next = O[0].find({q,qNext});
                assert(it_next != O[0].end());
                (it_next->second).resize((it_next->second).size()-1);
            }
            (it->second)--;
            auto it_edge = auxdim[N_sites].find(q);
            assert(it_edge != auxdim[N_sites].end());
            (it_edge->second)--;
            
        }
    }
}

template<typename Symmetry, typename Scalar> void MpoTerms<Symmetry,Scalar>::
decrement_first_auxdim_OBC(const qType &qIn)
{
    assert(boundary_condition == BC::OPEN);
    #if DEBUG_VERBOSITY > 1
    if(VERB != DMRG::VERBOSITY::OPTION::SILENT)
    {
        lout << "\tqAux[left edge->0]({" << Sym::format<Symmetry>(qIn) << "}): ";
    }
    #endif
    got_update();
    auto it = auxdim[0].find(qIn);
    assert(it != auxdim[0].end());
    if(it->second == 1)
    {
        #if DEBUG_VERBOSITY > 1
        if(VERB != DMRG::VERBOSITY::OPTION::SILENT)
        {
            lout << "Quantum number deleted" << std::endl;
        }
        #endif
        for(const auto &[qOut,deg] : auxdim[1])
        {
            #if DEBUG_VERBOSITY > 2
            if(VERB != DMRG::VERBOSITY::OPTION::SILENT)
            {
                lout << "\t\tO[0]({" << Sym::format<Symmetry>(qIn) << "}->{" << Sym::format<Symmetry>(qOut) << "}): Block deleted" << std::endl;
            }
            #endif
            O[0].erase({qIn,qOut});
        }
        auxdim[0].erase(qIn);
    }
    else
    {
        #if DEBUG_VERBOSITY > 1
        if(VERB != DMRG::VERBOSITY::OPTION::SILENT)
        {
            lout << "Counter decremented to " << (it->second)-1 << std::endl;
        }
        #endif
        for(const auto &[qOut,deg] : auxdim[1])
        {
            #if DEBUG_VERBOSITY > 2
            if(VERB != DMRG::VERBOSITY::OPTION::SILENT)
            {
                lout << "\t\tO[0]({" << Sym::format<Symmetry>(qIn) << "}->{" << Sym::format<Symmetry>(qOut) << "}): Delete a row of operators (number of columns: " << deg << ")" << std::endl;
            }
            #endif
            auto it_ops = O[0].find({qIn,qOut});
            assert(it_ops != O[0].end());
            (it_ops->second).resize((it_ops->second).size()-1);
        }
        (it->second)--;
    }
}

template<typename Symmetry, typename Scalar> void MpoTerms<Symmetry,Scalar>::
decrement_last_auxdim_OBC(const qType &qOut)
{
    assert(boundary_condition == BC::OPEN);
    #if DEBUG_VERBOSITY > 1
    if(VERB != DMRG::VERBOSITY::OPTION::SILENT)
    {
        lout << "\tqAux[" << N_sites-1 << "->right edge]({" << Sym::format<Symmetry>(qOut) << "}): ";
    }
    #endif
    got_update();
    auto it = auxdim[N_sites].find(qOut);
    assert(it != auxdim[N_sites].end());
    if(it->second == 1)
    {
        #if DEBUG_VERBOSITY > 1
        if(VERB != DMRG::VERBOSITY::OPTION::SILENT)
        {
            lout << "Quantum number deleted" << std::endl;
        }
        #endif
        for(const auto &[qIn,deg] : auxdim[N_sites-1])
        {
            #if DEBUG_VERBOSITY > 2
            if(VERB != DMRG::VERBOSITY::OPTION::SILENT)
            {
                lout << "\t\tO[" << N_sites-1 << "]({" << Sym::format<Symmetry>(qIn) << "}->{" << Sym::format<Symmetry>(qOut) << "}): Block deleted" << std::endl;
            }
            #endif
            O[N_sites-1].erase({qIn,qOut});
        }
        auxdim[N_sites].erase(qOut);
    }
    else
    {
        #if DEBUG_VERBOSITY > 1
        if(VERB != DMRG::VERBOSITY::OPTION::SILENT)
        {
            lout << "Counter decremented to " << (it->second)-1 << std::endl;
        }
        #endif
        for(const auto &[qIn,deg] : auxdim[N_sites-1])
        {
            #if DEBUG_VERBOSITY > 2
            if(VERB != DMRG::VERBOSITY::OPTION::SILENT)
            {
                lout << "\t\tO[" << N_sites-1 << "]({" << Sym::format<Symmetry>(qIn) << "}->{" << Sym::format<Symmetry>(qOut) << "}): Delete a column of operators (number of rows: " << deg << ")" << std::endl;
            }
            #endif
            auto it_ops = O[N_sites-1].find({qIn,qOut});
            assert(it_ops != O[N_sites-1].end());
            for(std::size_t row=0; row<deg; ++row)
            {
                (it_ops->second)[row].resize((it_ops->second)[row].size()-1);
            }
        }
        (it->second)--;
    }
}



template<typename Symmetry, typename Scalar> std::size_t MpoTerms<Symmetry,Scalar>::
get_auxdim(const std::size_t loc, const qType &q) const
{
    std::size_t loc_eff;
    if(boundary_condition == BC::INFINITE)
    {
        loc_eff = loc%N_sites;
    }
    else
    {
        loc_eff = loc;
    }
    auto it = auxdim[loc_eff].find(q);
    if (it != auxdim[loc_eff].end())
    {
        return (it->second);
    }
    else
    {
        return 0;
    }
}

template<typename Symmetry, typename Scalar> void MpoTerms<Symmetry,Scalar>::
assert_hilbert(const std::size_t loc, const std::size_t dim)
{
	if(hilbert_dimension[loc] == 0)
	{
		hilbert_dimension[loc] = dim;
	}
	else
	{
		assert(hilbert_dimension[loc] == dim and "Dimensions of operator and local Hilbert space do not match!");
	}
}

template<typename Symmetry, typename Scalar> void MpoTerms<Symmetry,Scalar>::
save_label(const std::size_t loc, const std::string &info_label)
{
    assert(loc < N_sites and "Chosen lattice site out of bounds");
    if(info_label != "")
    {
        info[loc].push_back(info_label);
    }
}

template<typename Symmetry, typename Scalar> std::vector<std::string> MpoTerms<Symmetry,Scalar>::
get_info() const
{
    std::vector<std::string> res(N_sites);
    for(std::size_t loc=0; loc<N_sites; ++loc)
    {
        std::stringstream ss;
        if (info[loc].size()>0)
        {
            std::copy(info[loc].begin(), info[loc].end()-1, std::ostream_iterator<std::string>(ss,","));
            ss << info[loc].back();
        }
        else
        {
            ss << "no info";
        }
        
        res[loc] = ss.str();
        
        while (res[loc].find("perp") != std::string::npos) res[loc].replace(res[loc].find("perp"), 4, "⟂");
        while (res[loc].find("para") != std::string::npos) res[loc].replace(res[loc].find("para"), 4, "∥");
        while (res[loc].find("prime") != std::string::npos) res[loc].replace(res[loc].find("prime"), 5, "'");
        while (res[loc].find("Perp") != std::string::npos) res[loc].replace(res[loc].find("Perp"), 4, "⟂");
        while (res[loc].find("Para") != std::string::npos) res[loc].replace(res[loc].find("Para"), 4, "∥");
        while (res[loc].find("Prime") != std::string::npos) res[loc].replace(res[loc].find("Prime"), 5, "'");
        while (res[loc].find("mu") != std::string::npos) res[loc].replace(res[loc].find("mu"), 2, "µ");
        while (res[loc].find("Delta") != std::string::npos) res[loc].replace(res[loc].find("Delta"), 5, "Δ");
        while (res[loc].find("next") != std::string::npos) res[loc].replace(res[loc].find("next"), 4, "ₙₑₓₜ");
        while (res[loc].find("prev") != std::string::npos) res[loc].replace(res[loc].find("prev"), 4, "ₚᵣₑᵥ");
        while (res[loc].find("3site") != std::string::npos) res[loc].replace(res[loc].find("3site"), 5, "₃ₛᵢₜₑ");
        while (res[loc].find("sub") != std::string::npos) res[loc].replace(res[loc].find("sub"), 3, "ˢᵘᵇ");
        while (res[loc].find("rung") != std::string::npos) res[loc].replace(res[loc].find("rung"), 4, "ʳᵘⁿᵍ");
        while (res[loc].find("t0") != std::string::npos) res[loc].replace(res[loc].find("t0"), 2, "t₀");
        
        //⁰ ¹ ² ³ ⁴ ⁵ ⁶ ⁷ ⁸ ⁹ ⁺ ⁻ ⁼ ⁽ ⁾ ₀ ₁ ₂ ₃ ₄ ₅ ₆ ₇ ₈ ₉ ₊ ₋ ₌ ₍ ₎
        //ᵃ ᵇ ᶜ ᵈ ᵉ ᶠ ᵍ ʰ ⁱ ʲ ᵏ ˡ ᵐ ⁿ ᵒ ᵖ ʳ ˢ ᵗ ᵘ ᵛ ʷ ˣ ʸ ᶻ
        //ᴬ ᴮ ᴰ ᴱ ᴳ ᴴ ᴵ ᴶ ᴷ ᴸ ᴹ ᴺ ᴼ ᴾ ᴿ ᵀ ᵁ ⱽ ᵂ
        //ₐ ₑ ₕ ᵢ ⱼ ₖ ₗ ₘ ₙ ₒ ₚ ᵣ ₛ ₜ ᵤ ᵥ ₓ
        //ᵅ ᵝ ᵞ ᵟ ᵋ ᶿ ᶥ ᶲ ᵠ ᵡ ᵦ ᵧ ᵨ ᵩ ᵪ
    }
    return res;
}
template<typename Symmetry, typename Scalar> const std::vector<std::vector<std::vector<std::vector<Biped<Symmetry, Eigen::SparseMatrix<Scalar,Eigen::ColMajor,EIGEN_DEFAULT_SPARSE_INDEX_TYPE>>>>>> &MpoTerms<Symmetry,Scalar>::
get_W_power(std::size_t power) const
{
    assert(power > 0 and "Power has to be at least 1");
    assert(power <= current_power and "This power of the MPO has not been calculated!");
    if(power == 1)
    {
        return W;
    }
    else
    {
        return W_powers[power-2];
    }
}

template<typename Symmetry, typename Scalar> const std::vector<Qbasis<Symmetry>> &MpoTerms<Symmetry,Scalar>::
get_qAux_power(std::size_t power) const
{
    assert(power > 0 and "Power has to be at least 1");
    assert(power <= current_power and "This power of the MPO has not been calculated!");
    if(power == 1)
    {
        return qAux;
    }
    else
    {
        return qAux_powers[power-2];
    }
}


template<typename Symmetry, typename Scalar> const std::vector<std::vector<typename Symmetry::qType>> &MpoTerms<Symmetry,Scalar>::
get_qOp_power(std::size_t power) const
{
    assert(power > 0 and "Power has to be at least 1");
    assert(power <= current_power and "This power of the MPO has not been calculated!");
    if(power == 1)
    {
        return qOp;
    }
    else
    {
        return qOp_powers[power-2];
    }
}

template<typename Symmetry, typename Scalar> bool MpoTerms<Symmetry,Scalar>::
check_qPhys() const
{
    bool all = true;
    for(std::size_t loc=0; loc<N_sites; ++loc)
    {
        if(!GOT_QPHYS[loc])
        {
            all = false;
        }
    }
    return all;
}

template<typename Symmetry, typename Scalar> void MpoTerms<Symmetry,Scalar>::
scale(const double factor, const double offset, const std::size_t power, const double tolerance)
{
    std::size_t calc_to_power = (power != 0 ? power : current_power);
    got_update();
    if (std::abs(factor-1.) > ::mynumeric_limits<double>::epsilon())
    {
//    	lout << termcolor::blue << "SCALING" << ", std::abs(factor-1.)=" << std::abs(factor-1.) << termcolor::reset << endl;
        bool sign_factor = (factor < 0. ? true : false);
        double factor_per_site = std::pow(std::abs(factor), 1./(1.*N_sites));
        for(std::size_t loc=0; loc<N_sites; ++loc)
        {
            for(const auto &[qIn, rows] : auxdim[loc])
            {
                for(const auto &[qOut, cols] : auxdim[loc+1])
                {
                    auto it = O[loc].find({qIn,qOut});
                    assert(it != O[loc].end());
                    for(std::size_t row=0; row<rows; ++row)
                    {
                        for(std::size_t col=0; col<cols; ++col)
                        {
                            std::map<qType,OperatorType> &existing_ops = (it->second)[row][col];
                            for(auto &[q,op] : existing_ops)
                            {
                                 op = factor_per_site*op;
                            }
                        }
                    }
                }
            }
        }
        if(sign_factor)
        {
            if(boundary_condition == BC::INFINITE or status == MPO_STATUS::ALTERABLE)
            {
                for(std::size_t loc=0; loc<N_sites; ++loc)
                {
                    for(const auto &[qOut, cols] : auxdim[loc+1])
                    {
                        auto it = O[loc].find({qVac,qOut});
                        assert(it != O[loc].end());
                        for(std::size_t col=0; col<cols; ++col)
                        {
                            if(col == pos_qVac)
                            {
                                continue;
                            }
                            std::map<qType,OperatorType> &existing_ops = (it->second)[pos_qVac][col];
                            for(auto &[q,op] : existing_ops)
                            {
                                op = -1.*op;
                            }
                        }
                    }
                }
            }
            else
            {
                for(const auto &[qIn,rows] : auxdim[0])
                {
                    for(const auto &[qOut,cols] : auxdim[1])
                    {
                        auto it = O[0].find({qIn,qOut});
                        assert(it != O[0].end());
                        for(std::size_t row=0; row<rows; ++row)
                        {
                            for(std::size_t col=0; col<cols; ++col)
                            {
                                std::map<qType,OperatorType> &existing_ops = (it->second)[row][col];
                                for(auto &[q,op] : existing_ops)
                                {
                                    op = -1.*op;
                                }
                            }
                        }
                    }
                }
            }
        }
    }
    if(std::abs(offset) > tolerance)
    {
        bool sign_offset = (offset < 0. ? true : false);
        double offset_per_site = std::pow(std::abs(offset), 1./(1.*N_sites));
        if(boundary_condition == BC::OPEN)
        {
            assert(qTot == qVac and "For adding an offset, the MPO needs to be a singlet.");
            assert(get_auxdim(0,qVac) == 1 and get_auxdim(N_sites,qVac) == 1 and "Ill-formed auxiliar basis for open boundary condition");
            for(std::size_t loc=0; loc<N_sites-1; ++loc)
            {
                increment_auxdim(loc+1, qVac);
                auto it = O[loc].find({qVac,qVac});
                assert(it != O[loc].end());
                std::map<qType,OperatorType> &existing_ops = (it->second)[get_auxdim(loc,qVac)-1][get_auxdim(loc+1,qVac)-1];
                SiteOperator<Symmetry,Scalar> Id;
                Id.data = Matrix<Scalar,Dynamic,Dynamic>::Identity(hilbert_dimension[loc],hilbert_dimension[loc]).sparseView();
                if(loc == 0 and sign_offset)
                {
                    Id.data *= -1.;
                }
                #ifdef OPLABELS
                Id.label = "id";
                #endif
                auto itQ = existing_ops.find(qVac);
                if(itQ == existing_ops.end())
                {
                    existing_ops.insert({qVac,offset_per_site*Id});
                }
                else
                {
                    (itQ->second) += offset_per_site*Id;
                }
            }
            auto it = O[N_sites-1].find({qVac,qVac});
            assert(it != O[N_sites-1].end());
            std::map<qType,OperatorType> &existing_ops = (it->second)[get_auxdim(N_sites-1,qVac)-1][get_auxdim(N_sites,qVac)-1];
            SiteOperator<Symmetry,Scalar> Id;
            Id.data = Matrix<Scalar,Dynamic,Dynamic>::Identity(hilbert_dimension[N_sites-1],hilbert_dimension[N_sites-1]).sparseView();
            #ifdef OPLABELS
            Id.label = "id";
            #endif
            auto itQ = existing_ops.find(qVac);
            if(itQ == existing_ops.end())
            {
                existing_ops.insert({qVac,offset_per_site*Id});
            }
            else
            {
                (itQ->second) += offset_per_site*Id;
            }
            compress(tolerance);
        }
        else if(boundary_condition == BC::INFINITE)
        {
            for(std::size_t loc=0; loc<N_sites; ++loc)
            {
                auto it = O[loc].find({qVac,qVac});
                assert(it != O[loc].end());
                std::map<qType,OperatorType> &existing_ops = (it->second)[pos_qVac][pos_qTot];
                SiteOperator<Symmetry,Scalar> Id;
                Id.data = Matrix<Scalar,Dynamic,Dynamic>::Identity(hilbert_dimension[loc],hilbert_dimension[loc]).sparseView();
                #ifdef OPLABELS
                Id.label = "id";
                #endif
                auto op_it = existing_ops.find(qVac);
                if(op_it == existing_ops.end())
                {
                    existing_ops.insert({qVac,offset_per_site*Id});
                }
                else
                {
                    (op_it->second) = (op_it->second) + offset_per_site*Id;
                }
            }
        }
    }
    if (std::abs(factor-1.) > ::mynumeric_limits<double>::epsilon() or std::abs(offset) > tolerance)
    {
    	calc(calc_to_power);
    }
}

template<typename Symmetry, typename Scalar> template<typename OtherScalar> MpoTerms<Symmetry, OtherScalar> MpoTerms<Symmetry,Scalar>::
cast()
{
    MpoTerms<Symmetry, OtherScalar> other(N_sites, boundary_condition);
    other.set_name(label);
    for(std::size_t loc=0; loc<N_sites; ++loc)
    {
        for(const auto &[qIn, rows] : auxdim[loc])
        {
            for(const auto &[qOut, cols] : auxdim[loc+1])
            {
                auto it = O[loc].find({qIn,qOut});
                assert(it != O[loc].end());
                for(std::size_t row=0; row<rows; ++row)
                {
                    for(std::size_t col=0; col<cols; ++col)
                    {
                        std::map<qType,OperatorType> &existing_ops = (it->second)[row][col];
                        for(auto &[q,op] : existing_ops)
                        {
                            op.template cast<OtherScalar>();
                        }
                    }
                }
            }
        }
    }
    for(std::size_t loc=0; loc<N_sites; ++loc)
    {
        for(std::size_t i=0; i<info[loc].size(); ++i)
        {
            other.save_label(loc, info[loc][i]);
        }
    }
    return other;
}

template<typename Symmetry, typename Scalar> void MpoTerms<Symmetry,Scalar>::
transform_base(const qType &qShift, const bool PRINT, const int factor, const std::size_t power)
{
    std::size_t calc_to_power = (power != 0ul ? power : current_power);
	int length = (factor==-1)? static_cast<int>(qPhys.size()):factor;
    ::transform_base<Symmetry>(qPhys, qShift, PRINT, false, length); // from symmery/functions.h, BACK=false
    
    std::vector<std::map<std::array<qType, 2>, std::vector<std::vector<std::map<qType,OperatorType>>>>> O_new(N_sites);
    std::vector<std::map<qType, std::size_t>> auxdim_new(N_sites+1);
    
    if(qShift != Symmetry::qvacuum())
    {
        std::vector<std::size_t> symmetries_to_transform;
        for(std::size_t n=0; n<Symmetry::Nq; ++n)
        {
            if(Symmetry::kind()[n] != Sym::KIND::S and Symmetry::kind()[n] != Sym::KIND::T)
            {
                symmetries_to_transform.push_back(n);
            }
        }
        
        for(std::size_t n=0; n<symmetries_to_transform.size(); ++n)
        {
            qTot[symmetries_to_transform[n]] *= length;
            qVac[symmetries_to_transform[n]] *= length;
        }

        for(std::size_t loc=0; loc<N_sites; ++loc)
        {
            for(const auto &[qs_key, ops] : O[loc])
            {

                qType qIn = std::get<0>(qs_key);
                qType qOut = std::get<1>(qs_key);
                for(std::size_t n=0; n<symmetries_to_transform.size(); ++n)
                {
                        qIn[symmetries_to_transform[n]] *= length;
                        qOut[symmetries_to_transform[n]] *= length;
                }
                std::map<qType,OperatorType> empty_op_map;
                std::vector<std::map<qType,OperatorType>> temp_row(ops[0].size(), empty_op_map);
                std::vector<std::vector<std::map<qType,OperatorType>>> ops_new(ops.size(), temp_row);
                for(std::size_t row=0; row<ops.size(); ++row)
                {
                    for(std::size_t col=0; col<ops[row].size(); ++col)
                    {
                        for(const auto &[q,op] : ops[row][col])
                        {
                            qType q_new = q;
                            OperatorType op_new = op;
                            for(std::size_t n=0; n<symmetries_to_transform.size(); ++n)
                            {
                                q_new[symmetries_to_transform[n]] *= length;
                                op_new.Q[symmetries_to_transform[n]] *= length ;
                            }
                            ops_new[row][col].insert({q_new,op_new});
                        }
                    }
                }
                O_new[loc].insert({{qIn,qOut},ops_new});
            }
        }
                
        for(std::size_t loc=0; loc<N_sites+1; ++loc)
        {
            for(const auto &[q_key, deg] : auxdim[loc])
            {
                qType q = q_key;
                for(std::size_t n=0; n<symmetries_to_transform.size(); ++n)
                {
                    q[symmetries_to_transform[n]] *= length;
                }
                auxdim_new[loc].insert({q,deg});
            }
        }
        
        O = O_new;
        auxdim = auxdim_new;
        got_update();
        calc(calc_to_power);
    }
}

template<typename Symmetry, typename Scalar> std::vector<std::vector<TwoSiteData<Symmetry,Scalar>>> MpoTerms<Symmetry,Scalar>::
calc_TwoSiteData() const
{
    std::vector<std::vector<TwoSiteData<Symmetry,Scalar>>> tsd(N_sites-1);
    
    for(std::size_t loc=0; loc<N_sites-1; ++loc)
    {
		Qbasis<Symmetry> loc12; loc12.pullData(qPhys[loc]);
		Qbasis<Symmetry> loc34; loc34.pullData(qPhys[loc+1]);
		//Qbasis<Symmetry> tensor_basis = loc12.combine(loc34);
		
        auto tensor_basis = Symmetry::tensorProd(qPhys[loc], qPhys[loc+1]);
        for(std::size_t n_lefttop=0; n_lefttop<qPhys[loc].size(); ++n_lefttop)
        {
            for(std::size_t n_leftbottom=0; n_leftbottom<qPhys[loc].size(); ++n_leftbottom)
            {
                for(std::size_t t_left=0; t_left<qOp[loc].size(); ++t_left)
                {
                    if(std::array<qType,3> qCheck = {qPhys[loc][n_leftbottom], qOp[loc][t_left], qPhys[loc][n_lefttop]}; !Symmetry::validate(qCheck))
                    {
                        continue;
                    }
                    for(std::size_t n_righttop=0; n_righttop<qPhys[loc+1].size(); ++n_righttop)
                        {
                        for(std::size_t n_rightbottom=0; n_rightbottom<qPhys[loc+1].size(); ++n_rightbottom)
                        {
                            for(std::size_t t_right=0; t_right<qOp[loc+1].size(); ++t_right)
                            {
                                if(std::array<qType,3> qCheck = {qPhys[loc+1][n_rightbottom], qOp[loc+1][t_right], qPhys[loc+1][n_righttop]}; !Symmetry::validate(qCheck))
                                {
                                    continue;
                                }

                                auto qOp_merges = Symmetry::reduceSilent(qOp[loc][t_left], qOp[loc+1][t_right]);
                                
                                for(const auto &qOp_merge : qOp_merges)
                                {
                                    if(!qAux[loc+1].find(qOp_merge))
                                    {
                                        continue;
                                    }
                                    
                                    auto qPhys_tops = Symmetry::reduceSilent(qPhys[loc][n_lefttop], qPhys[loc+1][n_righttop]);
                                    auto qPhys_bottoms = Symmetry::reduceSilent(qPhys[loc][n_leftbottom], qPhys[loc+1][n_rightbottom]);
                                    for(const auto &qPhys_top : qPhys_tops)
                                    {
                                        for(const auto &qPhys_bottom : qPhys_bottoms)
                                        {
<<<<<<< HEAD
                                            // auto qTensor_top = make_tuple(qPhys[loc][n_lefttop], n_lefttop, qPhys[loc+1][n_righttop], n_righttop, qPhys_top);
                                            // std::size_t n_top = distance(tensor_basis.begin(), find(tensor_basis.begin(), tensor_basis.end(), qTensor_top));
											// std::size_t n_top = tensor_basis.outer_num(qPhys_top) + tensor_basis.leftAmount(qPhys_top,{qPhys[loc][n_lefttop],qPhys[loc+1][n_righttop]}) +
											// 	loc12.inner_num(n_lefttop) + loc34.inner_num(n_righttop)*loc12.inner_dim(qPhys[loc][n_lefttop]);
											size_t n_top = tensor_basis.outer_num(qPhys_top) + tensor_basis.leftOffset(qPhys_top,{qPhys[loc][n_lefttop],qPhys[loc+1][n_righttop]},
																													   {loc12.inner_num(n_lefttop),loc34.inner_num(n_righttop)});
                                            // auto qTensor_bottom = make_tuple(qPhys[loc][n_leftbottom], n_leftbottom, qPhys[loc+1][n_rightbottom], n_rightbottom, qPhys_bottom);
                                            // std::size_t n_bottom = distance(tensor_basis.begin(), find(tensor_basis.begin(), tensor_basis.end(), qTensor_bottom));
											// std::size_t n_bottom = tensor_basis.outer_num(qPhys_bottom) + tensor_basis.leftAmount(qPhys_bottom,{qPhys[loc][n_leftbottom],qPhys[loc+1][n_rightbottom]}) +
											// 	loc12.inner_num(n_leftbottom) + loc34.inner_num(n_rightbottom)*loc12.inner_dim(qPhys[loc][n_leftbottom]);
											size_t n_bottom = tensor_basis.outer_num(qPhys_bottom) + tensor_basis.leftOffset(qPhys_bottom,{qPhys[loc][n_leftbottom],qPhys[loc+1][n_rightbottom]},
																															 {loc12.inner_num(n_leftbottom),loc34.inner_num(n_rightbottom)});
=======
                                            auto qTensor_top = make_tuple(qPhys[loc][n_lefttop], n_lefttop, qPhys[loc+1][n_righttop], n_righttop, qPhys_top);
                                            std::size_t n_top = distance(tensor_basis.begin(), find(tensor_basis.begin(), tensor_basis.end(), qTensor_top));
											//std::size_t n_top = tensor_basis.outer_num(qPhys_top) + tensor_basis.leftAmount(qPhys_top,{qPhys[loc][n_lefttop],qPhys[loc+1][n_righttop]}) +
												loc12.inner_num(n_lefttop) + loc34.inner_num(n_righttop)*loc12.inner_dim(qPhys[loc][n_lefttop]);
											
                                            auto qTensor_bottom = make_tuple(qPhys[loc][n_leftbottom], n_leftbottom, qPhys[loc+1][n_rightbottom], n_rightbottom, qPhys_bottom);
                                            std::size_t n_bottom = distance(tensor_basis.begin(), find(tensor_basis.begin(), tensor_basis.end(), qTensor_bottom));
											//std::size_t n_bottom = tensor_basis.outer_num(qPhys_bottom) + tensor_basis.leftAmount(qPhys_bottom,{qPhys[loc][n_leftbottom],qPhys[loc+1][n_rightbottom]}) +
												loc12.inner_num(n_leftbottom) + loc34.inner_num(n_rightbottom)*loc12.inner_dim(qPhys[loc][n_leftbottom]);
											
>>>>>>> 55482e8b
                                            Scalar factor_cgc = 1.;
                                            if(Symmetry::NON_ABELIAN)
                                            {
                                                factor_cgc = Symmetry::coeff_tensorProd(qPhys[loc][n_leftbottom], qPhys[loc+1][n_rightbottom], qPhys_bottom, qOp[loc][t_left], qOp[loc+1][t_right], qOp_merge, qPhys[loc][n_lefttop], qPhys[loc+1][n_righttop], qPhys_top);
                                            }
                                            if(std::abs(factor_cgc) < mynumeric_limits<double>::epsilon())
                                            {
                                                continue;
                                            }
                                            TwoSiteData<Symmetry,Scalar> entry({{n_lefttop,n_leftbottom,n_righttop,n_rightbottom,n_top,n_bottom}}, {{qPhys_top,qPhys_bottom}}, {{t_left,t_right}}, qOp_merge, factor_cgc);
                                            tsd[loc].push_back(entry);
                                        }
                                    }
                                }
                            }
                        }
                    }
                }
            }
        }
    }
    return tsd;
}

template<typename Symmetry, typename Scalar> void MpoTerms<Symmetry,Scalar>::
got_update()
{
    GOT_W = false;
    GOT_QOP = false;
    GOT_QAUX = false;
    current_power = 1;
}

template<typename Symmetry, typename Scalar> MpoTerms<Symmetry,Scalar> MpoTerms<Symmetry,Scalar>::
prod(const MpoTerms<Symmetry,Scalar> &top, const MpoTerms<Symmetry,Scalar> &bottom, const qType &qTot, const double tolerance)
{
    typedef typename Symmetry::qType qType;
    typedef SiteOperator<Symmetry, Scalar> OperatorType;
    typedef Eigen::SparseMatrix<Scalar,Eigen::ColMajor,EIGEN_DEFAULT_SPARSE_INDEX_TYPE> MatrixType;
    DMRG::VERBOSITY::OPTION VERB = std::max(top.get_verbosity(), bottom.get_verbosity());

    if(VERB > DMRG::VERBOSITY::OPTION::ON_EXIT)
    {
        lout << "MPO multiplication of " << top.get_name() << "*" << bottom.get_name() << " to quantum number {" << Sym::format<Symmetry>(qTot) << "}" << std::endl;
    }
    assert(bottom.is_finalized() and top.is_finalized() and "Error: Multiplying non-finalized MPOs");
    assert(bottom.size() == top.size() and "Error: Multiplying two MPOs of different size");
    assert(bottom.get_boundary_condition() == top.get_boundary_condition() and "Error: Multiplying two MPOs with different boundary conditions");
    BC boundary_condition = bottom.get_boundary_condition();
    
    std::vector<qType> qTots = Symmetry::reduceSilent(bottom.get_qTot(), top.get_qTot());
    auto it = std::find(qTots.begin(), qTots.end(), qTot);
    assert(it != qTots.end() and "Cannot multiply these two operators to an operator with target quantum number");
    
    std::vector<std::map<std::array<qType, 2>, std::vector<std::vector<std::map<qType,OperatorType>>>>> O_bottom, O_top, O;
    std::vector<Qbasis<Symmetry>> qAux_bottom, qAux_top, qAux;
    std::vector<std::vector<qType>> qPhys, qPhys_check;
    std::vector<std::vector<qType>> qOp_bottom, qOp_top;
    
    std::map<qType,OperatorType> empty_op_map;
    
    qPhys = bottom.get_qPhys();
    qPhys_check = top.get_qPhys();
    
    O_bottom = bottom.get_O();
    O_top = top.get_O();

    qAux_bottom = bottom.get_qAux();
    qAux_top = top.get_qAux();
    
    qOp_bottom = bottom.get_qOp();
    qOp_top = top.get_qOp();
    
    std::size_t N_sites = bottom.size();
    O.resize(N_sites);
    qAux.resize(N_sites+1);

    std::size_t pos_qTot_out = 0;
    if(qTot == Symmetry::qvacuum())
    {
        pos_qTot_out = 1;
    }
    
    std::vector<std::size_t> row_qVac(N_sites);
    std::vector<std::size_t> col_qVac(N_sites);
    std::vector<std::size_t> row_qTot(N_sites);
    std::vector<std::size_t> col_qTot(N_sites);

    
    qAux[0] = qAux_bottom[0].combine(qAux_top[0]);
    
    
    for(std::size_t loc=0; loc<N_sites; ++loc)
    {
        std::size_t hilbert_dimension = qPhys[loc].size();
        
        assert(hilbert_dimension != 0 and "Not all Hilbert space dimensions have been set!");
        assert(hilbert_dimension == qPhys_check[loc].size() and "Local Hilbert space dimensions do not match!");
        
        qAux[loc+1] = qAux_bottom[loc+1].combine(qAux_top[loc+1]);
        for(const auto &entry_left : qAux[loc])
        {
            for(const auto &entry_right : qAux[loc+1])
            {
                std::size_t rows = std::get<2>(entry_left).size();
                std::size_t cols = std::get<2>(entry_right).size();
                qType Qin = std::get<0>(entry_left);
                qType Qout = std::get<0>(entry_right);
                std::vector<std::map<qType,OperatorType>> temp_row(cols, empty_op_map);
                std::vector<std::vector<std::map<qType,OperatorType>>> temp(rows, temp_row);
                O[loc].insert({{Qin,Qout},temp});
            }
        }
        #if DEBUG_VERBOSITY > 1
        if(VERB != DMRG::VERBOSITY::OPTION::SILENT)
        {
            lout << "Lattice site " << loc << ":" << std::endl;
        }
        #endif
        std::vector<qType> Qins = qAux[loc].qs();
        for(const auto &Qin : Qins)
        {
            std::size_t total_rows = qAux[loc].inner_dim(Qin);
            auto qins = Sym::split<Symmetry>(Qin,qAux_top[loc].qs(), qAux_bottom[loc].qs());
            for(const auto &[qin_top, qin_bottom] : qins)
            {
                std::size_t rows_bottom = qAux_bottom[loc].inner_dim(qin_bottom);
                std::size_t rows_top = qAux_top[loc].inner_dim(qin_top);
                #if DEBUG_VERBOSITY > 1
                if(VERB != DMRG::VERBOSITY::OPTION::SILENT)
                {
                    lout << "\tQin = {" << Sym::format<Symmetry>(Qin) << "} can be reached by {" << Sym::format<Symmetry>(qin_bottom) << "} + {" << Sym::format<Symmetry>(qin_top) << "}" << std::endl;
                }
                #endif
                std::vector<qType> Qouts = qAux[loc+1].qs();
                for(const auto &Qout : Qouts)
                {
                    if(boundary_condition == BC::OPEN and (loc+1 == N_sites) and (Qout != qTot))
                    {
                        continue;
                    }
                    std::size_t total_cols = qAux[loc+1].inner_dim(Qout);
                    auto qouts = Sym::split<Symmetry>(Qout,qAux_top[loc+1].qs(), qAux_bottom[loc+1].qs());
                    for(const auto &[qout_top, qout_bottom] : qouts)
                    {
                        std::size_t cols_bottom = qAux_bottom[loc+1].inner_dim(qout_bottom);
                        std::size_t cols_top = qAux_top[loc+1].inner_dim(qout_top);
                        #if DEBUG_VERBOSITY > 1
                        if(VERB != DMRG::VERBOSITY::OPTION::SILENT)
                        {
                            lout << "\t\tQout = {" << Sym::format<Symmetry>(Qout) << "} can be reached by {" << Sym::format<Symmetry>(qout_bottom) << "} + {" << Sym::format<Symmetry>(qout_top) << "}" << std::endl;
                        }
                        #endif
                        auto it = O[loc].find({Qin, Qout});
                        auto it_bottom = O_bottom[loc].find({qin_bottom, qout_bottom});
                        auto it_top = O_top[loc].find({qin_top, qout_top});
                        std::size_t in_pos = qAux[loc].leftAmount(Qin, {qin_bottom, qin_top});
                        std::size_t out_pos = qAux[loc+1].leftAmount(Qout, {qout_bottom, qout_top});
                        for(std::size_t row_bottom=0; row_bottom<rows_bottom; ++row_bottom)
                        {
                            for(std::size_t row_top=0; row_top<rows_top; ++row_top)
                            {
                                std::size_t total_row = in_pos + row_bottom*rows_top + row_top;
                                if((qin_bottom == bottom.qVac and row_bottom == bottom.pos_qVac) and (qin_top == top.qVac and row_top == top.pos_qVac) and total_row != row_qVac[loc])
                                {
                                    row_qVac[loc] = total_row;
                                }
                                if((qin_bottom == bottom.qTot and row_bottom == bottom.pos_qTot) and (qin_top == top.qTot and row_top == top.pos_qTot) and total_row != row_qTot[loc])
                                {
                                    row_qTot[loc] = total_row;
                                }
                                for(std::size_t col_bottom=0; col_bottom<cols_bottom; ++col_bottom)
                                {
                                    for(std::size_t col_top=0; col_top<cols_top; ++col_top)
                                    {
                                        for(const auto &[qOp_bottom,op_bottom] : (it_bottom->second)[row_bottom][col_bottom])
                                        {
                                            for(const auto &[qOp_top,op_top] : (it_top->second)[row_top][col_top])
                                            {
                                                std::size_t total_col = out_pos + col_bottom*cols_top + col_top;
                                                if((qout_bottom == bottom.qVac and col_bottom == bottom.pos_qVac) and (qout_top == top.qVac and col_top == top.pos_qVac) and total_col != col_qVac[loc])
                                                {
                                                    col_qVac[loc] = total_col;
                                                }
                                                if((qout_bottom == bottom.qTot and col_bottom == bottom.pos_qTot) and (qout_top == top.qTot and col_top == top.pos_qTot) and total_col != col_qTot[loc])
                                                {
                                                    col_qTot[loc] = total_col;
                                                }
                                                std::map<qType,OperatorType> &ops = (it->second)[total_row][total_col];
                                                std::vector<qType> Qops = Symmetry::reduceSilent(qOp_bottom, qOp_top);
                                                for(const auto &Qop : Qops)
                                                {
                                                    if(std::array<qType,3> qCheck = {Qin,Qop,Qout}; !Symmetry::validate(qCheck))
                                                    {
                                                        continue;
                                                    }
                                                    #ifdef OPLABELS
                                                    OperatorType op(Eigen::Matrix<Scalar,Eigen::Dynamic,Eigen::Dynamic>::Zero(hilbert_dimension, hilbert_dimension).sparseView(), Qop, op_top.label+"*"+op_bottom.label);
                                                    #if DEBUG_VERBOSITY > 1
                                                    if(VERB != DMRG::VERBOSITY::OPTION::SILENT)
                                                    {
                                                        lout << "\t\t\tBlock {" << Sym::format<Symmetry>(Qin) << "}->{" << Sym::format<Symmetry>(Qout) << "},\tPosition [" << total_row << "|" << total_col << "], " << op.label << " {" << Sym::format<Symmetry>(Qop) << "}" << std::endl;
                                                    }
                                                    #endif
                                                    #else
                                                    OperatorType op(Eigen::Matrix<Scalar,Eigen::Dynamic,Eigen::Dynamic>::Zero(hilbert_dimension,hilbert_dimension).sparseView(), Qop);
                                                    #if DEBUG_VERBOSITY > 1
                                                    if(VERB != DMRG::VERBOSITY::OPTION::SILENT)
                                                    {
                                                        lout << "\t\t\tBlock {" << Sym::format<Symmetry>(Qin) << "}->{" << Sym::format<Symmetry>(Qout) << "},\tPosition [" << total_row << "|" << total_col << "], Operator {" << Sym::format<Symmetry>(Qop) << "}" << std::endl;
                                                    }
                                                    #endif
                                                    #endif
                                                    Scalar factor_9j = Symmetry::coeff_tensorProd(qin_bottom, qin_top, Qin, qOp_bottom, qOp_top, Qop, qout_bottom, qout_top, Qout);
                                                    if(std::abs(factor_9j) < ::mynumeric_limits<double>::epsilon())
                                                    {
                                                        continue;
                                                    }
                                                    for(std::size_t n_bottom=0; n_bottom<hilbert_dimension; ++n_bottom)
                                                    {
                                                        for(std::size_t n_top=0; n_top<hilbert_dimension; ++n_top)
                                                        {
                                                            if(std::array<qType,3> qCheck = {qPhys[loc][n_bottom], Qop, qPhys[loc][n_top]}; !Symmetry::validate(qCheck))
                                                            {
                                                                continue;
                                                            }
                                                            #if DEBUG_VERBOSITY > 2
                                                            if(VERB != DMRG::VERBOSITY::OPTION::SILENT)
                                                            {
                                                                lout << "\t\t\t\tmat(" << n_top << "," << n_bottom << ") = 0";
                                                            }
                                                            #endif
                                                            
                                                            Scalar val = 0;
                                                            for(std::size_t n_middle=0; n_middle<hilbert_dimension; ++n_middle)
                                                            {
                                                                if(std::array<qType,3> qCheck = {qPhys[loc][n_bottom], qOp_bottom, qPhys[loc][n_middle]}; !Symmetry::validate(qCheck))
                                                                {
                                                                    continue;
                                                                }
                                                                if(std::array<qType,3> qCheck = {qPhys[loc][n_middle], qOp_top, qPhys[loc][n_top]}; !Symmetry::validate(qCheck))
                                                                {
                                                                    continue;
                                                                }
                                                                if(std::abs(op_top.data.coeff(n_top, n_middle)) < ::mynumeric_limits<double>::epsilon() or std::abs(op_bottom.data.coeff(n_middle, n_bottom)) < ::mynumeric_limits<double>::epsilon())
                                                                {
                                                                    continue;
                                                                }
                                                                Scalar factor_6j = Symmetry::coeff_Apair(qPhys[loc][n_top], qOp_top, qPhys[loc][n_middle], qOp_bottom, qPhys[loc][n_bottom], Qop);
                                                                if(std::abs(factor_6j) < ::mynumeric_limits<double>::epsilon())
                                                                {
                                                                    continue;
                                                                }
                                                                val += op_top.data.coeff(n_top, n_middle) * op_bottom.data.coeff(n_middle, n_bottom) * factor_9j * factor_6j;
                                                                #if DEBUG_VERBOSITY > 2
                                                                if(VERB != DMRG::VERBOSITY::OPTION::SILENT)
                                                                {
                                                                    lout << " + " << op_top.data.coeff(n_top, n_middle) << "*" << op_bottom.data.coeff(n_middle, n_bottom) << "*" << factor_9j*factor_6j;
                                                                }
                                                                #endif
                                                            }
                                                            if(std::abs(val) < ::mynumeric_limits<double>::epsilon())
                                                            {
                                                                #if DEBUG_VERBOSITY > 2
                                                                if(VERB != DMRG::VERBOSITY::OPTION::SILENT)
                                                                {
                                                                    lout << " = 0" << std::endl;
                                                                }
                                                                #endif
                                                                continue;
                                                            }
                                                            op.data.coeffRef(n_top, n_bottom) = val;
                                                            #if DEBUG_VERBOSITY > 2
                                                            if(VERB != DMRG::VERBOSITY::OPTION::SILENT)
                                                            {
                                                                lout << " = " << val << std::endl;
                                                            }
                                                            #endif
                                                        }
                                                    }
                                                    if(op.data.norm() > ::mynumeric_limits<double>::epsilon())
                                                    {
                                                        auto it_op = ops.find(Qop);
                                                        if(it_op != ops.end())
                                                        {
                                                            (it_op->second) = (it_op->second) + op;
                                                        }
                                                        else
                                                        {
                                                            ops.insert({Qop,op});
                                                        }
                                                    }
                                                }
                                            }
                                        }
                                    }
                                }
                            }
                        }
                    }
                }
            }
        }
    }
    if(boundary_condition == BC::INFINITE)
    {
        #if DEBUG_VERBOSITY > 1
        if(VERB != DMRG::VERBOSITY::OPTION::SILENT)
        {
            lout << "Infinite system: Swap rows and columns to ensure identity operators to be at [0|0] and [1|1]" << std::endl;
        }
        #endif
        prod_swap_IBC(O, row_qVac, col_qVac, row_qTot, col_qTot);
    }
    if(boundary_condition == BC::OPEN)
    {
        #if DEBUG_VERBOSITY > 1
        if(VERB != DMRG::VERBOSITY::OPTION::SILENT)
        {
            lout << "Open system: Delete columns at last lattice site which do not match target quantum number" << std::endl;
        }
        #endif
        prod_delZeroCols_OBC(O[N_sites-1], qAux[N_sites], qAux[N_sites-1], qTot, col_qTot[N_sites-1]);
    }
    MpoTerms<Symmetry,Scalar> out(N_sites, boundary_condition, qTot, VERB);
    out.reconstruct(O, qAux, qPhys, true, boundary_condition, qTot);
	auto [name_top, power_top] = detect_and_remove_power(top.get_name());
	auto [name_bot, power_bot] = detect_and_remove_power(bottom.get_name());
	if(name_top == name_bot)
    {
        out.set_name(name_top + power_to_string(power_top+power_bot));
    }
    else
    {
        out.set_name(top.get_name()+"*"+bottom.get_name());
    }
    out.compress(tolerance);
    out.calc(1);
    return out;
}

template<typename Symmetry, typename Scalar> std::pair<std::string, std::size_t> MpoTerms<Symmetry,Scalar>::
detect_and_remove_power(const std::string &name_w_power)
{
	std::vector<std::string> str_powers(10);
	str_powers[0] = "⁰";
	str_powers[1] = "¹";
	str_powers[2] = "²";
	str_powers[3] = "³";
	str_powers[4] = "⁴";
	str_powers[5] = "⁵";
	str_powers[6] = "⁶";
	str_powers[7] = "⁷";
	str_powers[8] = "⁸";
	str_powers[9] = "⁹";
	
	std::string name_wo_power = name_w_power;
	std::size_t power = 1ul;
	for(std::size_t ip=0; ip<str_powers.size(); ip++)
	{
		auto pos = name_wo_power.find(str_powers[ip]);
		if(pos == std::string::npos)
        {
            continue;
        }
		name_wo_power.erase(pos,pos+str_powers[ip].size());
		power = ip;
		break;		
	}
	return std::make_pair(name_wo_power,power);
}

template<typename Symmetry, typename Scalar> std::string MpoTerms<Symmetry,Scalar>::
power_to_string(std::size_t power)
{
    assert(power<10 and "power_to_string has only strings for power < 10.");
    std::vector<std::string> str_powers(10);
    str_powers[0] = "⁰";
    str_powers[1] = "¹";
    str_powers[2] = "²";
    str_powers[3] = "³";
    str_powers[4] = "⁴";
    str_powers[5] = "⁵";
    str_powers[6] = "⁶";
    str_powers[7] = "⁷";
    str_powers[8] = "⁸";
    str_powers[9] = "⁹";
    return str_powers[power];
}

template<typename Symmetry, typename Scalar> MpoTerms<Symmetry,Scalar> MpoTerms<Symmetry,Scalar>::
sum(const MpoTerms<Symmetry,Scalar> &top, const MpoTerms<Symmetry,Scalar> &bottom, const double tolerance)
{
    typedef typename Symmetry::qType qType;
    typedef SiteOperator<Symmetry, Scalar> OperatorType;
    
    DMRG::VERBOSITY::OPTION VERB = std::max(top.get_verbosity(), bottom.get_verbosity());

    if(VERB != DMRG::VERBOSITY::OPTION::SILENT)
    {
        lout << "MPO addition of " << bottom.get_name() << "+" << top.get_name() << std::endl;
    }
    
    assert(bottom.is_finalized() and top.is_finalized() and "Error: Adding non-finalized MPOs");
    assert(bottom.size() == top.size() and "Error: Adding two MPOs of different size");

    assert(bottom.get_boundary_condition() == top.get_boundary_condition() and "Error: Adding two MPOs with different boundary conditions");
    BC boundary_condition_out = bottom.get_boundary_condition();
    
    std::vector<std::map<std::array<qType, 2>, std::vector<std::vector<std::map<qType,OperatorType>>>>> O_bottom, O_top, O_out;
    std::vector<Qbasis<Symmetry>> qAux_bottom, qAux_top, qAux_out;
    std::vector<std::vector<qType>> qPhys, qPhys_check;
    std::vector<std::vector<qType>> qOp_bottom, qOp_top;
    std::map<qType,OperatorType> empty_op_map;
    
    assert(bottom.get_qTot() == top.get_qTot() and "Addition only possible for MPOs with the same total quantum number.");
    qType qTot = bottom.get_qTot();
    
    qPhys = bottom.get_qPhys();
    qPhys_check = top.get_qPhys();
    
    O_bottom = bottom.get_O();
    O_top = top.get_O();

    qAux_bottom = bottom.get_qAux();
    qAux_top = top.get_qAux();
    
    qOp_bottom = bottom.get_qOp();
    qOp_top = top.get_qOp();
    
    std::size_t N_sites = bottom.size();
    O_out.resize(N_sites);
    qAux_out.resize(N_sites+1);
    
    std::vector<std::map<qType,std::size_t>> auxdim(N_sites+1);
    std::vector<std::size_t> auxdim_bottom_starts(N_sites+1);
    
    for(std::size_t loc=0; loc<=N_sites; ++loc)
    {
        for(const auto &entry : qAux_top[loc])
        {
            qType q = std::get<0>(entry);
            std::size_t deg = std::get<2>(entry).size();
            auxdim[loc].insert({q,deg});
            if(q == Symmetry::qvacuum())
            {
                auxdim_bottom_starts[loc] = deg;      
	    }
        }
        for(const auto &entry : qAux_bottom[loc])
        {
            qType q = std::get<0>(entry);
            std::size_t deg = std::get<2>(entry).size();
            auto it = auxdim[loc].find(q);
            if(it != auxdim[loc].end())
            {
                (it->second) += deg;
            }
            else
            {
                auxdim[loc].insert({q,deg});
            }
        }
        for(const auto &[q,deg] : auxdim[loc])
        {
            qAux_out[loc].push_back(q,deg);
        }
    }
    
    for(std::size_t loc=0; loc<N_sites; ++loc)
    {
        #if DEBUG_VERBOSITY > 1
        if(VERB != DMRG::VERBOSITY::OPTION::SILENT)
        {
            lout << "Lattice site " << loc << std::endl;
        }
        #endif
        std::size_t hilbert_dimension = qPhys[loc].size();
        assert(hilbert_dimension == qPhys_check[loc].size() and "Local Hilbert space dimensions do not match!");

        for(const auto &[qIn,rows] : auxdim[loc])
        {
            std::size_t row_start = 0;
            if(qAux_top[loc].find(qIn))
            {
                row_start = qAux_top[loc].inner_dim(qIn);
            }


            for(const auto &[qOut,cols] : auxdim[loc+1])
            {
                std::size_t col_start = 0;
                if(qAux_top[loc+1].find(qOut))
                {
                    col_start = qAux_top[loc+1].inner_dim(qOut);
                }
                #if DEBUG_VERBOSITY > 1
                if(VERB != DMRG::VERBOSITY::OPTION::SILENT)
                {
                    lout << "\tqIn = {" << Sym::format<Symmetry>(qIn) << "} and qOut = {" << Sym::format<Symmetry>(qOut) << "} is a " << rows << "x" << cols << "-matrix:" << std::endl;
                }
                #endif
                std::vector<std::map<qType,OperatorType>> temp_row(cols, empty_op_map);
                std::vector<std::vector<std::map<qType,OperatorType>>> O_temp(rows, temp_row);
                auto it_top = O_top[loc].find({qIn,qOut});
                auto it_bottom = O_bottom[loc].find({qIn,qOut});
                if(it_top != O_top[loc].end())
                {
                    const std::vector<std::vector<std::map<qType,OperatorType>>> &O_top_temp = it_top->second;
                    std::size_t top_rows = O_top_temp.size();
                    std::size_t top_cols = O_top_temp[0].size();
                    #if DEBUG_VERBOSITY > 1
                    if(VERB != DMRG::VERBOSITY::OPTION::SILENT)
                    {
                        lout << "\t\t Block exists in top MPO and is written from [0|0] to [" << top_rows-1 << "|" << top_cols-1 << "]";
                    }
                    #endif
                    for(std::size_t row=0; row<top_rows; ++row)
                    {
                        for(std::size_t col=0; col<top_cols; ++col)
                        {
                            O_temp[row][col] = O_top_temp[row][col];
                        }
                    }
                }
                #if DEBUG_VERBOSITY > 1
                else
                {
                    if(VERB != DMRG::VERBOSITY::OPTION::SILENT)
                    {
                        lout << "\t\t Block does not exist in top MPO";
                    }
                }
                #endif
                if(it_bottom != O_bottom[loc].end())
                {
                    const std::vector<std::vector<std::map<qType,OperatorType>>> &O_bottom_temp = it_bottom->second;
                    std::size_t bottom_rows = O_bottom_temp.size();
                    std::size_t bottom_cols = O_bottom_temp[0].size();
                    #if DEBUG_VERBOSITY > 1
                    if(VERB != DMRG::VERBOSITY::OPTION::SILENT)
                    {
                        lout << "\t|\t Block exists in bottom MPO and is written from [" << row_start << "|" << col_start << "] to [" << row_start+bottom_rows-1 << "|" << col_start+bottom_cols-1 << "]" << std::endl;
                    }
                    #endif
                    for(std::size_t row=0; row<bottom_rows; ++row)
                    {
                        for(std::size_t col=0; col<bottom_cols; ++col)
                        {
                            O_temp[row_start+row][col_start+col] = O_bottom_temp[row][col];
                        }
                    }
                }
                #if DEBUG_VERBOSITY > 1
                else
                {
                    if(VERB != DMRG::VERBOSITY::OPTION::SILENT)
                    {
                        lout << "\t|\t Block does not exist in bottom MPO" << std::endl;
                    }
                }
                #endif
                O_out[loc].insert({{qIn,qOut},O_temp});
            }
        }
    }

    MpoTerms<Symmetry,Scalar> out(N_sites,boundary_condition_out,qTot,VERB);
    out.reconstruct(O_out, qAux_out, qPhys, true, boundary_condition_out,qTot);
    if(boundary_condition_out == BC::OPEN)
    {
        #if DEBUG_VERBOSITY > 1
        if(VERB != DMRG::VERBOSITY::OPTION::SILENT)
        {
            lout << "Open System: Add both rows at first lattice site and both columns at last lattice site" << std::endl;
        }
        #endif
        out.add_to_row(0, Symmetry::qvacuum(), 0, out.delete_row(0, Symmetry::qvacuum(),1,false),1.);
        out.decrement_first_auxdim_OBC(Symmetry::qvacuum());
        out.add_to_col(N_sites-1, qTot, 0, out.delete_col(N_sites-1, qTot,1,false),1.);
        out.decrement_last_auxdim_OBC(qTot);
    }
    else
    {
        #if DEBUG_VERBOSITY > 1
        if(VERB != DMRG::VERBOSITY::OPTION::SILENT)
        {
            lout << "Infinite System: Add both incoming operator columns and both outgoing operator rows at each lattice site" << std::endl;
        }
        #endif
        for(std::size_t loc=0; loc<N_sites; ++loc)
        {
            out.delete_col(loc, Symmetry::qvacuum(), auxdim_bottom_starts[loc+1],false);
            out.delete_row(loc, Symmetry::qvacuum(), auxdim_bottom_starts[loc]+bottom.get_pos_qTot(),false);
            out.add_to_col(loc, Symmetry::qvacuum(), top.get_pos_qTot(), out.delete_col(loc, Symmetry::qvacuum(), auxdim_bottom_starts[loc+1],false),1.);
            out.add_to_row(loc, Symmetry::qvacuum(), 0, out.delete_row(loc, Symmetry::qvacuum(), auxdim_bottom_starts[loc],false),1.);
		}
        for(std::size_t loc=0; loc<N_sites; ++loc)
        {
            out.decrement_auxdim(loc, Symmetry::qvacuum());
            out.decrement_auxdim(loc, Symmetry::qvacuum());
        }
	}
    out.set_name(top.get_name()+"+"+bottom.get_name());
    out.compress(tolerance);
    out.calc(1);
    return out;
}

template<typename Symmetry, typename Scalar> void MpoTerms<Symmetry,Scalar>::
prod_delZeroCols_OBC(std::map<std::array<qType, 2>, std::vector<std::vector<std::map<qType,OperatorType>>>> &O_last, Qbasis<Symmetry> &qAux_last, Qbasis<Symmetry> &qAux_prev, const qType &qTot, const std::size_t col_qTot)
{
    std::map<std::array<qType, 2>, std::vector<std::vector<std::map<qType,OperatorType>>>> O_new;
    Qbasis<Symmetry> qAux_new;
    qAux_new.push_back(qTot,1);
    for(const auto &entry : qAux_prev)
    {
        qType qIn = std::get<0>(entry);
        std::size_t rows = std::get<2>(entry).size();
        std::map<qType,OperatorType> empty_op_map;
        std::vector<std::map<qType,OperatorType>> temp_row(1,empty_op_map);
        std::vector<std::vector<std::map<qType,OperatorType>>> temp(rows,temp_row);
        auto it = O_last.find({qIn,qTot});
        assert(it != O_last.end());
        for(std::size_t row=0; row<rows; ++row)
        {
            temp[row][0] = (it->second)[row][col_qTot];
        }
        O_new.insert({{qIn,qTot},temp});
    }
    qAux_last.clear();
    qAux_last = qAux_new;
    O_last = O_new;
}

template<typename Symmetry, typename Scalar> void MpoTerms<Symmetry,Scalar>::
prod_swap_IBC(std::vector<std::map<std::array<qType, 2>, std::vector<std::vector<std::map<qType,OperatorType>>>>> &O_out, std::vector<std::size_t> &row_qVac, std::vector<std::size_t> &col_qVac, std::vector<std::size_t> &row_qTot, std::vector<std::size_t> &col_qTot)
{
    std::size_t N_sites = O_out.size();
    qType qVac = Symmetry::qvacuum();

    for(std::size_t loc=0; loc<N_sites; ++loc)
    {
        if(row_qVac[loc] != 0)
        {
            for(auto &[qs, ops] : O_out[loc])
            {
                if(std::get<0>(qs) != qVac)
                {
                    continue;
                }
                std::vector<std::map<qType,OperatorType>> temp = ops[0];
                ops[0] = ops[row_qVac[loc]];
                ops[row_qVac[loc]] = temp;
            }
            if(row_qTot[loc] == 0)
            {
                row_qTot[loc] = row_qVac[0];
            }
        }
        if(col_qVac[loc] != 0)
        {
            for(auto &[qs, ops] : O_out[loc])
            {
                if(std::get<1>(qs) != qVac)
                {
                    continue;
                }
                std::size_t rows = ops.size();
                for(std::size_t row=0; row<rows; ++row)
                {
                    std::map<qType,OperatorType> temp = ops[row][0];
                    ops[row][0] = ops[row][col_qVac[loc]];
                    ops[row][col_qVac[loc]] = temp;
                }
            }
            if(col_qTot[loc] == 0)
            {
                col_qTot[loc] = col_qVac[0];
            }
        }
        if(row_qTot[loc] != 1)
        {
            for(auto &[qs, ops] : O_out[loc])
            {
                if(std::get<0>(qs) != qVac)
                {
                    continue;
                }
                std::vector<std::map<qType,OperatorType>> temp = ops[1];
                ops[1] = ops[row_qTot[loc]];
                ops[row_qTot[loc]] = temp;
            }
        }
        if(col_qTot[loc] != 1)
        {
            for(auto &[qs, ops] : O_out[loc])
            {
                if(std::get<1>(qs) != qVac)
                {
                    continue;
                }
                std::size_t rows = ops.size();
                for(std::size_t row=0; row<rows; ++row)
                {
                    std::map<qType,OperatorType> temp = ops[row][1];
                    ops[row][1] = ops[row][col_qTot[loc]];
                    ops[row][col_qTot[loc]] = temp;
                }
            }
        }
    }
}
template<typename Symmetry, typename Scalar> void MpoTerms<Symmetry,Scalar>::
set_Identity(const typename Symmetry::qType &Q)
{
    got_update();
    O.clear();
    O.resize(N_sites);
    auxdim.clear();
    auxdim.resize(N_sites+1);
    label = "Id";
    for(std::size_t loc=0; loc<N_sites; ++loc)
    {
        auxdim[loc].insert({Q,1});
        std::map<qType,OperatorType> op_map;
        OperatorType op = OperatorType(Eigen::Matrix<Scalar,Eigen::Dynamic,Eigen::Dynamic>::Identity(qPhys[loc].size(),qPhys[loc].size()).sparseView(),Symmetry::qvacuum());
        #ifdef OPLABELS
        op.label = "id";
        #endif
        op_map.insert({Symmetry::qvacuum(),op});
        std::vector<std::map<qType,OperatorType>> temp(1,op_map);
        std::vector<std::vector<std::map<qType,OperatorType>>> Oloc(1,temp);
        O[loc].insert({{Q,Q},Oloc});
    }
    auxdim[N_sites].insert({Q,1});
    status = MPO_STATUS::FINALIZED;
    calc(1);
}

template<typename Symmetry, typename Scalar> void MpoTerms<Symmetry,Scalar>::
set_Zero()
{
    got_update();
    O.clear();
    O.resize(N_sites);
    auxdim.clear();
    auxdim.resize(N_sites+1);
    label = "Zero";
    for(std::size_t loc=0; loc<N_sites; ++loc)
    {
        auxdim[loc].insert({qVac,1});
        std::map<qType,OperatorType> op_map;
        OperatorType op = OperatorType(Eigen::Matrix<Scalar,Eigen::Dynamic,Eigen::Dynamic>::Zero(qPhys[loc].size(),qPhys[loc].size()).sparseView(),qVac);
        #ifdef OPLABELS
        op.label = "Zero";
        #endif
        op_map.insert({qVac,op});
        std::vector<std::map<qType,OperatorType>> temp(1,op_map);
        std::vector<std::vector<std::map<qType,OperatorType>>> Oloc(1,temp);
        O[loc].insert({{qVac,qVac},Oloc});
    }
    auxdim[N_sites].insert({qVac,1});
    status = MPO_STATUS::FINALIZED;
    calc(1);
}

template<typename Symmetry, typename Scalar> std::vector<std::pair<typename Symmetry::qType, std::size_t>> MpoTerms<Symmetry,Scalar>::
base_order_IBC(const std::size_t power) const
{
    assert(boundary_condition == BC::INFINITE);
    assert(power > 0 and power <= current_power);
    const std::vector<Qbasis<Symmetry>> &qAux_ = (power == 1) ? qAux : qAux_powers[power-2];
    const std::vector<std::vector<std::vector<std::vector<Biped<Symmetry,MatrixType>>>>> &W_ = (power == 1) ? W : W_powers[power-2];
    std::vector<std::pair<qType, std::size_t>> vout(0);
    std::vector<std::pair<qType, std::size_t>> vout_temp(0);
    std::size_t hd = hilbert_dimension[0];
    vout.push_back({qVac, pos_qTot});
    for(std::size_t i=0; i<qAux_[0].data_.size(); ++i)
    {
        qType qIn = std::get<0>(qAux_[0].data_[i]);
        std::size_t dim = std::get<2>(qAux_[0].data_[i]).size();
        for(std::size_t row=0; row<dim; row++)
        {
            if(qIn == qVac and row == pos_qVac)
            {
                continue;
            }
            if(qIn == qTot and row == pos_qTot)
            {
                continue;
            }
            bool isZeroOp = true;
            for(std::size_t m=0; m<hd; ++m)
            {
                for(std::size_t n=0; n<hd; ++n)
                {
                    for(std::size_t t=0; t<W_[0][m][n].size(); ++t)
                    {
                        auto it = W_[0][m][n][t].dict.find({qIn,qVac});
                        if(it != W_[0][m][n][t].dict.end() and
                           std::abs(W_[0][m][n][t].block[it->second].coeff(row,pos_qTot)) > ::mynumeric_limits<double>::epsilon())
                        {
                            isZeroOp = false;
                            break;
                        }
                    }
                    if(!isZeroOp) break;
                }
                if(!isZeroOp) break;
            }
            if(!isZeroOp)
            {
                vout.push_back({qIn,row});
            }
            else
            {
                vout_temp.push_back({qIn,row});
            }
        }
    }
    vout.insert(vout.end(), vout_temp.begin(), vout_temp.end());
    vout.push_back({qVac, pos_qVac});
    return vout;
}

template<typename Symmetry, typename Scalar> void MpoTerms<Symmetry,Scalar>::
renormalize()
{
    got_update();
    std::vector<double> norm(N_sites, 0.);
    for(std::size_t loc=0; loc<N_sites; ++loc)
    {
        for(const auto &[qs,ops] : O[loc])
        {
            for(std::size_t row=0; row<ops.size(); ++row)
            {
                for(std::size_t col=0; col<ops[row].size(); ++col)
                {
                    for(const auto &[Q,op] : ops[row][col])
                    {
                        norm[loc] += op.data.norm();
                    }
                }
            }
        }
    }
    double overall_norm = 1;
    for(std::size_t loc=0; loc<N_sites; ++loc)
    {
        overall_norm *= norm[loc];
    }
    overall_norm = std::pow(overall_norm, 1.0/N_sites);
    for(std::size_t loc=0; loc<N_sites; ++loc)
    {
        for(auto &[qs,ops] : O[loc])
        {
            for(std::size_t row=0; row<ops.size(); ++row)
            {
                for(std::size_t col=0; col<ops[row].size(); ++col)
                {
                    for(auto &[Q,op] : ops[row][col])
                    {
                        double factor = overall_norm/norm[loc];
                        op.data = factor * op.data;
                    }
                }
            }
        }
    }
}

template<typename Symmetry, typename Scalar> void MpoTerms<Symmetry,Scalar>::
clear_opLabels()
{
    for(std::size_t loc=0; loc<N_sites; ++loc)
    {
        for(auto &[qs,ops] : O[loc])
        {
            for(std::size_t row=0; row<ops.size(); ++row)
            {
                for(std::size_t col=0; col<ops[row].size(); ++col)
                {
                    for(auto &[Q,op] : ops[row][col])
                    {
                        op.label = "";
                    }
                }
            }
        }
    }
}

template<typename Symmetry, typename Scalar> std::tuple<std::size_t,std::size_t,std::size_t,std::size_t> MpoTerms<Symmetry,Scalar>::
auxdim_infos() const
{
    std::size_t total_auxdim = 0;
    std::size_t maximum_local_auxdim = 0;
    std::size_t total_full_auxdim = 0;
    std::size_t maximum_local_full_auxdim = 0;
    for(std::size_t bond=0; bond<N_sites; ++bond)
    {
        std::size_t local_auxdim = 0;
        std::size_t local_full_auxdim = 0;
        for(const auto &[q,deg] : auxdim[bond])
        {
            local_auxdim += deg;
            local_full_auxdim += deg * Symmetry::degeneracy(q);
        }
        total_auxdim += local_auxdim;
        total_full_auxdim += local_full_auxdim;
        if(local_auxdim > maximum_local_auxdim)
        {
            maximum_local_auxdim = local_auxdim;
        }
        if(local_full_auxdim > maximum_local_full_auxdim)
        {
            maximum_local_full_auxdim = local_full_auxdim;
        }
    }
    return std::make_tuple(total_auxdim,maximum_local_auxdim,total_full_auxdim,maximum_local_full_auxdim);
}

template<typename Symmetry, typename Scalar> double MpoTerms<Symmetry,Scalar>::
memory(MEMUNIT memunit) const
{
    double mem_O = 0.;
    for(std::size_t loc=0; loc<O.size(); ++loc)
    {
        mem_O += calc_memory<std::size_t>(2 * Symmetry::Nq * O[loc].size(),memunit);
        for(const auto &[qs,ops] : O[loc])
        {
            for(std::size_t row=0; row<ops.size(); ++row)
            {
                for(std::size_t col=0; col<ops[row].size(); ++col)
                {
                    mem_O += calc_memory<std::size_t>(Symmetry::Nq * ops[row][col].size(),memunit);
                    for(const auto &[Q,op] : ops[row][col])
                    {
                        mem_O += calc_memory(op.data,memunit) + calc_memory(op.label,memunit);
                    }
                }
            }
        }
    }

    double mem_auxdim = 0.;
    for(std::size_t loc=0; loc<=N_sites; ++loc)
    {
        mem_auxdim +=  calc_memory<std::size_t>((Symmetry::Nq + 1) * auxdim[loc].size(),memunit);
    }
    
    double mem_qAux = 0.;
    if(GOT_QAUX)
    {
        for(std::size_t loc=0; loc<qAux.size(); ++loc)
        {
            for(std::size_t i=0; i<qAux[loc].data_.size(); ++i)
            {
                mem_qAux += calc_memory<std::size_t>(Symmetry::Nq + 1,memunit);
                mem_qAux += std::get<2>(qAux[loc].data_[i]).size() * (calc_memory("",memunit)+calc_memory<std::size_t>(1ul,memunit));
            }
            mem_qAux += calc_memory<std::size_t>(Symmetry::Nq * qAux[loc].history.size(),memunit);
            for(const auto &[q,vec] : qAux[loc].history)
            {
                mem_qAux += calc_memory<std::size_t>((2*Symmetry::Nq + 1) * vec.size(), memunit);
            }
        }
    }
    
    double mem_qOp = 0.;
    if(GOT_QOP)
    {
        for(std::size_t loc=0; loc<qOp.size(); ++loc)
        {
            mem_qOp += Symmetry::Nq * calc_memory<std::size_t>(qOp[loc].size(), memunit);
        }
    }
    
    double mem_qPhys = 0.;
    for(std::size_t loc=0; loc<qPhys.size(); ++loc)
    {
        if(GOT_QPHYS[loc])
        {
            mem_qOp += Symmetry::Nq * calc_memory<std::size_t>(qPhys[loc].size(), memunit);
        }
    }
    
    double mem_W = 0.;
    if(GOT_W)
    {
        for(std::size_t loc=0; loc<W.size(); ++loc)
        {
            for(std::size_t m=0; m<W[loc].size(); ++m)
            {
                for(std::size_t n=0; n<W[loc][m].size(); ++n)
                {
                    for(std::size_t t=0; t<W[loc][m][n].size(); ++t)
                    {
                        mem_W += W[loc][m][n][t].memory(memunit) + W[loc][m][n][t].overhead(memunit);
                    }
                }
            }
        }
    }
    
    double mem_info = 0.;
    mem_info += calc_memory(label,memunit);
    for(std::size_t loc=0; loc<info.size(); ++loc)
    {
        for(std::size_t i=0; i<info[loc].size(); ++i)
        {
            mem_info += calc_memory(info[loc][i],memunit);
        }
    }
    
    double mem_powers = 0.;
    for(std::size_t power=2; power<=current_power; ++power)
    {
        for(std::size_t loc=0; loc<W_powers[power-2].size(); ++loc)
        {
            for(std::size_t m=0; m<W_powers[power-2][loc].size(); ++m)
            {
                for(std::size_t n=0; n<W_powers[power-2][loc][m].size(); ++n)
                {
                    for(std::size_t t=0; t<W_powers[power-2][loc][m][n].size(); ++t)
                    {
                        mem_powers += W_powers[power-2][loc][m][n][t].memory(memunit) + W_powers[power-2][loc][m][n][t].overhead(memunit);
                    }
                }
            }
            mem_powers += Symmetry::Nq * calc_memory<std::size_t>(qOp_powers[power-2][loc].size(), memunit);
            for(std::size_t i=0; i<qAux_powers[power-2][loc].data_.size(); ++i)
            {
                mem_powers += calc_memory<std::size_t>(Symmetry::Nq + 1,memunit);
                mem_powers += std::get<2>(qAux_powers[power-2][loc].data_[i]).size() * (calc_memory("",memunit)+calc_memory<std::size_t>(1ul,memunit));
            }
            mem_powers += calc_memory<std::size_t>(Symmetry::Nq * qAux_powers[power-2][loc].history.size(),memunit);
            for(const auto &[q,vec] : qAux_powers[power-2][loc].history)
            {
                mem_powers += calc_memory<std::size_t>((2*Symmetry::Nq + 1) * vec.size(), memunit);
            }
        }
    }
    
    return mem_O + mem_auxdim + mem_qAux + mem_qOp + mem_qPhys + mem_W + mem_info + mem_powers;
}

template<typename Symmetry, typename Scalar> double MpoTerms<Symmetry,Scalar>::
sparsity(const std::size_t power, const bool PER_MATRIX) const
{
    assert(power > 0 and power <= current_power);
    assert(GOT_W);
    assert(GOT_QAUX);
    assert(!PER_MATRIX and "? TODO");
    std::size_t nonzero_elements = 0;
    std::size_t overall_elements = 0;
    const std::vector<Qbasis<Symmetry>> &qAux_ = (power == 1) ? qAux : qAux_powers[power-2];
    const std::vector<std::vector<std::vector<std::vector<Biped<Symmetry,MatrixType>>>>> &W_ = (power == 1) ? W : W_powers[power-2];
    std::vector<std::size_t> dims(N_sites+1);
    for(std::size_t i=0; i<qAux_[0].data_.size(); ++i)
    {
        dims[0] += std::get<2>(qAux_[0].data_[i]).size();
    }
    for(std::size_t loc=0; loc<N_sites; ++loc)
    {
        for(std::size_t i=0; i<qAux_[loc+1].data_.size(); ++i)
        {
            dims[loc+1] += std::get<2>(qAux_[loc+1].data_[i]).size();
        }
        std::size_t hd = hilbert_dimension[loc];
        overall_elements += hd * hd * dims[loc] * dims[loc+1];
        for(std::size_t m=0; m<hd; ++m)
        {
            for(std::size_t n=0; n<hd; ++n)
            {
                const auto &left = qAux_[loc].data_;
                const auto &right = qAux_[loc+1].data_;
                for(std::size_t i=0; i<left.size(); ++i)
                {
                    for(std::size_t j=0; j<right.size(); ++j)
                    {
                        Eigen::Matrix<int,Eigen::Dynamic,Eigen::Dynamic> entries = Eigen::Matrix<int,Eigen::Dynamic,Eigen::Dynamic>::Zero(std::get<2>(left[i]).size(),std::get<2>(right[j]).size());
                        for(std::size_t t=0; t<W_[loc][m][n].size(); ++t)
                        {
                            auto it = W_[loc][m][n][t].dict.find({std::get<0>(left[i]),std::get<0>(right[j])});
                            if(it != W_[loc][m][n][t].dict.end())
                            {
                                const MatrixType &mat = W_[loc][m][n][t].block[it->second];
                                assert(mat.rows() == std::get<2>(left[i]).size());
                                assert(mat.cols() == std::get<2>(right[j]).size());
                                for(std::size_t row=0; row<mat.rows(); ++row)
                                {
                                    for(std::size_t col=0; col<mat.cols(); ++col)
                                    {
                                        if(entries(row,col) == 0 and std::abs(mat.coeff(row,col)) > ::mynumeric_limits<double>::epsilon())
                                        {
                                            nonzero_elements++;
                                            entries(row,col) = 1;
                                        }
                                    }
                                }
                            }
                        }
                    }
                }
            }
        }
    }
    return (nonzero_elements+0.)/(overall_elements+0.);
}

#ifdef USE_HDF5_STORAGE
template<typename Symmetry, typename Scalar> void MpoTerms<Symmetry,Scalar>::
save(std::string filename)
{
    assert(GOT_W and "W has to be calculated before saving.");
    assert(GOT_QAUX and "qAux has to be calculated before saving.");
    assert(GOT_QOP and "qOp has to be calculated before saving.");
    filename+=".h5";
    lout << termcolor::green << "Saving MPO to path " << filename << termcolor::reset << std::endl;
    HDF5Interface target(filename, WRITE);
    
    target.save_scalar(N_sites,"L");
    target.save_scalar(N_phys,"vol");
    target.save_scalar(static_cast<int>(boundary_condition),"boundary_condition");
    target.save_scalar(static_cast<int>(status),"status");
    std::string labelstring = "Label";
    target.save_char(label,labelstring.c_str());
    target.save_scalar(current_power,"maxPower");

    target.create_group("qTot");
    for(std::size_t nq=0; nq<Symmetry::Nq; ++nq)
    {
        std::stringstream ss;
        ss << "nq=" << nq;
        target.save_scalar(qTot[nq],ss.str(),"qTot");
    }
    
    target.create_group("qPhys");
    for(std::size_t loc=0; loc<N_sites; ++loc)
    {
        std::stringstream ss_hd;
        ss_hd << "loc=" << loc << ",hd";
        target.save_scalar(hilbert_dimension[loc],ss_hd.str(),"qPhys");
        for(std::size_t n=0; n<hilbert_dimension[loc]; ++n)
        {
            for(std::size_t nq=0; nq<Symmetry::Nq; ++nq)
            {
                std::stringstream ss;
                ss << "loc=" << loc << ",n=" << n << ",nq=" << nq;
                target.save_scalar((qPhys[loc][n])[nq],ss.str(),"qPhys");
            }
        }
    }
    
    for(std::size_t power = 1; power<=current_power; ++power)
    {
        std::stringstream ss;
        ss << "^" << power;
        std::string powerstring = (power == 1 ? "" : ss.str());
    
        std::vector<Qbasis<Symmetry>> &qAux_ = (power == 1 ? qAux : qAux_powers[power-2]);
        std::vector<std::vector<qType>> &qOp_ = (power == 1 ? qOp : qOp_powers[power-2]);
        std::vector<std::vector<std::vector<std::vector<Biped<Symmetry,MatrixType>>>>> &W_ = (power == 1 ? W : W_powers[power-2]);
        
        std::vector<std::vector<qType>> qAuxVec_(N_sites+1);
        std::vector<std::vector<std::size_t>> qAuxVec_deg_(N_sites+1);
        for(std::size_t loc=0; loc<=N_sites; ++loc)
        {
            for(std::size_t k=0; k<qAux_[loc].data_.size(); ++k)
            {
                qAuxVec_[loc].push_back(std::get<0>(qAux_[loc].data_[k]));
                qAuxVec_deg_[loc].push_back(std::get<2>(qAux_[loc].data_[k]).size());
            }
        }
        
        
        target.create_group("qAux"+powerstring);
        for(std::size_t loc=0; loc<=N_sites; ++loc)
        {
            std::stringstream ss_size;
            ss_size << "loc=" << loc << ",size";
            target.save_scalar(qAuxVec_[loc].size(),ss_size.str(),"qAux"+powerstring);
            for(std::size_t k=0; k<qAuxVec_[loc].size(); ++k)
            {
                std::stringstream ss_deg;
                ss_deg << "loc=" << loc << ",k=" << k << ",deg";
                target.save_scalar(qAuxVec_deg_[loc][k], ss_deg.str(),"qAux"+powerstring);
                for(std::size_t nq=0; nq<Symmetry::Nq; ++nq)
                {
                    std::stringstream ss_quantum;
                    ss_quantum << "loc=" << loc << ",k=" << k << ",nq=" << nq;
                    target.save_scalar((qAuxVec_[loc][k])[nq], ss_quantum.str(),"qAux"+powerstring);
                }
            }
        }
        
        target.create_group("qOp"+powerstring);
        for(std::size_t loc=0; loc<N_sites; ++loc)
        {
            std::stringstream ss_size;
            ss_size << "loc=" << loc << ",size";
            target.save_scalar(qOp_[loc].size(),ss_size.str(),"qOp"+powerstring);
            for(std::size_t t=0; t<qOp_[loc].size(); ++t)
            {
                for(std::size_t nq=0; nq<Symmetry::Nq; ++nq)
                {
                    std::stringstream ss;
                    ss << "loc=" << loc << ",t=" << t << ",nq=" << nq;
                    target.save_scalar((qOp_[loc][t])[nq],ss.str(),"qOp"+powerstring);
                }
            }
        }
        
        target.create_group("W"+powerstring);
        for(std::size_t loc=0; loc<N_sites; ++loc)
        {
            for(std::size_t m=0; m<hilbert_dimension[loc]; ++m)
            {
                for(std::size_t n=0; n<hilbert_dimension[loc]; ++n)
                {
                    for(std::size_t t=0; t<qOp_[loc].size(); ++t)
                    {
                        Biped<Symmetry,MatrixType>& bip = W_[loc][m][n][t];
                        std::vector<std::size_t> ins, outs;
                        for(std::size_t entry=0; entry<bip.dim; ++entry)
                        {
                            auto it_in = find(qAuxVec_[loc].begin(), qAuxVec_[loc].end(), bip.in[entry]);
                            auto it_out = find(qAuxVec_[loc+1].begin(), qAuxVec_[loc+1].end(), bip.out[entry]);
                            assert(it_in != qAuxVec_[loc].end() and it_out != qAuxVec_[loc+1].end());
                            std::size_t qAux_in_pos = std::distance(qAuxVec_[loc].begin(),it_in);
                            std::size_t qAux_out_pos = std::distance(qAuxVec_[loc+1].begin(),it_out);
                            ins.push_back(qAux_in_pos);
                            outs.push_back(qAux_out_pos);
                            std::stringstream ss;
                            ss << "loc=" << loc <<",m=" << m << ",n=" << n << ",t=" << t << ",k'=" << qAux_in_pos << ",k=" << qAux_out_pos;
                            if constexpr(std::is_same<Scalar,std::complex<double>>::value)
                            {
                                target.save_matrix(bip.block[entry].real(),ss.str()+",Re","W"+powerstring);
                                target.save_matrix(bip.block[entry].imag(),ss.str()+",Im","W"+powerstring);
                            }
                            else
                            {
                                target.save_matrix(Eigen::Matrix<Scalar,Eigen::Dynamic,Eigen::Dynamic>(bip.block[entry]),ss.str(),"W"+powerstring);
                            }
                        }
                        Eigen::Matrix<std::size_t,Eigen::Dynamic,Eigen::Dynamic> entries(ins.size(),2);
                        for(std::size_t i=0; i<ins.size(); ++i)
                        {
                            entries(i,0) = ins[i];
                            entries(i,1) = outs[i];
                        }
                        std::stringstream ss_entries;
                        ss_entries << "loc=" << loc << ",m=" << m << ",n=" << n << ",t=" << t << ",entries";
                        target.save_matrix(entries,ss_entries.str(),"W"+powerstring);
                    }
                }
            }
        }
    }
    target.close();
}

template<typename Symmetry, typename Scalar> void MpoTerms<Symmetry,Scalar>::
load(std::string filename)
{
    filename+=".h5";
    lout << termcolor::green << "Loading MPO from path " << filename << termcolor::reset << std::endl;
    HDF5Interface source(filename, READ);
    
    source.load_scalar(N_sites,"L");
    source.load_scalar(N_phys,"vol");
    source.load_scalar(current_power,"maxPower");
    int boundary;
    source.load_scalar(boundary,"boundary_condition");
    boundary_condition = static_cast<BC>(boundary);
    int stat;
    source.load_scalar(stat,"status");
    status = static_cast<MPO_STATUS::OPTION>(stat);
    source.load_char("Label",label);
    
    status = MPO_STATUS::FINALIZED;
    
    for(std::size_t nq=0; nq<Symmetry::Nq; ++nq)
    {
        std::stringstream ss;
        ss << "nq=" << nq;
        source.load_scalar(qTot[nq],ss.str(),"qTot");
    }
        
    hilbert_dimension.clear();
    hilbert_dimension.resize(N_sites,0);
    GOT_QPHYS.clear();
    GOT_QPHYS.resize(N_sites,true);
    qPhys.clear();
    qPhys.resize(N_sites);
    for(std::size_t loc=0; loc<N_sites; ++loc)
    {
        std::stringstream ss_hd;
        ss_hd << "loc=" << loc << ",hd";
        source.load_scalar(hilbert_dimension[loc],ss_hd.str(),"qPhys");
        qPhys[loc].resize(hilbert_dimension[loc]);
        for(std::size_t n=0; n<hilbert_dimension[loc]; ++n)
        {
            for(std::size_t nq=0; nq<Symmetry::Nq; ++nq)
            {
                std::stringstream ss;
                ss << "loc=" << loc << ",n=" << n << ",nq=" << nq;
                source.load_scalar((qPhys[loc][n])[nq],ss.str(),"qPhys");
            }
        }
    }
    
    qAux_powers.clear();
    W_powers.clear();
    qOp_powers.clear();
    if(current_power > 1)
    {
        qAux_powers.resize(current_power-1);
        W_powers.resize(current_power-1);
        qOp_powers.resize(current_power-1);
    }
    
    for(std::size_t power = 1; power<=current_power; ++power)
    {
        std::stringstream ss;
        ss << "^" << power;
        std::string powerstring = (power == 1 ? "" : ss.str());
        std::vector<Qbasis<Symmetry>> &qAux_ = (power == 1 ? qAux : qAux_powers[power-2]);
        std::vector<std::vector<qType>> &qOp_ = (power == 1 ? qOp : qOp_powers[power-2]);
        std::vector<std::vector<std::vector<std::vector<Biped<Symmetry,MatrixType>>>>> &W_ = (power == 1 ? W : W_powers[power-2]);
        
        qAux_.clear();
        qAux_.resize(N_sites+1);
        qOp_.clear();
        qOp_.resize(N_sites);
        W_.clear();
        W_.resize(N_sites);
        
        std::vector<std::vector<qType>> qAuxVec_(N_sites+1);
        std::vector<std::vector<std::size_t>> qAuxVec_deg_(N_sites+1);
        for(std::size_t loc=0; loc<=N_sites; ++loc)
        {
            std::stringstream ss_size;
            ss_size << "loc=" << loc << ",size";
            std::size_t size;
            source.load_scalar(size,ss_size.str(),"qAux"+powerstring);
            qAuxVec_[loc].resize(size);
            qAuxVec_deg_[loc].resize(size);
            for(std::size_t k=0; k<qAuxVec_[loc].size(); ++k)
            {
                std::stringstream ss_deg;
                ss_deg << "loc=" << loc << ",k=" << k << ",deg";
                source.load_scalar(qAuxVec_deg_[loc][k], ss_deg.str(),"qAux"+powerstring);
                for(std::size_t nq=0; nq<Symmetry::Nq; ++nq)
                {
                    std::stringstream ss_quantum;
                    ss_quantum << "loc=" << loc << ",k=" << k << ",nq=" << nq;
                    source.load_scalar((qAuxVec_[loc][k])[nq], ss_quantum.str(),"qAux"+powerstring);
                }
            }
        }
        qAux_.resize(N_sites+1);
        for(std::size_t loc=0; loc<=N_sites; ++loc)
        {
            qAux_[loc].clear();
            for(std::size_t k=0; k<qAuxVec_[loc].size(); ++k)
            {
                qAux_[loc].push_back(qAuxVec_[loc][k],qAuxVec_deg_[loc][k]);
            }
        }

        
        for(std::size_t loc=0; loc<N_sites; ++loc)
        {
            std::stringstream ss_size;
            ss_size << "loc=" << loc << ",size";
            std::size_t size;
            source.load_scalar(size,ss_size.str(),"qOp"+powerstring);
            qOp_[loc].resize(size);
            for(std::size_t t=0; t<qOp_[loc].size(); ++t)
            {
                for(std::size_t nq=0; nq<Symmetry::Nq; ++nq)
                {
                    std::stringstream ss;
                    ss << "loc=" << loc << ",t=" << t << ",nq=" << nq;
                    source.load_scalar((qOp_[loc][t])[nq],ss.str(),"qOp"+powerstring);
                }
            }
        }
        
        for(std::size_t loc=0; loc<N_sites; ++loc)
        {
            W_[loc].resize(hilbert_dimension[loc]);
            for(std::size_t m=0; m<hilbert_dimension[loc]; ++m)
            {
                W_[loc][m].resize(hilbert_dimension[loc]);
                for(std::size_t n=0; n<hilbert_dimension[loc]; ++n)
                {
                    W_[loc][m][n].resize(qOp_[loc].size());
                    for(std::size_t t=0; t<qOp_[loc].size(); ++t)
                    {
                        Biped<Symmetry,MatrixType>& bip = W_[loc][m][n][t];
                        Eigen::Matrix<std::size_t, Eigen::Dynamic, Eigen::Dynamic> entries;
                        std::stringstream ss_entries;
                        ss_entries << "loc=" << loc << ",m=" << m << ",n=" << n << ",t=" << t << ",entries";
                        source.load_matrix(entries,ss_entries.str(),"W"+powerstring);
                        for(std::size_t i=0; i<entries.rows(); ++i)
                        {
                            std::stringstream ss_mat;
                            ss_mat << "loc=" << loc <<",m=" << m << ",n=" << n << ",t=" << t << ",k'=" << entries(i,0) << ",k=" << entries(i,1);
                            if constexpr(std::is_same<Scalar,std::complex<double>>::value)
                            {
                                Eigen::Matrix<double,Eigen::Dynamic,Eigen::Dynamic> Real;
                                Eigen::Matrix<double,Eigen::Dynamic,Eigen::Dynamic> Imag;
                                source.load_matrix(Real,ss_mat.str()+",Re","W"+powerstring);
                                source.load_matrix(Imag,ss_mat.str()+",Im","W"+powerstring);
                                bip.push_back(qAuxVec_[loc][entries(i,0)],qAuxVec_[loc+1][entries(i,1)],(Real+std::complex(0,1.)*Imag).sparseView());
                            }
                            else
                            {
                                Eigen::Matrix<Scalar,Eigen::Dynamic,Eigen::Dynamic> mat;
                                source.load_matrix(mat,ss_mat.str(),"W"+powerstring);
                                bip.push_back(qAuxVec_[loc][entries(i,0)],qAuxVec_[loc+1][entries(i,1)],mat.sparseView());
                            }
                        }
                    }
                }
            }
        }
    }
    GOT_QOP = true;
    GOT_QAUX = true;
    GOT_W = true;
    source.close();
    fill_O_from_W();
}

#endif

template<typename Symmetry, typename Scalar> void MpoTerms<Symmetry,Scalar>::
fill_O_from_W()
{
    auxdim.resize(N_sites+1);
    O.resize(N_sites);
    std::map<qType,OperatorType> empty_op_map;
    for(std::size_t k=0; k<qAux[0].data_.size(); ++k)
    {
        auxdim[0].insert({std::get<0>(qAux[0].data_[k]),std::get<2>(qAux[0].data_[k]).size()});
    }
    for(std::size_t loc=0; loc<N_sites; ++loc)
    {
        std::size_t hd = hilbert_dimension[loc];
        std::size_t od = qOp[loc].size();
        for(std::size_t k=0; k<qAux[loc+1].data_.size(); ++k)
        {
            auxdim[loc+1].insert({std::get<0>(qAux[loc+1].data_[k]),std::get<2>(qAux[loc+1].data_[k]).size()});
        }
        for(const auto &[qIn,rows] : auxdim[loc])
        {
            std::map<std::array<qType, 2>,std::vector<std::vector<std::map<qType,OperatorType>>>> O_loc;
            for(const auto &[qOut,cols] : auxdim[loc+1])
            {
                std::vector<std::map<qType,OperatorType>> temp_col(cols,empty_op_map);
                std::vector<std::vector<std::map<qType,OperatorType>>> temp_ops(rows,temp_col);
                
                std::vector<Eigen::Matrix<Scalar,Eigen::Dynamic,Eigen::Dynamic>> operator_entries_Qs(od, Eigen::Matrix<Scalar,Eigen::Dynamic,Eigen::Dynamic>::Zero(hd,hd));
                std::vector<std::vector<Eigen::Matrix<Scalar,Eigen::Dynamic,Eigen::Dynamic>>> operator_entries_col(cols,operator_entries_Qs);
                std::vector<std::vector<std::vector<Eigen::Matrix<Scalar,Eigen::Dynamic,Eigen::Dynamic>>>> operator_entries(rows,operator_entries_col);
                
                for(std::size_t m=0; m<hd; ++m)
                {
                    for(std::size_t n=0; n<hd; ++n)
                    {
                        for(std::size_t t=0; t<od; ++t)
                        {
                            auto it = W[loc][m][n][t].dict.find({qIn,qOut});
                            if(it != W[loc][m][n][t].dict.end())
                            {
                                Eigen::Matrix<Scalar,Eigen::Dynamic,Eigen::Dynamic> mat = W[loc][m][n][t].block[it->second];
                                for(std::size_t row=0; row<rows; ++row)
                                {
                                    for(std::size_t col=0; col<cols; ++col)
                                    {
                                        (operator_entries[row][col][t]).coeffRef(m,n) = mat(row,col);
                                    }
                                }
                            }
                        }
                    }
                }
                
                for(std::size_t row=0; row<rows; ++row)
                {
                    for(std::size_t col=0; col<cols; ++col)
                    {
                        for(std::size_t t=0; t<od; ++t)
                        {
                            if(operator_entries[row][col][t].norm() > ::mynumeric_limits<double>::epsilon())
                            {
                                SiteOperator<Symmetry,Scalar> op;
                                op.data = operator_entries[row][col][t].sparseView();
                                op.Q = qOp[loc][t];
                                temp_ops[row][col].insert({qOp[loc][t], op});
                            }
                        }
                    }
                }
                O[loc].insert({{qIn,qOut},temp_ops});
            }
        }
    }
}

#endif<|MERGE_RESOLUTION|>--- conflicted
+++ resolved
@@ -3127,9 +3127,9 @@
     {
 		Qbasis<Symmetry> loc12; loc12.pullData(qPhys[loc]);
 		Qbasis<Symmetry> loc34; loc34.pullData(qPhys[loc+1]);
-		//Qbasis<Symmetry> tensor_basis = loc12.combine(loc34);
+		Qbasis<Symmetry> tensor_basis = loc12.combine(loc34);
 		
-        auto tensor_basis = Symmetry::tensorProd(qPhys[loc], qPhys[loc+1]);
+        // auto tensor_basis = Symmetry::tensorProd(qPhys[loc], qPhys[loc+1]);
         for(std::size_t n_lefttop=0; n_lefttop<qPhys[loc].size(); ++n_lefttop)
         {
             for(std::size_t n_leftbottom=0; n_leftbottom<qPhys[loc].size(); ++n_leftbottom)
@@ -3166,7 +3166,6 @@
                                     {
                                         for(const auto &qPhys_bottom : qPhys_bottoms)
                                         {
-<<<<<<< HEAD
                                             // auto qTensor_top = make_tuple(qPhys[loc][n_lefttop], n_lefttop, qPhys[loc+1][n_righttop], n_righttop, qPhys_top);
                                             // std::size_t n_top = distance(tensor_basis.begin(), find(tensor_basis.begin(), tensor_basis.end(), qTensor_top));
 											// std::size_t n_top = tensor_basis.outer_num(qPhys_top) + tensor_basis.leftAmount(qPhys_top,{qPhys[loc][n_lefttop],qPhys[loc+1][n_righttop]}) +
@@ -3179,18 +3178,6 @@
 											// 	loc12.inner_num(n_leftbottom) + loc34.inner_num(n_rightbottom)*loc12.inner_dim(qPhys[loc][n_leftbottom]);
 											size_t n_bottom = tensor_basis.outer_num(qPhys_bottom) + tensor_basis.leftOffset(qPhys_bottom,{qPhys[loc][n_leftbottom],qPhys[loc+1][n_rightbottom]},
 																															 {loc12.inner_num(n_leftbottom),loc34.inner_num(n_rightbottom)});
-=======
-                                            auto qTensor_top = make_tuple(qPhys[loc][n_lefttop], n_lefttop, qPhys[loc+1][n_righttop], n_righttop, qPhys_top);
-                                            std::size_t n_top = distance(tensor_basis.begin(), find(tensor_basis.begin(), tensor_basis.end(), qTensor_top));
-											//std::size_t n_top = tensor_basis.outer_num(qPhys_top) + tensor_basis.leftAmount(qPhys_top,{qPhys[loc][n_lefttop],qPhys[loc+1][n_righttop]}) +
-												loc12.inner_num(n_lefttop) + loc34.inner_num(n_righttop)*loc12.inner_dim(qPhys[loc][n_lefttop]);
-											
-                                            auto qTensor_bottom = make_tuple(qPhys[loc][n_leftbottom], n_leftbottom, qPhys[loc+1][n_rightbottom], n_rightbottom, qPhys_bottom);
-                                            std::size_t n_bottom = distance(tensor_basis.begin(), find(tensor_basis.begin(), tensor_basis.end(), qTensor_bottom));
-											//std::size_t n_bottom = tensor_basis.outer_num(qPhys_bottom) + tensor_basis.leftAmount(qPhys_bottom,{qPhys[loc][n_leftbottom],qPhys[loc+1][n_rightbottom]}) +
-												loc12.inner_num(n_leftbottom) + loc34.inner_num(n_rightbottom)*loc12.inner_dim(qPhys[loc][n_leftbottom]);
-											
->>>>>>> 55482e8b
                                             Scalar factor_cgc = 1.;
                                             if(Symmetry::NON_ABELIAN)
                                             {
