#ifndef DMRG_HAMILTONIAN_TERMS
#define DMRG_HAMILTONIAN_TERMS
#define EIGEN_DONT_VECTORIZE
<<<<<<< HEAD
#ifndef TERMS_VERBOSITY
#define TERMS_VERBOSITY 1
=======
#ifndef DEBUG_VERBOSITY
#define DEBUG_VERBOSITY 1
>>>>>>> b65155ef
#endif

/// \cond
#include <vector>
#include <string>
#include "boost/multi_array.hpp"
/// \endcond

#include "numeric_limits.h" // from TOOLS
#include "Stopwatch.h" // from TOOLS
#include "tensors/SiteOperator.h"
#include "symmetry/qarray.h"
#include "tensors/Qbasis.h"
#include "tensors/Biped.h"
#include "MemCalc.h" // from TOOLS

template<typename Symmetry, typename Scalar> class MpoTerms
{
    typedef SiteOperator<Symmetry,Scalar> OperatorType;
    typedef typename Symmetry::qType qType;
    typedef Eigen::SparseMatrix<Scalar,Eigen::ColMajor,EIGEN_DEFAULT_SPARSE_INDEX_TYPE> MatrixType;
    
private:
    
    /**
     *  Operators that have been pushed into this instance of MpoTerms.
     *  Index structure: [Lattice site] Map: {qIn, qOut} -> [row][column]
     */
    std::vector<std::map<std::array<qType, 2>,std::vector<std::vector<std::map<qType,OperatorType>>>>> O;

    
    /**
     *  Dimension of the auxiliar MPO basis
     *  Index i extends from 0 to N_sites, auxdim[i] connects lattice site i-1 and lattice site i
     *  Index structure: [i] Map: {q} -> value
     */
    std::vector<std::map<qType, std::size_t>> auxdim;
    
    /**
     *  Total quantum number of the MPO. All interactions pushed have to lead to this quantum number.
     */
    qType qTot;
    
    /**
     *  Vacuum quantum number of the MPO.
     */
    qType qVac = Symmetry::qvacuum();
    
    /**
     *  Index of right unity operator (operator thas is right to any local operators) in the quantum number block qTot. Equals 1, if qTot=qVac, and 0 else.
     */
    std::size_t pos_qTot;
    
    /**
     *  Index of left unity operator (operator that is left to any local operators) in the quantum number block Symmetry::qvacuum(). Equals 0.
     */
    std::size_t pos_qVac;
    
    /**
     *  Stores whether to use open boundary conditions or not (for VUMPS)
     */
    BC boundary_condition;
	
    /**
     *  All informations stored about the MpoTerms
     *  Index structure [Lattice Site i][Index of information string]
     */
    std::vector<std::vector<std::string>> info;
    
    /**
     *  Local hilbert space dimensions. Initialized with 0 and set whenever an operator is added at a given site
     *  Index structure: [Lattice Site]
     */
	std::vector<int> hilbert_dimension;
    
    /**
     *  Stores whether the MpoTerms have already been compressed. Afterwards, operators cannot be pushed anymore.
     */
    bool FINALIZED = false;
    
    /**
    *  Set true if nothing shall be logged
    */
    //bool SILENT = false;
    DMRG::VERBOSITY::OPTION VERB = DMRG::VERBOSITY::OPTION::SILENT;
    std::string before_verb_set;
    
    /**
     *  Local operator bases.
     *  Index structure: [Lattice Site][Index of quantum number]
     */
    std::vector<std::vector<qType>> qOp;
    
    /**
     *  MPO bases. After calculation this encodes the same information as auxdim, but in a convenient way.
     *  Index structure: [Lattice site]
     */
    std::vector<Qbasis<Symmetry>> qAux;
    
    /**
     *  Bases of local Hilbert spaces.
     *  Index structure: [Lattice Site][Index of quantum number]
     */
    std::vector<std::vector<qType>> qPhys;
    
    /**
     *  Operator bases of the higher powers
     *  Index structure: [Power-2][Lattice Site][Index of quantum number]
     */
    std::vector<std::vector<std::vector<qType>>> qOp_powers;
    
    /**
     *  MPO bases of the higher powers
     *  Index structure: [Power-2][Lattice site]
     */
    std::vector<std::vector<Qbasis<Symmetry>>> qAux_powers;
    
    /**
     *  Stores the highest power of the MPO that has been calculated.
     */
    std::size_t current_power = 1;
    
    /**
     *  Is qOp up to date?
     */
    bool GOT_QOP = false;
    
    /**
     *  Is qAux up to date?
     */
    bool GOT_QAUX = false;
    
    /**
     *  Is W up to date?
     */
    bool GOT_W = false;
    
    /**
     *  Has qPhys been set at a certrain lattice site?
     *  Index structure: [Lattice Site]
     */
    std::vector<bool> GOT_QPHYS;

    /**
     *  Increments the MPO auxiliar basis dimension by one. Also manages allocation of O.
     *  If BC::INFINITE, loc >= N_sites is allowed. In this case, the method increments qAux[0] and qAux[N_sites] for loc = N_sites
     *  @param  loc  Lattice site, for BC::OPEN: 0 < loc < N_sites
     *  @param  q    Quantum number
     */
    void increment_auxdim(const std::size_t loc, const qType& q);
    
    /**
     *  Increments the MPO auxiliar basis dimension connecting legt edge and first lattice site by one, also manages allocation of O. Just for open boundary condition, when this cannot be done by increment_auxdim.
     *  @param  qIn Quantum number
     */
    void increment_first_auxdim_OBC(const qType& qIn);
    
    /**
     *  Increments the MPO auxiliar basis dimension connectinglast lattice site and right edge by one, also manages allocation of O. Just for open boundary condition, when this cannot be done by increment_auxdim.
     *  @param  qOut    Quantum number
     */
    void increment_last_auxdim_OBC(const qType& qOut);
    
    /**
     *  Decrements the MPO auxiliar basis dimension by one. Also manages reshaping of O.
     *  If BC::INFINITE, loc >= N_sites is allowed. In this case, the method decrements qAux[0] and qAux[N_sites] for loc = N_sites
     *  @param  loc  Lattice site, for BC::OPEN: 0 < loc < N_sites
     *  @param  q    Quantum number
     */
    void decrement_auxdim(const std::size_t loc, const qType& q);
    
    /**
     *  Decrements the MPO auxiliar basis dimension connecting legt edge and first lattice site by one, also manages reshaping of O. Just for open boundary condition, when this cannot be done by decrement_auxdim.
     *  @param  qIn Quantum number
     */
    void decrement_first_auxdim_OBC(const qType& qIn);
    
    /**
     *  Decrements the MPO auxiliar basis dimension connectinglast lattice site and right edge by one, also manages reshaping of O. Just for open boundary condition, when this cannot be done by decrement_auxdim.
     *  @param  qOut    Quantum number
     */
    void decrement_last_auxdim_OBC(const qType& qOut);
    
    /**
     *  Adds an operator in O
     *  @param  loc         Lattice site
     *  @param  op          Operator
     *  @param  qIn         Incoming quantum number block for row
     *  @param  qOut        Outgoing quantum number block for column
     *  @param  IndexIn     Row index
     *  @param  IndexOut    Column index
     */
    void add(const std::size_t loc, const OperatorType& op, const qType& qIn, const qType& qOut, const std::size_t IndexIn, const std::size_t IndexOut);
    
    /**
     *  Calculates the dimension of the MPO auxiliar basis.
     *  If BC::INFINITE, loc >= N_sites is allowed. In this case qAux[0] = qAux[N_sites]
     *  @param  loc The auxiliar basis index, i.e. the basis connecting lattice site loc-1 and loc
     *  @param  q   Quantum number
     *  @return  Dimension of auxiliar basis
     */
    std::size_t get_auxdim(const std::size_t loc, const qType& q) const;
    
    /**
     *  Checks whether the dimension of an operator matches the local Hilbert space dimension. Sets the latter if it has not been set yet.
     *  @param  loc  Lattice site
     *  @param  dim  Assumed dimension of local Hilbert space
     */
    void assert_hilbert(const std::size_t loc, const std::size_t dim);
    
    /**
     *  Checks for linearly dependent rows (including zero rows) within a certain block in O and manages their deletion.
     *  @param  loc  Lattice site
     *  @param  qIn  Quantum number of the block to check
     */
    bool eliminate_linearlyDependent_rows(const std::size_t loc, const qType& qIn, const double tolerance);
    
    /**
     *  Checks for linearly dependent columns (including zero columns) within a certain block in O and manages their deletion.
     *  @param  loc  Lattice site
     *  @param  qOut Quantum number of the block to check
     *  @param  tolerance    Threshold up to which value linear dependencies shall be removed
     */
    bool eliminate_linearlyDependent_cols(const std::size_t loc, const qType& qOut, const double tolerance);
    
    /**
     *  Deletes a certain row in O. Does not resize O, but shifts the empty row to the bottom.
     *  @param  loc              Lattice site
     *  @param  qIn              Quantum number of the block
     *  @param  row_to_delete    Index of the row
     *  @param  SAMESITE    If true, then the row with the same quantum number is skipped. Useful for VUMPS compression, when there is only one lattice site.
     *  @return  Deleted row as a map {q} -> [col]
     */
    std::map<qType, std::vector<std::map<qType,OperatorType>>> delete_row(const std::size_t loc, const qType& qIn, const std::size_t row_to_delete, const bool SAMESITE);
    
    /**
     *  Deletes a certain column in O. Does not resize O, but shifts the empty column to the right.
     *  @param  loc              Lattice site
     *  @param  qOut             Quantum number of the block
     *  @param  col_to_delete    Index of the column
     *  @param  SAMESITE    If true, then the column with the same quantum number is skipped. Useful for VUMPS compression, when there is only one lattice site.
     *  @return  Deleted column as a map {q} -> [row]
     */
    std::map<qType, std::vector<std::map<qType,OperatorType>>> delete_col(const std::size_t loc, const qType& qOut, const std::size_t col_to_delete, const bool SAMESITE);
    
    /**
     *  Adds a multiple of another row to a certain row
     *  @param  loc     Lattice site
     *  @param  qIn     Quantum number of the block
     *  @param  row     Index of the row
     *  @param  ops     Map {q} -> [col] of the row that shall be added
     *  @param  factor  Optional factor to scale the added row
     */
    void add_to_row(const std::size_t loc, const qType& qIn, const std::size_t row, const std::map<qType,std::vector<std::map<qType,OperatorType>>>& ops, const Scalar factor);
    
    /**
     *  Adds a multiple of another column to a certain column
     *  @param  loc     Lattice site
     *  @param  qOut    Quantum number of the block
     *  @param  row     Index of the column
     *  @param  ops     Map {q} -> [row] of the column that shall be added
     *  @param  factor  Optional factor to scale the added column
     */
    void add_to_col(const std::size_t loc, const qType& qOut, const std::size_t col, const std::map<qType,std::vector<std::map<qType,OperatorType>>>& ops, const Scalar factor);
    
    /**
     *  Calculates all local operator bases by checking which quantum numbers appear in the respective operator set. QOT_QOP is set true.
     */
    void calc_qOp();
    
    /**
     *  Calculates the MPO bond bases by analyzing auxdim. GOT_QAUX is set true.
     */
    void calc_qAux();
    
    /**
     *  Calculates the W matrix. Needs qOp calculated before. GOT_W is set true.
     */
    void calc_W();
    
    /**
     *  Sets GOT_QAUX, GOT_QOP and GOT_W to false, sets current_power to 1. Called whenever something is changed.
     */
    inline void got_update();
    
     /**
      *  Clears all relevant members and sets the right size for them.
       */
     void initialize();
    
    /**
     *  Compresses the MpoTerms. Needs FINALIZED Terms.
     *  @param tolerance    Threshold up to which value linear dependencies shall be removed
     */
    void compress(const double tolerance);

    /**
     *  Distributes the total norm of the MPO equally between all lattice sites
     */
    void renormalize();

    /**
     *  Empties all operator labels in O
     */
    void clear_opLabels();
    
    /**
     *  Calculates the average MPO bond dimension and the maximum MPO bond dimension
     *  @return  [Average,Maximum]
     */
    inline std::tuple<double,std::size_t> auxdim_infos() const;
    
    /**
     * Swaps rows and columns after calculating the product of two MPOs for VUMPS. Ensures that the identity operator that connects the vacua at each lattice site appear at position [0|0] and the identity connecting the target quantum number (for VUMPS vacuum) at position [1|1].
     *  @param  O_out   Operators as created by the prod-method.
     *  @param  row_qVac    List of the rows of the vacuum identity operators for each lattice site
     *  @param  col_qVac    List of the columns of the vacuum identity operators for each lattice site
     *  @param  row_qVac    List of the rows of the target quantum number identity operators for each lattice site
     *  @param  row_qVac    List of the columns of the target quantum number identity operators for each lattice site
     */
    static void prod_swap_IBC(std::vector<std::map<std::array<qType,2>,std::vector<std::vector<std::map<qType,OperatorType>>>>>& O_out, std::vector<std::size_t>& row_qVac, std::vector<std::size_t>& col_qVac, std::vector<std::size_t>& row_qTot, std::vector<std::size_t>& col_qTot);
    
    /**
     *  Deletes zero columns at the last lattice site after calculating the product of two MPOs when the combination of twice the target quantum number is not unique.
     *  @param  O_last  O matrix of the product MPO at last lattice site. Will be truncated.
     *  @param  qAux_last   Auxiliar basis of the product MPO at last lattice site. Will be truncated..
     *  @param  qAux_prev   Auxiliar basis of the product MPO at lattice site left to the last one. Will not be modified.
     *  @param  qTot    Target quantum number of the product MPO.
     *  @param  col_qTot    Column of the vacuum identity operators for last lattice site
     */
    static void prod_delZeroCols_OBC(std::map<std::array<qType, 2>, std::vector<std::vector<std::map<qType,OperatorType>>>>& O_last, Qbasis<Symmetry>& qAux_last, Qbasis<Symmetry>& qAux_prev, const qType& qTot, const std::size_t col_qTot);

	static std::string power_to_string(std::size_t power)
		{
			assert(power<10 and "power_to_string has only strings for power < 10.");
			std::vector<std::string> str_powers(10);
			str_powers[0] = "⁰";
			str_powers[1] = "¹";
			str_powers[2] = "²";
			str_powers[3] = "³";
			str_powers[4] = "⁴";
			str_powers[5] = "⁵";
			str_powers[6] = "⁶";
			str_powers[7] = "⁷";
			str_powers[8] = "⁸";
			str_powers[9] = "⁹";
			return str_powers[power];
		}

	static std::pair<std::string,std::size_t> detect_and_remove_power(const std::string &name_w_power);
protected:
    
    /**
     *  W matrix that stores the MPO in a convenient way.
     *  Index structure: [Lattice site][Upper Hilbert space basis entry][Lower Hilbert space basis entry][Quantum number of operators] Biped: {qIn,qOut} -> Matrix [row][column]
     */
    std::vector<std::vector<std::vector<std::vector<Biped<Symmetry, MatrixType>>>>> W;
    
    /**
     *  W matrix of the higher powers
     *  Index structure: [Power-2][Lattice site][Upper Hilbert space basis entry][Lower Hilbert space basis entry][Quantum number of operators] Biped: {qIn,qOut} -> Matrix [row][column]
     */
    std::vector<std::vector<std::vector<std::vector<std::vector<Biped<Symmetry, MatrixType>>>>>> W_powers;
    
    /**
     *  Number of lattice sites (for VUMPS: in the unit cell)
     */
    std::size_t N_sites;
    
    /**
     *  Allows to reconstruct an instance of MpoTerms with preset data.
     *  @param  O_in            Operators, are copied into O
     *  @param  qAux_in         Qbasis from which auxdim is calculated
     *  @param  FINALIZED_IN    Shall this instance be FINALIZED?
     *  @param  boundary_condition_in   Boundary condition
     *  @param  qTot_in    Total quantum number of the MPO
     */
    void reconstruct(const std::vector<std::map<std::array<qType,2>, std::vector<std::vector<std::map<qType,OperatorType>>>>>& O_in, const std::vector<Qbasis<Symmetry>>& qAux_in, const std::vector<std::vector<qType>>& qPhys_in, const bool FINALIZED_IN, const BC boundary_condition_in, const qType& qTot_in = Symmetry::qvacuum());
    
public:

    /**
     *  Constructor for an instance of MpoTerms with fixed lattice size (for VUMPS: of the unit cell)
     *  @param  L   Lattice size
     *  @param  boundary_condition_in   Boundary condition
     *  @param  qTot_in Total quantum number of the MPO
     */
    MpoTerms(const std::size_t L=0, const BC boundary_condition_in=BC::OPEN, const qType& qTot_in=Symmetry::qvacuum());
    
    /**
     *  Same as initialize, but allows to set a new combination of lattice size, total MPO quantum number and boundary condition
     *  @param  L   Lattice size
     *  @param  boundary_condition_in   Boundary condition
     *  @param  qTot_in Total quantum number of the MPO
     */
    void initialize(const std::size_t L, const BC boundary_condition_in, const qType& qTot_in);
	
    /**
     *  Pushes an interaction into this instance of MpoTerms.
     *  @param  loc     Lattice site where the interaction starts
     *  @param  opList  Vector of operators that make up the interaction. opList[i] acts on lattice site loc+i
     *  @param  qList   Vector of quantum numbers. qList[i] is left from lattice site loc+i, qList[i+1] is right from it
     *  @param  lambda  Scalar factor for the interaction
     */
    void push(const std::size_t loc, const std::vector<OperatorType>& opList, const std::vector<qType>& qList, const Scalar lambda = 1.0);
    
    /**
     *  Pushes an interaction into this instance of MpoTerms, but with reversed order of lattice sites. Needed, when get_reversed_data() shall be called afterwards.
     *  @param  loc     Lattice site where the interaction starts
     *  @param  opList  Vector of operators that make up the interaction. opList[i] acts on lattice site loc+i
     *  @param  qList   Vector of quantum numbers. qList[i] is left from lattice site loc+i, qList[i+1] is right from it
     *  @param  lambda  Scalar factor for the interaction
    */
    void push_reverse(const std::size_t loc, const std::vector<OperatorType>& opList, const std::vector<qType>& qList, const Scalar lambda = 1.0);
    
    /**
     *  Generates the quantum number list and then calls push(std::size_t loc, const std::vector<OperatorType>& opList, const std::vector<qType>& qList, Scalar lambda = 1.0).
     *  If more than one quantum number branch leads to the vacuum, for each quantum number branch an interaction is pushed.
     *  @param  loc     Lattice site where the interaction starts
     *  @param  opList  Vector of operators that make up the interaction. opList[i] acts on lattice site loc+i
     *  @param  lambda  Scalar factor for the interaction
     */
    void push(const std::size_t loc, const std::vector<OperatorType>& opList, const Scalar lambda = 1.0, const bool reverse=false);
    
    /**
     *  Prints information about the current state of operators and MPO auxiliar basis.
     */
    void show();
    
    /**
     *  @param loc      Lattice site
     *  @param label    Information
     */
    void save_label(const std::size_t loc, const std::string& info_label);
    
    /**
     *  @param label_in    Name to be given to this instance of MpoTerms
     */
    void set_name(const std::string& label_in) {label = label_in;}
    
    /**
     *  @return Name of this instance of MpoTerms
     */
    const std::string get_name() const {return label;}
    
    /**
     *  @return A vector of formatted strings that contain information about the MpoTerms. Zeroth entry = name.
     */
    std::vector<std::string> get_info() const;

    /**
     *  Scales all interactions by a given factor and adds a local term as offset (afterwards).
     *  @param factor   The factor to scale the interactions with
     *  @param offset   The factor all local identity operators are multiplied by
     */
    void scale(const double factor, const double offset=0.);
    
    /**
     *  @return Cast instance of MpoTerms with another scalar type
     */
    template<typename OtherScalar> MpoTerms<Symmetry, OtherScalar> cast();
    
    /**
     *  Sets the basis of a local Hilbert space. Also checks consistency with Hilbert space dimension set before.
     *  @param  loc                Lattice site
     *  @param  qPhys_in    Vector of quantum numbers that appear in the local Hilbert space
     */
    void set_qPhys(const std::size_t loc, const std::vector<qType>& qPhys_in){assert_hilbert(loc, qPhys_in.size()); GOT_QPHYS[loc] = true; qPhys[loc] = qPhys_in;}
    
    /**
     *  Finalizes the MpoTerms by cutting the row of right unity (qTot, pos_qTot) at the first and the column of left unity (Symmetry::qvacuum(), pos_qVac) at the last lattice site. Also calculates the operator bases.
     *  Afterwards, operators cannot be pushed anymore.
     *  FINALIZED is set true.
     *  @param  COMPRESS    Shall the Terms be compressed?
     *  @param  power   All W-matrices, qAux-bases and qOp-bases up to this power of the MPO are being calculated.
     *  @param  tolerance    Tolerance for compression
     */
    void finalize(const bool COMPRESS=true, const std::size_t power=1, const double tolerance=::mynumeric_limits<double>::epsilon());
        
    /**
     *  Calculates auxiliar bases, operator bases and the W matrix (if they are not up to date). Possibility to calculate higher powers of the MPO, filling the auxiliar bases, the operator bases and the W matrix for these.
     *  @param  power   All W-matrices, qAux-bases and qOp-bases up to this power of the MPO are being calculated.
     */
    void calc(const std::size_t power);
    
    /**
     *  @return True, if this instance of MpoTerms has already been finalized.
     */
    bool is_finalized() const {return FINALIZED;}
    
    /**
     *  @return  All operators that make up the W matrix
     */
    const std::vector<std::map<std::array<qType, 2>, std::vector<std::vector<std::map<qType,OperatorType>>>>>& get_O() const {return O;}
    
    /**
     *  @return  W matrix
     */
    const std::vector<std::vector<std::vector<std::vector<Biped<Symmetry, MatrixType>>>>>& get_W() const {assert(GOT_W and "W has not been calculated!"); return W;}

    /**
     *  @return  Auxiliar bases between all lattice sites
     */
    const std::vector<Qbasis<Symmetry>>& get_qAux() const {assert(GOT_QAUX and "qAux has not been calculated!"); return qAux;}
    
    /**
     *  @return  Bases of local operators
     */
    const std::vector<std::vector<qType>>& get_qOp() const {assert(GOT_QOP and "qOp has not been calculated!"); return qOp;}
    
    /**
     *  @return  Bases of local physical Hilbert spaces
     */
    const std::vector<std::vector<qType>>& get_qPhys() const {assert(check_qPhys() and "qPhys has not been set!"); return qPhys;}
   
    /**
     *  @return  W matrix of a given power of the MPO
     *  @param  power   Chosen power of the MPO
     */
    const std::vector<std::vector<std::vector<std::vector<Biped<Symmetry, MatrixType>>>>>& get_W_power(std::size_t power) const;
    
    /**
     *  @return  Auxiliar bases between all lattice sites for a given power of the MPO
     *  @param  power   Chosen power of the MPO
     */
    const std::vector<Qbasis<Symmetry>>& get_qAux_power(std::size_t power) const;
    
    /**
     *  @return  Bases of local operators for a given power of the MPO
     *  @param  power   Chosen power of the MPO
     */
    const std::vector<std::vector<qType>>& get_qOp_power(std::size_t power) const;
    
    /**
     *  @return Dimension of local Hilbert space. 0, if dimension has not been set.
     */
    std::size_t get_hilbert_dimension(const std::size_t loc) const {return hilbert_dimension[loc];}
    
    /**
     *  @return Boundary condition. False, if infinite boundary conditions (for VUMPS).
     */
    BC get_boundary_condition() const {return boundary_condition;}
    
    /**
     *  @return Vacuum MPO quantum number
     */
    const qType& get_qVac() const {return qVac;}
    
    /**
     *  @return Total MPO quantum number
     */
    const qType& get_qTot() const {return qTot;}
    
    /**
     *  @return Position of the total quantum number in its quantum number block.
     */
    const std::size_t get_pos_qTot() const {return pos_qTot;}

    /**
     *  @return Have all physical bases of local Hilbert spaces been set?
     */
    bool check_qPhys() const;
    
    /**
     *  @return Has a given power of the MPO been calculated?
     *  @param  power   Chosen power of the MPO
     */
    bool check_power(std::size_t power) const {return (power <= current_power);}

    /**
     *  @return The highest power of the MPO which is currently computed.
     */
    std::size_t maxPower() const {return current_power;}
	
    /**
     *  @return Size of the lattice (for VUMPS: unit cell)
     */
    std::size_t size() const {return N_sites;}
    
    /**
     *  A given name for the MpoTerms, such as Heisenberg
     */
    std::string label = "MPO";
    
    /**
     *  Transforms the auxiliar bases, the operator bases and the physical bases as follows:
     *  qPhys -> (qPhys - qShift) * factor
     *  qAux -> qAux * factor
     *  qOp -> qOp * factor
     *  qTot -> qTot * factor
     *  Attention: qAux, qOp and qTot are not shifted, this happens just for the physical bases
     *  @param  qShift  Quantum number by which the MPO shall be shifted
     *  @param  PRINT   Shall information on the transformation be printed?
     *  @param  factor  Additional factor to avoid fractions (Size of unit cell)
     */
    void transform_base(const qType& qShift, const bool PRINT=false, const int factor=-1);
    
    /**
     *  Precalcs data for two-site calculations
     */
    std::vector<std::vector<TwoSiteData<Symmetry,Scalar>>> calc_TwoSiteData() const;
    
    /**
     *  @return List of quantum numbers and degeneracy indices of the auxiliar basis connecting both edges of the unit cell. Ordered in such a way that a lower triangular matrix can be achieved.
     */
    std::vector<std::pair<qType,std::size_t>> base_order_IBC() const;
    
    /**
     *  Calculates the approximate amount of memory needed for this MPO
     *  @param  memunit Unit for the result
     *  @return  Memory used
     */
    double memory(MEMUNIT memunit=kB) const;
    
    /**
     *  Calculates the sparsity of the MPO or a certain power
     *  @param  power   For which power of the MPO?
     *  @param  PER_MATRIX  Sparsity related to number of matrices (?)
     *  @result Sparsity
     */
    double sparsity(const std::size_t power=1, const bool PER_MATRIX=false) const;

    /**
     * Calculates the product of two MPOs.
     *  @param  top MPO that shall be applied second
     *  @param  bottom  MPO that shall be applied first to the MPS
     *  @param  qTot    Target quantum number for the product
     *  @param  tolerance    Tolerance for compression
     *  @return Product of both MPOs.
     */
    static MpoTerms<Symmetry,Scalar> prod(const MpoTerms<Symmetry,Scalar>& top, const MpoTerms<Symmetry,Scalar>& bottom, const qType& qTot, const double tolerance=::mynumeric_limits<double>::epsilon());
    
    /**
     * Calculates the sum of two MPOs. Does not work properly for VUMPS yet.
     *  @param  top  MPO for addition
     *  @param  bottom  MPO for addition
     *  @param  tolerance    Tolerance for compression
     *  @return Sum of both MPOs.
     */
    static MpoTerms<Symmetry,Scalar> sum(const MpoTerms<Symmetry,Scalar>& top, const MpoTerms<Symmetry,Scalar>& bottom, const double tolerance=::mynumeric_limits<double>::epsilon());
    
    /**
     * Calculates relevant data for reversed order of lattice sites. Does not change the actual order for the respective instance.
     *  @return Tuple of W, qAux, qOp, qPhys
     */
    std::tuple<std::vector<std::vector<std::vector<std::vector<Biped<Symmetry,Eigen::SparseMatrix<Scalar,Eigen::ColMajor,EIGEN_DEFAULT_SPARSE_INDEX_TYPE>>>>>>, std::vector<Qbasis<Symmetry>>, std::vector<std::vector<typename Symmetry::qType>>, std::vector<std::vector<typename Symmetry::qType>>> get_reversed_data() const;
    
    /**
     *  Creates an identity MPO with bond dimension 1
     */
    void set_Identity();
    
    /**
     *  Creates a zero MPO with bond dimension 1
     */
    void set_Zero();
    
    //bool is_silent() const {return SILENT;}
    //void set_silent() {SILENT = true;}
    
    void set_verbosity(const DMRG::VERBOSITY::OPTION VERB_in);
    DMRG::VERBOSITY::OPTION get_verbosity() const {return VERB;}
    
    
    const std::vector<std::vector<std::vector<Biped<Symmetry, MatrixType>>>>& W_at(const std::size_t loc) const {return W[loc];}
    const std::vector<std::vector<std::vector<std::vector<Biped<Symmetry, MatrixType>>>>>& W_full() const {return W;}
    
    const std::vector<std::vector<qType>>& locBasis() const {return qPhys;}
    const std::vector<qType>& locBasis(const std::size_t loc) const {return qPhys[loc];}
    
    const std::vector<Qbasis<Symmetry>>& auxBasis() const {return qAux;}
    const Qbasis<Symmetry>& auxBasis(const std::size_t loc) const {return qAux[loc];}
    const Qbasis<Symmetry>& inBasis(const std::size_t loc) const {return qAux[loc];}
    const Qbasis<Symmetry>& outBasis(const std::size_t loc) const {return qAux[loc+1];}

    const std::vector<std::vector<qType>>& opBasis() const {return qOp;}
    const std::vector<qType>& opBasis(const std::size_t loc) const {return qOp[loc];}
    
    const qType& Qtarget() const {return qTot;}
    
    void setLocBasis(const std::vector<std::vector<qType>>& q) {for(std::size_t loc=0; loc<q.size(); ++loc) set_qPhys(loc, q[loc]);}
    void setLocBasis(const std::vector<qType>& q, std::size_t loc) {set_qPhys(loc, q);}
    
    const std::vector<std::vector<std::vector<Biped<Symmetry, MatrixType>>>>& Wsq_at(const std::size_t loc) const {if(VERB != DMRG::VERBOSITY::OPTION::SILENT) lout << "Warning: method Wsq_at(loc) is deprecated" << std::endl; return W_powers[0][loc];}
    const std::vector<qType>& opBasisSq(const std::size_t loc) const {if(VERB != DMRG::VERBOSITY::OPTION::SILENT) lout << "Warning: method opBasisSq(loc) is deprecated" << std::endl; return qOp_powers[0][loc];}
    const std::vector<std::vector<qType>>& opBasisSq() const {if(VERB != DMRG::VERBOSITY::OPTION::SILENT) lout << "Warning: method opBasisSq() is deprecated" << std::endl; return qOp_powers[0];}
    const bool check_SQUARE() const {if(VERB != DMRG::VERBOSITY::OPTION::SILENT) lout << "Warning: method check_SQUARE() is deprecated" << std::endl; return (current_power>=2);}
    double sparsity(bool USE_SQUARE, bool PER_MATRIX) const {if(VERB != DMRG::VERBOSITY::OPTION::SILENT) lout << "Warning: method sparsity(bool,bool) is deprecated" << std::endl; return sparsity(2,PER_MATRIX);}


    void setQtarget(const qType& q) {assert(false and "setQtarget should not be called after the MPO has been initialized.");}
};

template<typename Symmetry> using MpoTermsXd  = MpoTerms<Symmetry,double>;
template<typename Symmetry> using MpoTermsXcd = MpoTerms<Symmetry,std::complex<double>>;

template<typename Symmetry, typename Scalar> MpoTerms<Symmetry,Scalar>::
MpoTerms(const std::size_t L, const BC boundary_condition_in, const qType& qTot_in)
: N_sites(L), boundary_condition(boundary_condition_in), qTot(qTot_in)
{
    if(N_sites>0)
    {
        initialize();
    }
}

template<typename Symmetry, typename Scalar> void MpoTerms<Symmetry,Scalar>::
initialize()
{
    if(VERB != DMRG::VERBOSITY::OPTION::SILENT)
    {
        lout << "Initializing an MPO with L=" << N_sites << ", Boundary condition=" << boundary_condition << " and qTot={" << Sym::format<Symmetry>(qTot) << "}" << std::endl;
    }
    else
    {
        std::stringstream ss;
        ss << before_verb_set << "Initializing an MPO with L=" << N_sites << ", Boundary condition=" << boundary_condition << " and qTot={" << Sym::format<Symmetry>(qTot) << "}" << std::endl;
        before_verb_set = ss.str();
    }
    assert(boundary_condition == BC::OPEN or qTot == qVac);
    current_power = 1;
    if(qTot == qVac)
    {
        pos_qVac = 0;
        pos_qTot = 1;
    }
    else
    {
        pos_qVac = 0;
        pos_qTot = 0;
    }
    hilbert_dimension.clear();
    hilbert_dimension.resize(N_sites, 0);
    O.clear();
    O.resize(N_sites);
    qAux.clear();
    auxdim.clear();
    auxdim.resize(N_sites+1);
    qPhys.clear();
    qPhys.resize(N_sites);
    GOT_QPHYS.clear();
    GOT_QPHYS.resize(N_sites, false);
    info.clear();
    info.resize(N_sites);

    if(boundary_condition == BC::OPEN)
    {
        increment_first_auxdim_OBC(qVac);
        increment_first_auxdim_OBC(qTot);
        increment_last_auxdim_OBC(qVac);
        increment_last_auxdim_OBC(qTot);
    }
    else
    {
        increment_auxdim(0,qVac);
        increment_auxdim(0,qTot);
    }
    for(std::size_t loc=1; loc<N_sites; ++loc)
    {
        increment_auxdim(loc,qVac);
        increment_auxdim(loc,qTot);
    }
}

template<typename Symmetry, typename Scalar> void MpoTerms<Symmetry,Scalar>::
initialize(const std::size_t L, const BC boundary_condition_in, const qType& qTot_in)
{
    N_sites = L;
    boundary_condition = boundary_condition_in;
    qTot = qTot_in;
    initialize();
}

template<typename Symmetry, typename Scalar> void MpoTerms<Symmetry,Scalar>::
reconstruct(const std::vector<std::map<std::array<qType,2>,std::vector<std::vector<std::map<qType,OperatorType>>>>>& O_in, const std::vector<Qbasis<Symmetry>>& qAux_in, const std::vector<std::vector<qType>>& qPhys_in, const bool FINALIZED_IN, const BC boundary_condition_in, const qType& qTot_in)
{
    if(VERB != DMRG::VERBOSITY::OPTION::SILENT)
    {
        lout << "Reconstructing an MPO with L=" << O_in.size() << ", Boundary condition=" << boundary_condition_in << " and qTot={" << Sym::format<Symmetry>(qTot_in) << "}" << std::endl;
    }
    else
    {
        std::stringstream ss;
        ss << before_verb_set << "Reconstructing an MPO with L=" << O_in.size() << ", Boundary condition=" << boundary_condition_in << " and qTot={" << Sym::format<Symmetry>(qTot_in) << "}" << std::endl;
        before_verb_set = ss.str();
    }
    N_sites = O_in.size();
    boundary_condition = boundary_condition_in;
    qTot = qTot_in;
    qPhys.clear();
    qPhys = qPhys_in;
    FINALIZED = FINALIZED_IN;
    
    assert(boundary_condition == BC::OPEN or qTot == qVac);
    if(qTot == qVac)
    {
        pos_qVac = 0;
        pos_qTot = 1;
    }
    else
    {
        pos_qVac = 0;
        pos_qTot = 0;
    }
    
    hilbert_dimension.clear();
    hilbert_dimension.resize(N_sites,0);
    auxdim.clear();
    qAux.clear();
    auxdim.resize(N_sites+1);
    GOT_QPHYS.clear();
    GOT_QPHYS.resize(N_sites,false);
    info.clear();
    info.resize(N_sites);
    for(std::size_t loc=0; loc<N_sites; ++loc)
    {
        hilbert_dimension[loc] = qPhys[loc].size();
        GOT_QPHYS[loc] = true;
    }
    for(std::size_t loc=0; loc<N_sites+1; ++loc)
    {
        std::vector<qType> qs = qAux_in[loc].qs();
        auxdim[loc].clear();
        for(const auto& q : qs)
        {
            std::size_t deg = qAux_in[loc].inner_dim(q);
            auxdim[loc].insert({q,deg});
        }
    }
    O.clear();
    O = O_in;
    calc(1);
}

template<typename Symmetry, typename Scalar> void MpoTerms<Symmetry,Scalar>::
set_verbosity(const DMRG::VERBOSITY::OPTION VERB_in)
{
    #if DEBUG_VERBOSITY > 0
    if(VERB == DMRG::VERBOSITY::OPTION::SILENT and VERB_in != DMRG::VERBOSITY::OPTION::SILENT)
    {
        lout << before_verb_set;
    }
    #endif
    VERB = VERB_in;
}

template<typename Symmetry, typename Scalar> void MpoTerms<Symmetry,Scalar>::
push_reverse(const std::size_t loc, const std::vector<OperatorType>& opList, const std::vector<qType>& qList, const Scalar lambda)
{
    std::size_t range = opList.size();
    assert(qList.size() == range+1 and "Amount of quantum numbers does not match amount of operators!");
    std::vector<OperatorType> opList_reverse(range);
    std::vector<qType> qList_reverse(range+1);
    std::size_t loc_reverse = N_sites - loc;
    for(std::size_t n=0; n<range; ++n)
    {
        opList_reverse[n] = opList[range-n];
        qList_reverse[n] = qList[range+1-n];
    }
    qList_reverse[range] = qList[0];
    push(loc_reverse,opList_reverse,qList_reverse,lambda);
}

template<typename Symmetry, typename Scalar> void MpoTerms<Symmetry,Scalar>::
push(const std::size_t loc, const std::vector<OperatorType>& opList, const std::vector<qType>& qList, const Scalar lambda)
{
    assert(loc < N_sites and "Chosen lattice site out of bounds");
    assert((loc+opList.size() <= N_sites or boundary_condition == BC::INFINITE) and "For finite lattices operators must not exceed lattice size");
    assert(!FINALIZED and "Terms have already been finalized");
    std::size_t range = opList.size();
    assert(qList.size() == range+1 and "Amount of quantum numbers does not match amount of operators!");
    assert(qList[0] == qVac and qList[range] == qTot and "Quantum number list does not match the total MPO quantum number!");
    if(std::abs(lambda) < ::mynumeric_limits<double>::epsilon())
    {
        return;
    }
    for(std::size_t i=0; i<range; ++i)
    {
        assert_hilbert((loc+i)%N_sites, opList[i].data.rows());
        if(opList[i].data.norm() < ::mynumeric_limits<double>::epsilon())
        {
            return;
        }
    }
    if(range == 1)
    {
        #if DEBUG_VERBOSITY > 0
        if(VERB != DMRG::VERBOSITY::OPTION::SILENT)
        {
            lout << "Local interaction at site " << loc;
            #ifdef OPLABELS
            lout << ": " << lambda << " * " << opList[0].label;
            #endif
            lout << std::endl;
        }
        #endif
        assert(opList[0].Q == qTot and "Local operator does not match the total MPO quantum number!");
        add(loc, lambda*opList[0], qVac, qTot, pos_qVac, pos_qTot);
    }
    else
    {
        #if DEBUG_VERBOSITY > 0
        if(VERB != DMRG::VERBOSITY::OPTION::SILENT)
        {
            lout << range-1 << ".-neighbour interaction between the sites " << loc << " and " << (loc+range-1)%N_sites;
            #ifdef OPLABELS
            lout << ": " << lambda << " * " << opList[0].label << " ";
            for(std::size_t n=1; n<range; ++n)
            {
                lout << " * " << opList[n].label;
            }
            #endif
            lout << std::endl;
        }
        #endif
        std::size_t row = pos_qVac;
        std::size_t col = get_auxdim(loc+1, qList[1]);
        increment_auxdim((loc+1)%N_sites, qList[1]);
        add(loc, lambda*opList[0], qVac, qList[1], row, col);
        for(int i=1; i<range-1; ++i)
        {
            row = col;
            col = get_auxdim(loc+1+i, qList[i+1]);
            increment_auxdim((loc+1+i)%N_sites, qList[i+1]);
            add((loc+i)%N_sites, opList[i], qList[i], qList[i+1], row, col);
        }
        row = col;
        col = pos_qTot;
        add((loc+range-1)%N_sites, opList[range-1], qList[range-1], qTot, row, col);
    }
}

template<typename Symmetry, typename Scalar> void MpoTerms<Symmetry,Scalar>::
push(const std::size_t loc, const std::vector<OperatorType>& opList, const Scalar lambda, const bool reverse)
{
    struct qBranch
    {
        qType current;
        std::vector<qType> history;
        qBranch() {}
        qBranch(qType current_in, std::vector<qType> history_in)
        : current{current_in}, history{history_in}{}
        std::string info()
        {
            std::stringstream sout;
            for(int i=0; i<history.size(); ++i)
            {
                sout << "{" << Sym::format<Symmetry>(history[i]) << "} -> ";
            }
            sout << "{" << Sym::format<Symmetry>(current) << "}";
            return sout.str();
        }
    };

    std::size_t n = opList.size();
    std::vector<std::vector<qBranch>> Qtree(n);
    qBranch temp{opList[0].Q, {}};
    Qtree[0].push_back(temp);
    for(std::size_t m=1; m<n; ++m)
    {
        assert_hilbert((loc+m)%N_sites, opList[m].data.rows());
        for(int i=0; i<Qtree[m-1].size(); ++i)
        {
            std::vector<qType> qs = Symmetry::reduceSilent(opList[m].Q, Qtree[m-1][i].current);
            for(int j=0; j<qs.size(); ++j)
            {
                qBranch temp{qs[j], Qtree[m-1][i].history};
                temp.history.push_back(Qtree[m-1][i].current);
                Qtree[m].push_back(temp);
            }
        }
    }
    
    std::vector<qType> qList(n+1);
    qList[0] = qVac;
    int count = 0;
    for(int i=0; i<Qtree[n-1].size(); ++i)
    {
        if(Qtree[n-1][i].current == qTot)
        {
            ++count;
            for(int j=0; j<n-1; ++j)
            {
                qList[j+1] = Qtree[n-1][i].history[j];
            }
            qList[n] = qTot;
            #if DEBUG_VERBOSITY > 1
            if(VERB != DMRG::VERBOSITY::OPTION::SILENT)
            {
                lout << "This branch of quantum numbers leads to the total MPO quantum number: {" << Sym::format<Symmetry>(qList[0]) << "} -> ";
                for(int j=0; j<n-1; ++j)
                {
                    lout << "{" << Sym::format<Symmetry>(qList[j+1]) << "} -> ";
                }
                lout << "{" << Sym::format<Symmetry>(qList[n]) << "}" << std::endl;
            }
            #endif
        }
    }
    assert(count == 1 and "Either no or more than one quantum number branch leads to the total MPO quantum number");
    if(reverse)
    {
        push_reverse(loc, opList, qList, lambda);
    }
    else
    {
        push(loc, opList, qList, lambda);
    }
}

template<typename Symmetry, typename Scalar> void MpoTerms<Symmetry,Scalar>::
show()
{
    lout << "####################################################################################################" << std::endl;
    lout << "Name: " << label << std::endl;
    lout << "System with " << N_sites << " lattice sites and " << boundary_condition << " boundary condition, target quantum number {" << Sym::format<Symmetry>(qTot) << "}";
    if(!FINALIZED)
    {
        lout << ", not finalized yet";
    }
    lout << std::endl;
    lout << "Approximate memory usage: " << round(memory(GB),1) << " GB";
    if(GOT_W and GOT_QOP)
    {
        lout << ", sparsity: " << round(sparsity()*100,1) << "%";
    }
    lout << std::endl;
    auto [average_auxdim,maximum_auxdim] = auxdim_infos();
    lout << "Calculated bases and data:\n";
    if(GOT_QAUX) lout << "• MPO auxiliar bases (Average bond dimension: " << average_auxdim << ", maximum bond dimension: " << maximum_auxdim << ")" << std::endl;
    if(check_qPhys()) lout << "• Physical bases of local Hilbert spaces" << std::endl;
    if(GOT_QOP) lout << "• Local operator bases" << std::endl;
    if(GOT_W) lout << "• W matrix" << std::endl;
    if(current_power > 1) lout << "• All of the previous for all powers of the MPO up to " << current_power << std::endl;
    #if DEBUG_VERBOSITY > 0
    for(std::size_t loc=0; loc<N_sites; ++loc)
    {
        lout << "Lattice site: " << loc << std::endl;
        lout << "\tPhysical basis of local Hilbert space (" << hilbert_dimension[loc] << " dim):\t";
        if(GOT_QPHYS[loc])
        {
            for(std::size_t n=0; n<qPhys[loc].size(); ++n)
            {
                lout << "\t{" << Sym::format<Symmetry>(qPhys[loc][n]) << "}";
            }
        }
        lout << "\n\tIncoming quantum numbers:\t";
        for(const auto& [qIn, deg] : auxdim[loc])
        {
            lout << "\t({" << Sym::format<Symmetry>(qIn) << "} [#=" << deg << "])";
        }
        lout << "\n\tOutgoing quantum numbers:\t";
        for(const auto& [qOut, deg] : auxdim[loc+1])
        {
            lout << "\t({" << Sym::format<Symmetry>(qOut) << "} [#=" << deg << "])";
        }
        lout << std::endl;
        #if DEBUG_VERBOSITY > 2
        lout << "\tOperators:" << std::endl;
        for(const auto& [qs, ops] : O[loc])
        {
            std::size_t rows = get_auxdim(loc, std::get<0>(qs));
            std::size_t cols = get_auxdim(loc+1, std::get<1>(qs));
            lout << "\t\t{" << Sym::format<Symmetry>(std::get<0>(qs)) << "}->{" << Sym::format<Symmetry>(std::get<1>(qs)) << "}:" << std::endl;
            for(std::size_t row=0; row<rows; ++row)
            {
                for(std::size_t col=0; col<cols; ++col)
                {
                    if(ops[row][col].size() > 0)
                    {
                        lout << "\t\t\tPosition [" << row << "|" << col << "]:";
                        for(const auto& [Q,op] : ops[row][col])
                        {
                            #ifdef OPLABELS
                            lout << "\t" << op.label << " ({" << Sym::format<Symmetry>(Q) << "}) ";
                            #else
                            lout << "\t ({" << Sym::format<Symmetry>(Q) << "}) ";
                            #endif
                        }
                        lout << std::endl;
                    }
                }
            }
        }
        #endif
    }
    #endif
    lout << "####################################################################################################" << std::endl;
}

template<typename Symmetry, typename Scalar> void MpoTerms<Symmetry,Scalar>::
calc(const std::size_t power)
{
    if(!GOT_QAUX)
    {
        calc_qAux();
    }
    if(!GOT_QOP)
    {
        calc_qOp();
    }
    if(!GOT_W)
    {
        calc_W();
    }
    W_powers.clear();
    qAux_powers.clear();
    qOp_powers.clear();
    W_powers.resize(power-1);
    qAux_powers.resize(power-1);
    qOp_powers.resize(power-1);
    MpoTerms<Symmetry,Scalar> current = *this;
    for(std::size_t n=2; n<=power; ++n)
    {
        std::vector<qType> qTots = Symmetry::reduceSilent(current.get_qTot(),qTot);
        assert(qTots.size() == 1 and "Target quantum number has to be unique for computing higher powers of the MPO.");
        current = MpoTerms<Symmetry,Scalar>::prod(current,*this,qTots[0]);
        current.calc(1);
        W_powers[n-2] = current.get_W();
        qAux_powers[n-2] = current.get_qAux();
        qOp_powers[n-2] = current.get_qOp();
        #if DEBUG_VERBOSITY > 0
        if(VERB != DMRG::VERBOSITY::OPTION::SILENT)
        {
            lout << n << ". power of the MPO:" << std::endl;
            current.show();
        }
        #endif
    }
    current_power = power;
}

template<typename Symmetry, typename Scalar> void MpoTerms<Symmetry,Scalar>::
calc_W()
{
    assert(GOT_QOP and "qOp is needed for calculation of W matrix!");
    W.resize(N_sites);

    for(std::size_t loc=0; loc<N_sites; ++loc)
    {
        std::size_t hdim = hilbert_dimension[loc];
        std::size_t odim = qOp[loc].size();
        W[loc].resize(hdim);
        for(std::size_t m=0; m<hdim; ++m)
        {
            W[loc][m].resize(hdim);
            for(std::size_t n=0; n<hdim; ++n)
            {
                W[loc][m][n].resize(odim);
                for(std::size_t t=0; t<odim; ++t)
                {
                    Biped<Symmetry, MatrixType> bip;
                    for(const auto& [qIn, rows] : auxdim[loc])
                    {
                        for(const auto& [qOut, cols] : auxdim[loc+1])
                        {
                            auto it = O[loc].find({qIn, qOut});
                            assert(it != O[loc].end());
                            bool found_match = false;
                            MatrixType mat(rows, cols);
                            mat.setZero();
                            for(std::size_t row=0; row<rows; ++row)
                            {
                                for(std::size_t col=0; col<cols; ++col)
                                {
                                    for(const auto& [Q,op] : (it->second)[row][col])
                                    {
                                        if(Q == qOp[loc][t])
                                        {
                                            mat.coeffRef(row, col) = op.data.coeff(m,n);
                                            if(std::abs(mat.coeffRef(row, col)) > ::mynumeric_limits<double>::epsilon())
                                            {
                                                found_match = true;
                                            }
                                        }
                                    }
                                }
                            }
                            if(found_match and mat.norm() > ::mynumeric_limits<double>::epsilon())
                            {
                                bip.push_back(qIn, qOut, mat);
                            }
                        }
                    }
                    W[loc][m][n][t] = bip;
                }
            }
        }
    }
    GOT_W = true;
}

template<typename Symmetry, typename Scalar> void MpoTerms<Symmetry,Scalar>::
calc_qOp()
{
    qOp.resize(N_sites);
    
    for(std::size_t loc=0; loc<N_sites; ++loc)
    {
        std::set<typename Symmetry::qType> qOp_set;
        for(const auto& [qs, ops] : O[loc])
        {
            std::size_t rows = get_auxdim(loc, std::get<0>(qs));
            std::size_t cols = get_auxdim(loc+1, std::get<1>(qs));
            for(std::size_t row=0; row<rows; ++row)
            {
                for(std::size_t col=0; col<cols; ++col)
                {
                    for(const auto& [Q,op] : ops[row][col])
                    {
                        qOp_set.insert(Q);
                    }
                }
            }
        }
        qOp[loc].resize(qOp_set.size());
        copy(qOp_set.begin(), qOp_set.end(), qOp[loc].begin());
    }
    GOT_QOP = true;
}

template<typename Symmetry, typename Scalar> void MpoTerms<Symmetry,Scalar>::
calc_qAux()
{
    qAux.resize(N_sites+1);
    for(std::size_t loc=0; loc<N_sites+1; ++loc)
    {
        qAux[loc].clear();
        for(const auto& [q,deg] : auxdim[loc])
        {
            qAux[loc].push_back(q,deg);
        }
    }
    GOT_QAUX = true;

}

template<typename Symmetry, typename Scalar> void MpoTerms<Symmetry,Scalar>::
finalize(const bool COMPRESS, const std::size_t power, const double tolerance)
{
    assert(!FINALIZED);
    FINALIZED = true;
    for(std::size_t loc=0; loc<N_sites; ++loc)
    {
        if(hilbert_dimension[loc] == 0) hilbert_dimension[loc] = 1;
        OperatorType Id(Matrix<Scalar,Eigen::Dynamic,Eigen::Dynamic>::Identity(hilbert_dimension[loc], hilbert_dimension[loc]).sparseView(),qVac);
        #ifdef OPLABELS
        Id.label = "id";
        #endif
        add(loc, Id, qVac, qVac, pos_qVac, pos_qVac);
        add(loc, Id, qTot, qTot, pos_qTot, pos_qTot);
    }
    if(boundary_condition == BC::OPEN)
    {
        delete_row(0, qTot, pos_qTot,false);
        bool SAMESITE = false;
        if(N_sites == 1)
        {
            SAMESITE = true;
        }
        delete_col(N_sites-1, qVac, pos_qVac,SAMESITE);
        
        decrement_first_auxdim_OBC(qTot);
        decrement_last_auxdim_OBC(qVac);
    }
    #ifndef OPLABELS
    clear_opLabels();
    #endif
    if(COMPRESS)
    {
        compress(tolerance);
    }
    calc(power);
}

template<typename Symmetry, typename Scalar> void MpoTerms<Symmetry,Scalar>::
compress(const double tolerance)
{
    assert(FINALIZED and "Terms need to be finalized before compression.");
    #if DEBUG_VERBOSITY > 0
    if(VERB != DMRG::VERBOSITY::OPTION::SILENT)
    {
        lout << "Starting compression of the MPO" << std::endl;
    }
    #endif
    Stopwatch<> watch;
    auto [average_auxdim_initial,maximum_auxdim_initial] = auxdim_infos();
    std::vector<bool> updated_bond(N_sites,true);
    std::size_t minimum_bond = 0;
    if(boundary_condition == BC::OPEN)
    {
        minimum_bond = 1;
        updated_bond[0] = false;
    }
    auto any_update = [minimum_bond](const std::vector<bool>& bonds)->bool
    {
        for(std::size_t loc=minimum_bond; loc<bonds.size(); ++loc)
        {
            if(bonds[loc])
            {
                return true;
            }
        }
        return false;
    };
    std::size_t counter = 0;
    while(any_update(updated_bond))
    {
        bool change = false;
        for(std::size_t loc=minimum_bond; loc<N_sites; ++loc)
        {
            if(updated_bond[(loc+N_sites-1)%N_sites] or updated_bond[loc])
            {
                for(auto& [q,deg] : auxdim[loc])
                {
                    if(eliminate_linearlyDependent_cols((loc+N_sites-1)%N_sites,q,tolerance))
                    {
                        counter++;
                        updated_bond[loc] = true;
                        change = true;
                        #if DEBUG_VERBOSITY > 2
                        if(VERB != DMRG::VERBOSITY::OPTION::SILENT)
                        {
                            lout << "Current MPO:" << std::endl;
                            show();
                        }
                        #endif
                        break;
                    }
                }
            }
            if(!change and (updated_bond[loc] or updated_bond[(loc+1)%N_sites]))
            {
                for(auto& [q,deg] : auxdim[loc])
                {
                    if(eliminate_linearlyDependent_rows(loc,q,tolerance))
                    {
                        counter++;
                        updated_bond[loc] = true;
                        change = true;
                        #if DEBUG_VERBOSITY > 2
                        if(VERB != DMRG::VERBOSITY::OPTION::SILENT)
                        {
                            lout << "Current MPO:" << std::endl;
                            show();
                        }
                        #endif
                        break;
                    }
                }
            }
            
            if(change)
            {
                break;
            }
            else if(updated_bond[loc])
            {
                #if DEBUG_VERBOSITY > 1
                if(VERB != DMRG::VERBOSITY::OPTION::SILENT)
                {
                    lout << "Bond connecting lattice sites " << (loc+N_sites-1)%N_sites << " and " << loc << ": No linear dependence detected" << std::endl;
                }
                #endif
                updated_bond[loc] = false;
            }
        }
    }
	auto [average_auxdim_final,maximum_auxdim_final] = auxdim_infos();
    int compr_rate = (int)std::round(100*(1-average_auxdim_final/average_auxdim_initial));
<<<<<<< HEAD
	auto curr_prec = std::cout.precision();
    lout << get_name() << " compression: " << watch.info("time") << ", steps: " << counter << ", rate: " << compr_rate << "%, dWavg: " << std::setprecision(1) << std::fixed
		 << average_auxdim_initial << " ⇒ " << average_auxdim_final << ", dWmax: "  << maximum_auxdim_initial << " ⇒ " << maximum_auxdim_final << "\n" << std::defaultfloat;
	std::cout.precision(curr_prec);
=======
>>>>>>> b65155ef
    calc(1);
    if(VERB != DMRG::VERBOSITY::OPTION::SILENT)
    {
        lout << "Compression finished  |  " << watch.info("Time") << "  |  Steps: " << counter << "  |  Rate: " << compr_rate << "% (" << average_auxdim_initial << "->" << average_auxdim_final << ")" << std::endl;
        #if DEBUG_VERBOSITY > 1
        lout << "Compressed MPO:" << std::endl;
        show();
        #endif
    }
    else
    {
        std::stringstream ss;
        ss << before_verb_set << "Compression finished  |  " << watch.info("Time") << "  |  Steps: " << counter << "  |  Rate: " << compr_rate << "% (" << average_auxdim_initial << "->" << average_auxdim_final << ")" << std::endl;
        before_verb_set = ss.str();
    }
}

template<typename Symmetry, typename Scalar> bool MpoTerms<Symmetry,Scalar>::
eliminate_linearlyDependent_rows(const std::size_t loc, const qType& qIn, const double tolerance)
{
    bool SAMESITE = false;
    if(N_sites == 1 and boundary_condition == BC::INFINITE)
    {
        SAMESITE = true;
    }
    assert(hilbert_dimension[loc] > 0);
    std::size_t cols_eff = 0;
    std::size_t hd = hilbert_dimension[loc];
    
    std::map<qType,std::vector<std::vector<qType>>> opQs;
    for(const auto& [qs,ops] : O[loc])
    {
        if(std::get<0>(qs) != qIn)
        {
            continue;
        }
        std::vector<std::vector<qType>> opQs_fixed_qOut(ops[0].size());
        for(std::size_t col=0; col<ops[0].size(); ++col)
        {
            std::unordered_set<qType> unique_control;
            for(std::size_t row=0; row<ops.size(); ++row)
            {

                for(const auto& [Q,op] : ops[row][col])
                {
                    unique_control.insert(Q);
                }
            }
            cols_eff += (unique_control.size() * hd * hd);
            opQs_fixed_qOut[col].resize(unique_control.size());
            std::copy(unique_control.begin(), unique_control.end(), opQs_fixed_qOut[col].begin());
        }
        opQs.insert({std::get<1>(qs), opQs_fixed_qOut});
    }

    std::size_t rows = get_auxdim(loc, qIn);
    std::size_t rows_eff = rows;
    std::size_t skipcount = 0;
    if(boundary_condition == BC::INFINITE and qIn == qVac)
    {
        rows_eff = rows_eff-2;
    }
    Eigen::Matrix<Scalar, Eigen::Dynamic, Eigen::Dynamic> mat = Eigen::Matrix<Scalar, Eigen::Dynamic, Eigen::Dynamic>::Zero(rows_eff, cols_eff);
    for(std::size_t row=0; row<rows; ++row)
    {
        std::size_t count = 0;
        if((boundary_condition == BC::INFINITE and qIn == qVac and (row == pos_qVac or row == pos_qTot)))
        {
            skipcount++;
            continue;
        }
        bool zero_row = true;
        for(const auto& [qOut, deg] : auxdim[loc+1])
        {
            auto it_ops = O[loc].find({qIn,qOut});
            assert(it_ops != O[loc].end());
            auto it_qs = opQs.find(qOut);
            assert(it_qs != opQs.end());
            for(std::size_t col=0; col<deg; ++col)
            {
                std::map<qType,OperatorType>& ops = (it_ops->second)[row][col];
                for(std::size_t n=0; n<(it_qs->second)[col].size(); ++n)
                {
                    qType& opQ = (it_qs->second)[col][n];
                    Eigen::Matrix<Scalar, Eigen::Dynamic, Eigen::Dynamic> opMat = Eigen::Matrix<Scalar, Eigen::Dynamic, Eigen::Dynamic>::Zero(hd,hd);
                    auto it_op = ops.find(opQ);
                    if(it_op != ops.end())
                    {
                        opMat = (it_op->second).data;
                        if(opMat.norm() > tolerance)
                        {
                            zero_row = false;
                        }
                    }
                    for(std::size_t i=0; i<hd; ++i)
                    {
                        for(std::size_t j=0; j<hd; ++j)
                        {
                            mat(row-skipcount, count) = opMat(i,j);
                            count++;
                        }
                    }
                }
            }
        }
        if(zero_row)
        {
            if(rows > 1)
            {
                #if DEBUG_VERBOSITY > 1
                if(VERB != DMRG::VERBOSITY::OPTION::SILENT)
                {
                    lout << "O[" << loc << "]({" << Sym::format<Symmetry>(qIn) << "}->...): Row " << row << " is a zero row, but not the last row in these blocks. Thus it is deleted." << std::endl;
                }
                #endif
                delete_row(loc, qIn, row, false);
                delete_col((loc+N_sites-1)%N_sites, qIn, row, SAMESITE);
            }
            #if DEBUG_VERBOSITY > 1
            else
            {
                if(VERB != DMRG::VERBOSITY::OPTION::SILENT)
                {
                    lout << "O[" << loc << "]({" << Sym::format<Symmetry>(qIn) << "}->...): Row " << row << " is a zero row and the last row in this block. Thus the quantum number is removed from the auxiliar basis to delete the row and the corresponding column at the previous lattice site." << std::endl;
                }
            }
            #endif
            decrement_auxdim(loc,qIn);
            return true;
        }
    }
    if(rows > 3 or (rows > 1 and (boundary_condition == BC::OPEN or qIn != qVac)))
    {
        std::size_t rowskipcount = 0;
        for(std::size_t row_to_delete=0; row_to_delete<rows; ++row_to_delete)
        {
            if((boundary_condition == BC::INFINITE and qIn == qVac and (row_to_delete == pos_qVac or row_to_delete == pos_qTot)))
            {
                rowskipcount++;
                continue;
            }
            std::size_t row_to_delete_eff = row_to_delete - rowskipcount;
            Eigen::Matrix<Scalar, Eigen::Dynamic, Eigen::Dynamic> tempmat(cols_eff, rows_eff-1);
            Eigen::Matrix<Scalar, Eigen::Dynamic, 1> tempvec(cols_eff);
            tempvec = mat.block(row_to_delete_eff, 0, 1, cols_eff).transpose();
            tempmat.block(0,0, cols_eff, row_to_delete_eff) = mat.block(0,0,row_to_delete_eff,cols_eff).transpose();
            tempmat.block(0,row_to_delete_eff, cols_eff, rows_eff-row_to_delete_eff-1) = mat.block(row_to_delete_eff+1,0,rows_eff-row_to_delete_eff-1,cols_eff).transpose();

            
            Eigen::Matrix<Scalar, Eigen::Dynamic, 1> vec = tempmat.colPivHouseholderQr().solve(tempvec);
            
            if((tempmat*vec - tempvec).norm() < tolerance)
            {
                #if DEBUG_VERBOSITY > 1
                if(VERB != DMRG::VERBOSITY::OPTION::SILENT)
                {
                    lout << "O[" << loc << "]({" << Sym::format<Symmetry>(qIn) << "}->...): Row " << row_to_delete << " can be written as linear combination of other rows" << std::endl;
                }
                #endif
                delete_row(loc, qIn, row_to_delete, false);
                std::map<qType, std::vector<std::map<qType,OperatorType>>> deleted_col = delete_col((loc+N_sites-1)%N_sites, qIn, row_to_delete, SAMESITE);
                decrement_auxdim(loc,qIn);
                std::size_t cols = get_auxdim(loc,qIn);
                std::size_t colskipcount = 0;
                for(std::size_t col=0; col<cols; ++col)
                {
                    if((boundary_condition == BC::INFINITE and qIn == qVac and (col == pos_qVac or col == pos_qTot)))
                    {
                        colskipcount++;
                        continue;
                    }
                    if(std::abs(vec(col-colskipcount)) > tolerance)
                    {
                        add_to_col((loc+N_sites-1)%N_sites, qIn, col, deleted_col, vec(col-colskipcount));
                    }
                }
                return true;
            }
        }
    }
    return false;
}

template<typename Symmetry, typename Scalar> bool MpoTerms<Symmetry,Scalar>::
eliminate_linearlyDependent_cols(const std::size_t loc, const qType& qOut, const double tolerance)
{
    bool SAMESITE = false;
    if(N_sites == 1 and boundary_condition == BC::INFINITE)
    {
        SAMESITE = true;
    }
    assert(hilbert_dimension[loc] > 0);
    std::size_t rows_eff = 0;
    std::size_t hd = hilbert_dimension[loc];
    
    std::map<qType,std::vector<std::vector<qType>>> opQs;
    for(const auto& [qs,ops] : O[loc])
    {
        if(std::get<1>(qs) != qOut)
        {
            continue;
        }
        std::vector<std::vector<qType>> opQs_fixed_qIn(ops.size());
        for(std::size_t row=0; row<ops.size(); ++row)
        {
            std::unordered_set<qType> unique_control;
            for(std::size_t col=0; col<ops[row].size(); ++col)
            {
                for(const auto& [Q,op] : ops[row][col])
                {
                    unique_control.insert(Q);
                }
            }
            rows_eff += (unique_control.size() * hd * hd);
            opQs_fixed_qIn[row].resize(unique_control.size());
            std::copy(unique_control.begin(), unique_control.end(), opQs_fixed_qIn[row].begin());
        }
        opQs.insert({std::get<0>(qs), opQs_fixed_qIn});
    }
    
    std::size_t cols = get_auxdim(loc+1, qOut);
    std::size_t cols_eff = cols;
    std::size_t skipcount = 0;
    if(boundary_condition == BC::INFINITE and qOut == qVac)
    {
        cols_eff = cols_eff-2;
    }
    Eigen::Matrix<Scalar, Eigen::Dynamic, Eigen::Dynamic> mat = Eigen::Matrix<Scalar, Eigen::Dynamic, Eigen::Dynamic>::Zero(rows_eff, cols_eff);
    for(std::size_t col=0; col<cols; ++col)
    {
        std::size_t count = 0;
        if((boundary_condition == BC::INFINITE and qOut == qVac and (col == pos_qVac or col == pos_qTot)))
        {
            skipcount++;
            continue;
        }
        bool zero_col = true;
        for(const auto& [qIn, deg] : auxdim[loc])
        {
            auto it_ops = O[loc].find({qIn,qOut});
            assert(it_ops != O[loc].end());
            auto it_qs = opQs.find(qIn);
            assert(it_qs != opQs.end());
            for(std::size_t row=0; row<deg; ++row)
            {
                std::map<qType,OperatorType>& ops = (it_ops->second)[row][col];
                for(std::size_t n=0; n<(it_qs->second)[row].size(); ++n)
                {
                    qType& opQ = (it_qs->second)[row][n];
                    Eigen::Matrix<Scalar, Eigen::Dynamic, Eigen::Dynamic> opMat = Eigen::Matrix<Scalar, Eigen::Dynamic, Eigen::Dynamic>::Zero(hd,hd);
                    auto it_op = ops.find(opQ);
                    if(it_op != ops.end())
                    {
                        opMat = (it_op->second).data;
                        if(opMat.norm() > tolerance)
                        {
                            zero_col = false;
                        }
                    }
                    for(std::size_t i=0; i<hd; ++i)
                    {
                        for(std::size_t j=0; j<hd; ++j)
                        {
                            mat(count, col-skipcount) = opMat(i,j);
                            count++;
                        }
                    }
                }
            }
        }
        if(zero_col)
        {
            if(cols > 1)
            {
                #if DEBUG_VERBOSITY > 1
                if(VERB != DMRG::VERBOSITY::OPTION::SILENT)
                {
                    lout << "O[" << loc << "](...->{" << Sym::format<Symmetry>(qOut) << "}): Column " << col << " is a zero column, but not the last column in these blocks. Thus it is deleted." << std::endl;
                }
                #endif
                delete_col(loc, qOut, col, false);
                delete_row((loc+1)%N_sites, qOut, col, SAMESITE);
            }
            #if DEBUG_VERBOSITY > 1
            else
            {
                if(VERB != DMRG::VERBOSITY::OPTION::SILENT)
                {
                    lout << "O[" << loc << "](...->{" << Sym::format<Symmetry>(qOut) << "}): Column " << col << " is a zero column and the last column in this block. Thus the quantum number is removed from the auxiliar basis to delete the column and the corresponding row at the next lattice site." << std::endl;
                }
            }
            #endif
            decrement_auxdim((loc+1)%N_sites,qOut);
            return true;
        }
    }
    if(cols > 3 or ((boundary_condition == BC::OPEN or qOut != qVac) and cols>1))
    {
        std::size_t colskipcount = 0;
        for(std::size_t col_to_delete=0; col_to_delete<cols; ++col_to_delete)
        {
            if((boundary_condition == BC::INFINITE and qOut == qVac and (col_to_delete == pos_qVac or col_to_delete == pos_qTot)))

            {
                colskipcount++;
                continue;
            }
            std::size_t col_to_delete_eff = col_to_delete - colskipcount;
            Eigen::Matrix<Scalar, Eigen::Dynamic, Eigen::Dynamic> tempmat(rows_eff, cols_eff-1);
            Eigen::Matrix<Scalar, Eigen::Dynamic, 1> tempvec(rows_eff);
            tempvec = mat.block(0, col_to_delete_eff, rows_eff, 1);
            tempmat.block(0,0, rows_eff, col_to_delete_eff) = mat.block(0, 0, rows_eff, col_to_delete_eff);
            tempmat.block(0, col_to_delete_eff, rows_eff, cols_eff-col_to_delete_eff-1) = mat.block(0, col_to_delete_eff+1, rows_eff, cols_eff-col_to_delete_eff-1);

            Eigen::Matrix<Scalar, Eigen::Dynamic, 1> vec = tempmat.colPivHouseholderQr().solve(tempvec);
            
            if((tempmat*vec - tempvec).norm() < tolerance)
            {
                #if DEBUG_VERBOSITY > 1
                if(VERB != DMRG::VERBOSITY::OPTION::SILENT)
                {
                    lout << "O[" << loc << "](...->{" << Sym::format<Symmetry>(qOut) << "}): Column " << col_to_delete << " can be written as linear combination of other columns" << std::endl;
                }
                #endif
                delete_col(loc, qOut, col_to_delete,false);
                std::map<qType, std::vector<std::map<qType,OperatorType>>> deleted_row = delete_row((loc+1)%N_sites, qOut, col_to_delete, SAMESITE);
                decrement_auxdim((loc+1)%N_sites,qOut);
                std::size_t rows = get_auxdim(loc+1,qOut);
                std::size_t rowskipcount = 0;
                for(std::size_t row=0; row<rows; ++row)
                {
                    if((boundary_condition == BC::INFINITE and qOut == qVac and (row == pos_qVac or row == pos_qTot)))

                    {
                        rowskipcount++;
                        continue;
                    }
                    if(std::abs(vec(row-rowskipcount)) > tolerance)
                    {
                        add_to_row((loc+1)%N_sites, qOut, row, deleted_row, vec(row-rowskipcount));
                    }
                }
                return true;
            }
        }
    }
    return false;
}

template<typename Symmetry, typename Scalar> void MpoTerms<Symmetry,Scalar>::
add_to_row(const std::size_t loc, const qType& qIn, const std::size_t row, const std::map<qType,std::vector<std::map<qType,OperatorType>>>& ops, const Scalar factor)
{
    #if DEBUG_VERBOSITY > 2
    if(VERB != DMRG::VERBOSITY::OPTION::SILENT)
    {
        lout << "\tO[" << loc << "]({" << Sym::format<Symmetry>(qIn) << "}->...): Add another row scaled by factor " << factor << " to row " << row << std::endl;
    }
    #endif
    std::size_t rows = get_auxdim(loc, qIn);
    assert(row < rows and "Trying to add to a nonexisting row");
    got_update();
    for(const auto& [qOut, deg] : auxdim[loc+1])
    {
        auto it = O[loc].find({qIn, qOut});
        auto it2 = ops.find(qOut);
        assert(it != O[loc].end());
        assert(it2 != ops.end());
        assert((it2->second).size() == deg and "Adding rows of different size");
        for(std::size_t col=0; col<deg; ++col)
        {
            std::map<qType,OperatorType>& existing_ops = (it->second)[row][col];
            const std::map<qType,OperatorType>& ops_new = (it2->second)[col];
            for(const auto& [Q_new,op_new] : ops_new)
            {
                auto it3 = existing_ops.find(Q_new);
                if(it3 != existing_ops.end())
                {
                    (it3->second) += factor*op_new;
                }
                else
                {
                    existing_ops.insert({Q_new,factor*op_new});
                }
            }
        }
    }
}

template<typename Symmetry, typename Scalar> void MpoTerms<Symmetry,Scalar>::
add_to_col(const std::size_t loc, const qType& qOut, const std::size_t col, const std::map<qType, std::vector<std::map<qType,OperatorType>>>& ops, const Scalar factor)
{
    #if DEBUG_VERBOSITY > 2
    if(VERB != DMRG::VERBOSITY::OPTION::SILENT)
    {
        lout << "\tO[" << loc << "](...->{" << Sym::format<Symmetry>(qOut) << "}): Add another column scaled by factor " << factor << " to column " << col << std::endl;
    }
    #endif
    std::size_t cols = get_auxdim(loc+1, qOut);
    assert(col < cols and "Trying to add to a nonexisting col");
    got_update();
    for(const auto& [qIn, deg] : auxdim[loc])
    {
        auto it = O[loc].find({qIn, qOut});
        auto it2 = ops.find(qIn);
        assert(it != O[loc].end());
        assert(it2 != ops.end());
        assert((it2->second).size() == deg and "Adding columns of different size");
        for(std::size_t row=0; row<deg; ++row)
        {
            std::map<qType,OperatorType>& existing_ops = (it->second)[row][col];
            const std::map<qType,OperatorType>& ops_new = (it2->second)[row];
            for(const auto& [Q_new,op_new] : ops_new)
            {
                auto it3 = existing_ops.find(Q_new);
                if(it3 != existing_ops.end())
                {
                    (it3->second) += factor*op_new;
                }
                else
                {
                    existing_ops.insert({Q_new,factor*op_new});
                }
            }
        }
    }
}

template<typename Symmetry, typename Scalar> std::map<typename Symmetry::qType,std::vector<std::map<typename Symmetry::qType,SiteOperator<Symmetry,Scalar>>>> MpoTerms<Symmetry,Scalar>::
delete_row(const std::size_t loc, const qType& qIn, const std::size_t row_to_delete, const bool SAMESITE)
{
    #if DEBUG_VERBOSITY > 2
    if(VERB != DMRG::VERBOSITY::OPTION::SILENT)
    {
        lout << "\tO[" << loc << "]({" << Sym::format<Symmetry>(qIn) << "}->...): Delete row " << row_to_delete << std::endl;
        if(SAMESITE)
        {
            lout << "\tPaying attention since a column has been deleted at the same site before" << std::endl;
        }
    }
    #endif
    std::map<qType, std::vector<std::map<qType,OperatorType>>> deleted_row;
    std::size_t rows = get_auxdim(loc, qIn);
    assert(row_to_delete < rows and "Trying to delete a nonexisting row");
    got_update();
    std::map<qType,OperatorType> empty_op_map;
    for(const auto& [qOut, deg] : auxdim[loc+1])
    {
        auto it = O[loc].find({qIn, qOut});
        std::vector<std::map<qType,OperatorType>> temp;
        assert(it != O[loc].end());
        std::size_t skip = 0;
        if(SAMESITE and qOut == qIn)
        {
            skip = 1;
        }
        for(std::size_t col=0; col<deg-skip; ++col)
        {
            temp.push_back((it->second)[row_to_delete][col]);
            for(std::size_t row=row_to_delete; row<rows-1; ++row)
            {
                (it->second)[row][col] = (it->second)[row+1][col];
            }
            (it->second)[rows-1][col] = empty_op_map;
        }
        deleted_row.insert({qOut, temp});
    }
    return deleted_row;
}

template<typename Symmetry, typename Scalar> std::map<typename Symmetry::qType,std::vector<std::map<typename Symmetry::qType,SiteOperator<Symmetry,Scalar>>>> MpoTerms<Symmetry,Scalar>::
delete_col(const std::size_t loc, const qType& qOut, const std::size_t col_to_delete, const bool SAMESITE)
{
    #if DEBUG_VERBOSITY > 2
    if(VERB != DMRG::VERBOSITY::OPTION::SILENT)
    {
        lout << "\tO[" << loc << "](...->{" << Sym::format<Symmetry>(qOut) << "}): Delete column " << col_to_delete << std::endl;
        if(SAMESITE)
        {
            lout << "\tPaying attention since a row has been deleted at the same site before" << std::endl;
        }
    }
    #endif
    std::map<qType, std::vector<std::map<qType,OperatorType>>> deleted_col;
    std::size_t cols = get_auxdim(loc+1, qOut);
    assert(col_to_delete < cols and "Trying to delete a nonexisting column");
    got_update();
    std::map<qType,OperatorType> empty_op_map;
    for(const auto& [qIn, deg] : auxdim[loc])
    {
        auto it = O[loc].find({qIn, qOut});
        std::vector<std::map<qType,OperatorType>> temp;
        assert(it != O[loc].end());
        std::size_t skip = 0;
        if(SAMESITE and qIn == qOut)
        {
            skip = 1;
        }
        for(std::size_t row=0; row<deg-skip; ++row)
        {
            temp.push_back((it->second)[row][col_to_delete]);
            for(std::size_t col=col_to_delete; col<cols-1; ++col)
            {
                (it->second)[row][col] = (it->second)[row][col+1];
            }
            (it->second)[row][cols-1] = empty_op_map;
        }
        deleted_col.insert({qIn, temp});
    }
    return deleted_col;
}

template<typename Symmetry, typename Scalar> void MpoTerms<Symmetry,Scalar>::
add(const std::size_t loc, const OperatorType& op, const qType& qIn, const qType& qOut, const std::size_t leftIndex, const std::size_t rightIndex)
{
    #if DEBUG_VERBOSITY > 2
    if(VERB != DMRG::VERBOSITY::OPTION::SILENT)
    {
        #ifdef OPLABELS
        lout << "O[" << loc << "]({" << Sym::format<Symmetry>(qIn) << "}->{" << Sym::format<Symmetry>(qOut) << "})[" << leftIndex << "|" << rightIndex << "]: Add " << op.label << " ({" << Sym::format<Symmetry>(op.Q) << "})" << std::endl;
        #else
        lout << "O[" << loc << "]({" << Sym::format<Symmetry>(qIn) << "}->{" << Sym::format<Symmetry>(qOut) << "})[" << leftIndex << "|" << rightIndex << "]: Add Operator ({" << Sym::format<Symmetry>(op.Q) << "})" << std::endl;
        #endif
    }
    #endif
    std::size_t rows = get_auxdim(loc, qIn);
    std::size_t cols = get_auxdim(loc+1, qOut);
    auto it = O[loc].find({qIn, qOut});
    assert(leftIndex <= rows and "Index out of bounds");
    assert(rightIndex <= cols and "Index out of bounds");
    assert(it != O[loc].end() and "Quantum numbers not available");
    got_update();
    std::map<qType,OperatorType>& existing_ops = (it->second)[leftIndex][rightIndex];
    auto it2 = existing_ops.find(op.Q);
    if(it2 != existing_ops.end())
    {
        (it2->second) += op;
    }
    else
    {
        existing_ops.insert({op.Q,op});
    }
}

template<typename Symmetry, typename Scalar> void MpoTerms<Symmetry,Scalar>::
increment_auxdim(const std::size_t loc, const qType& q)
{
    #if DEBUG_VERBOSITY > 1
    if(VERB != DMRG::VERBOSITY::OPTION::SILENT)
    {
        lout << "\tqAux[" << (loc+N_sites-1)%N_sites << "->" << loc << "]({" << Sym::format<Symmetry>(q) << "}): ";
    }
    #endif
    got_update();
    std::map<qType,OperatorType> empty_op_map;
    if(loc != 0)
    {
        assert(loc < N_sites);
        auto it = auxdim[loc].find(q);
        if(it == auxdim[loc].end())
        {
            #if DEBUG_VERBOSITY > 1
            if(VERB != DMRG::VERBOSITY::OPTION::SILENT)
            {
                lout << "New counter started" << std::endl;
            }
            #endif
            for(const auto& [qPrev,dimPrev] : auxdim[loc-1])
            {
                #if DEBUG_VERBOSITY > 2
                if(VERB != DMRG::VERBOSITY::OPTION::SILENT)
                {
                    lout << "\t\tO[" << loc-1 << "]({" << Sym::format<Symmetry>(qPrev) << "}->{" << Sym::format<Symmetry>(q) << "}): Block created with one column of operators (number of rows: " << dimPrev << ")" << std::endl;
                }
                #endif
                std::vector<std::map<qType,OperatorType>> temp_col(1,empty_op_map);
                std::vector<std::vector<std::map<qType,OperatorType>>> temp_ops(dimPrev,temp_col);
                O[loc-1].insert({{qPrev,q},temp_ops});
            }
            for(const auto& [qNext,dimNext] : auxdim[loc+1])
            {
                #if DEBUG_VERBOSITY > 2
                if(VERB != DMRG::VERBOSITY::OPTION::SILENT)
                {
                    lout << "\t\tO[" << loc << "]({" << Sym::format<Symmetry>(q) << "}->{" << Sym::format<Symmetry>(qNext) << "}): Block created with one row of operators (number of columns: " << dimNext << ")" << std::endl;
                }
                #endif
                std::vector<std::map<qType,OperatorType>> temp_col(dimNext,empty_op_map);
                std::vector<std::vector<std::map<qType,OperatorType>>> temp_ops(1,temp_col);
                O[loc].insert({{q,qNext},temp_ops});
            }
            auxdim[loc].insert({q,1});
        }
        else
        {
            #if DEBUG_VERBOSITY > 1
            if(VERB != DMRG::VERBOSITY::OPTION::SILENT)
            {
                lout << "Counter incremented to " << (it->second)+1 << std::endl;
            }
            #endif
            for(const auto& [qPrev,dimPrev] : auxdim[loc-1])
            {
                #if DEBUG_VERBOSITY > 2
                if(VERB != DMRG::VERBOSITY::OPTION::SILENT)
                {
                    lout << "\t\tO[" << loc-1 << "]({" << Sym::format<Symmetry>(qPrev) << "}->{" << Sym::format<Symmetry>(q) << "}): Create a new column of operators (number of rows: " << dimPrev << ")" << std::endl;
                }
                #endif
                auto it_prev = O[loc-1].find({qPrev,q});
                assert(it_prev != O[loc-1].end());
                for(std::size_t row=0; row<dimPrev; ++row)
                {
                    (it_prev->second)[row].push_back(empty_op_map);
                }
            }
            for(const auto& [qNext,dimNext] : auxdim[loc+1])
            {
                #if DEBUG_VERBOSITY > 1
                if(VERB != DMRG::VERBOSITY::OPTION::SILENT)
                {
                    lout << "\t\tO[" << loc << "]({" << Sym::format<Symmetry>(q) << "}->{" << Sym::format<Symmetry>(qNext) << "}): Create a new row of operators (number of columns: " << dimNext << ")" << std::endl;
                }
                #endif
                auto it_next = O[loc].find({q,qNext});
                assert(it_next != O[loc].end());
                std::vector<std::map<qType,OperatorType>> temp_row(dimNext, empty_op_map);
                (it_next->second).push_back(temp_row);
            }
            (it->second)++;
        }
    }
    else
    {
        assert(boundary_condition == BC::INFINITE);
        auto it = auxdim[0].find(q);
        if(it == auxdim[0].end())
        {
            #if DEBUG_VERBOSITY > 1
            if(VERB != DMRG::VERBOSITY::OPTION::SILENT)
            {
                lout << "New counter started" << std::endl;
            }
            #endif
            for(const auto& [qPrev,dimPrev] : auxdim[N_sites-1])
            {
                #if DEBUG_VERBOSITY > 2
                if(VERB != DMRG::VERBOSITY::OPTION::SILENT)
                {
                    lout << "\t\tO[" << N_sites-1 << "]({" << Sym::format<Symmetry>(qPrev) << "}->{" << Sym::format<Symmetry>(q) << "}): Block created with one column of operators (number of rows: " << dimPrev << ")" << std::endl;
                }
                #endif
                std::vector<std::map<qType,OperatorType>> temp_col(1,empty_op_map);
                std::vector<std::vector<std::map<qType,OperatorType>>> temp_ops(dimPrev,temp_col);
                O[N_sites-1].insert({{qPrev,q},temp_ops});
            }
            for(const auto& [qNext,dimNext] : auxdim[1])
            {
                #if DEBUG_VERBOSITY > 2
                if(VERB != DMRG::VERBOSITY::OPTION::SILENT)
                {
                    lout << "\t\tO[0]({" << Sym::format<Symmetry>(q) << "}->{" << Sym::format<Symmetry>(qNext) << "}): Block created with one row of operators (number of columns: " << dimNext << ")" << std::endl;
                }
                #endif
                std::vector<std::map<qType,OperatorType>> temp_col(dimNext,empty_op_map);
                std::vector<std::vector<std::map<qType,OperatorType>>> temp_ops(1,temp_col);
                O[0].insert({{q,qNext},temp_ops});
            }
            auxdim[0].insert({q,1});
            auxdim[N_sites].insert({q,1});
        }
        else
        {
            #if DEBUG_VERBOSITY > 1
            if(VERB != DMRG::VERBOSITY::OPTION::SILENT)
            {
                lout << "Counter incremented to " << (it->second)+1 << std::endl;
            }
            #endif
            for(const auto& [qPrev,dimPrev] : auxdim[N_sites-1])
            {
                #if DEBUG_VERBOSITY > 2
                if(VERB != DMRG::VERBOSITY::OPTION::SILENT)
                {
                    lout << "\t\tO[" << N_sites-1 << "]({" << Sym::format<Symmetry>(qPrev) << "}->{" << Sym::format<Symmetry>(q) << "}): Create a new column of operators (number of rows: " << dimPrev << ")" << std::endl;
                }
                #endif
                auto it_prev = O[N_sites-1].find({qPrev,q});
                assert(it_prev != O[N_sites-1].end());
                for(std::size_t row=0; row<dimPrev; ++row)
                {
                    (it_prev->second)[row].push_back(empty_op_map);
                }
            }
            for(const auto& [qNext,dimNext] : auxdim[1])
            {
                #if DEBUG_VERBOSITY > 2
                if(VERB != DMRG::VERBOSITY::OPTION::SILENT)
                {
                    lout << "\t\tO[0]({" << Sym::format<Symmetry>(q) << "}->{" << Sym::format<Symmetry>(qNext) << "}): Create a new row of operators (number of columns: " << dimNext << ")" << std::endl;
                }
                #endif
                auto it_next = O[0].find({q,qNext});
                assert(it_next != O[0].end());
                std::vector<std::map<qType,OperatorType>> temp_row(dimNext, empty_op_map);
                (it_next->second).push_back(temp_row);
            }
            (it->second)++;
            auto it_edge = auxdim[N_sites].find(q);
            assert(it_edge != auxdim[N_sites].end());
            (it_edge->second)++;
        }
        if(N_sites == 1)
        {
            auto it = O[0].find({q,q});
            if(it == O[0].end())
            {
                #if DEBUG_VERBOSITY > 2
                if(VERB != DMRG::VERBOSITY::OPTION::SILENT)
                {
                    lout << "\t\tO[0]({" << Sym::format<Symmetry>(q) << "}->{" << Sym::format<Symmetry>(q) << "}): Create a new block of operators with 1 row and 1 column" << std::endl;
                }
                #endif
                std::vector<std::map<qType,OperatorType>> temp_col(1,empty_op_map);
                std::vector<std::vector<std::map<qType,OperatorType>>> temp_ops(1,temp_col);
                O[0].insert({{q,q},temp_ops});
            }
            else
            {
                #if DEBUG_VERBOSITY > 2
                if(VERB != DMRG::VERBOSITY::OPTION::SILENT)
                {
                    lout << "\t\tO[0]({" << Sym::format<Symmetry>(q) << "}->{" << Sym::format<Symmetry>(q) << "}): Add the corner operator" << std::endl;
                }
                #endif
                (it->second)[(it->second).size()-1].push_back(empty_op_map);
            }
        }
    }
}

template<typename Symmetry, typename Scalar> void MpoTerms<Symmetry,Scalar>::
increment_first_auxdim_OBC(const qType& qIn)
{
    assert(boundary_condition == BC::OPEN);
    #if DEBUG_VERBOSITY > 1
    if(VERB != DMRG::VERBOSITY::OPTION::SILENT)
    {
        lout << "\tqAux[left edge->0]({" << Sym::format<Symmetry>(qIn) << "}): ";
    }
    #endif
    got_update();
    std::map<qType,OperatorType> empty_op_map;
    auto it = auxdim[0].find(qIn);
    if(it == auxdim[0].end())
    {
        #if DEBUG_VERBOSITY > 1
        if(VERB != DMRG::VERBOSITY::OPTION::SILENT)
        {
            lout << "New counter started" << std::endl;
        }
        #endif
        for(const auto& [qOut,deg] : auxdim[1])
        {
            #if DEBUG_VERBOSITY > 2
            if(VERB != DMRG::VERBOSITY::OPTION::SILENT)
            {
                lout << "\t\tO[0]({" << Sym::format<Symmetry>(qIn) << "}->{" << Sym::format<Symmetry>(qOut) << "}): Block created with one row of operators (number of columns: " << deg << ")" << std::endl;
            }
            #endif
            std::vector<std::map<qType,OperatorType>> temp_col(deg,empty_op_map);
            std::vector<std::vector<std::map<qType,OperatorType>>> temp_ops(1,temp_col);
            O[0].insert({{qIn,qOut},temp_ops});
        }
        auxdim[0].insert({qIn,1});
    }
    else
    {
        #if DEBUG_VERBOSITY > 1
        if(VERB != DMRG::VERBOSITY::OPTION::SILENT)
        {
            lout << "Counter incremented to " << (it->second)+1 << std::endl;
        }
        #endif
        for(const auto& [qOut,deg] : auxdim[1])
        {
            #if DEBUG_VERBOSITY > 2
            if(VERB != DMRG::VERBOSITY::OPTION::SILENT)
            {
                lout << "\t\tO[0]({" << Sym::format<Symmetry>(qIn) << "}->{" << Sym::format<Symmetry>(qOut) << "}): Create a new row of operators (number of columns: " << deg << ")" << std::endl;
            }
            #endif
            auto it_ops = O[0].find({qIn,qOut});
            assert(it_ops != O[0].end());
            std::vector<std::map<qType,OperatorType>> temp_row(deg, empty_op_map);
            (it_ops->second).push_back(temp_row);
        }
        (it->second)++;
    }
}

template<typename Symmetry, typename Scalar> void MpoTerms<Symmetry,Scalar>::
increment_last_auxdim_OBC(const qType& qOut)
{
    assert(boundary_condition == BC::OPEN);
    #if DEBUG_VERBOSITY > 1
    if(VERB != DMRG::VERBOSITY::OPTION::SILENT)
    {
        lout << "\tqAux[" << N_sites-1 << "->right edge]({" << Sym::format<Symmetry>(qOut) << "}): ";
    }
    #endif
    got_update();
    std::map<qType,OperatorType> empty_op_map;
    auto it = auxdim[N_sites].find(qOut);
    if(it == auxdim[N_sites].end())
    {
        #if DEBUG_VERBOSITY > 1
        if(VERB != DMRG::VERBOSITY::OPTION::SILENT)
        {
            lout << "New counter started" << std::endl;
        }
        #endif
        for(const auto& [qIn,deg] : auxdim[N_sites-1])
        {
            #if DEBUG_VERBOSITY > 2
            if(VERB != DMRG::VERBOSITY::OPTION::SILENT)
            {
                lout << "\t\tO[" << N_sites-1 << "]({" << Sym::format<Symmetry>(qIn) << "}->{" << Sym::format<Symmetry>(qOut) << "}): Block created with one column of operators (number of rows: " << deg << ")" << std::endl;
            }
            #endif
            std::vector<std::map<qType,OperatorType>> temp_col(1,empty_op_map);
            std::vector<std::vector<std::map<qType,OperatorType>>> temp_ops(deg,temp_col);
            O[N_sites-1].insert({{qIn,qOut},temp_ops});
        }
        auxdim[N_sites].insert({qOut,1});
    }
    else
    {
        #if DEBUG_VERBOSITY > 1
        if(VERB != DMRG::VERBOSITY::OPTION::SILENT)
        {
            lout << "Counter incremented to " << (it->second)+1 << std::endl;
        }
        #endif
        for(const auto& [qIn,deg] : auxdim[N_sites-1])
        {
            #if DEBUG_VERBOSITY > 2
            if(VERB != DMRG::VERBOSITY::OPTION::SILENT)
            {
                lout << "\t\tO[" << N_sites-1 << "]({" << Sym::format<Symmetry>(qIn) << "}->{" << Sym::format<Symmetry>(qOut) << "}): Create a new column of operators (number of rows: " << deg << ")" << std::endl;
            }
            #endif
            auto it_ops = O[N_sites-1].find({qIn,qOut});
            assert(it_ops != O[N_sites-1].end());
            for(std::size_t row=0; row<deg; ++row)
            {
                (it_ops->second)[row].push_back(empty_op_map);
            }
        }
        (it->second)++;
    }
}

template<typename Symmetry, typename Scalar> void MpoTerms<Symmetry,Scalar>::
decrement_auxdim(const std::size_t loc, const qType& q)
{
    #if DEBUG_VERBOSITY > 1
    if(VERB != DMRG::VERBOSITY::OPTION::SILENT)
    {
        lout << "\tqAux[" << (loc+N_sites-1)%N_sites << "->" << loc << "]({" << Sym::format<Symmetry>(q) << "}): ";
    }
    #endif
    got_update();
    auto it = auxdim[loc].find(q);
    assert(it != auxdim[loc].end());
    if(loc != 0)
    {
        assert(loc < N_sites);
        if(it->second == 1)
        {
            #if DEBUG_VERBOSITY > 1
            if(VERB != DMRG::VERBOSITY::OPTION::SILENT)
            {
                lout << "Quantum number deleted" << std::endl;
            }
            #endif
            for(const auto& [qPrev,dimPrev] : auxdim[loc-1])
            {
                #if DEBUG_VERBOSITY > 2
                if(VERB != DMRG::VERBOSITY::OPTION::SILENT)
                {
                    lout << "\t\tO[" << loc-1 << "]({" << Sym::format<Symmetry>(qPrev) << "}->{" << Sym::format<Symmetry>(q) << "}): Block deleted" << std::endl;
                }
                #endif
                O[loc-1].erase({qPrev,q});
            }
            for(const auto& [qNext,dimNext] : auxdim[loc+1])
            {
                #if DEBUG_VERBOSITY > 2
                if(VERB != DMRG::VERBOSITY::OPTION::SILENT)
                {
                    lout << "\t\tO[" << loc << "]({" << Sym::format<Symmetry>(q) << "}->{" << Sym::format<Symmetry>(qNext) << "}): Block deleted" << std::endl;
                }
                #endif
                O[loc].erase({q,qNext});
            }
            auxdim[loc].erase(q);
        }
        else
        {
            #if DEBUG_VERBOSITY > 1
            if(VERB != DMRG::VERBOSITY::OPTION::SILENT)
            {
                lout << "Counter decremented to " << (it->second)-1 << std::endl;
            }
            #endif
            for(const auto& [qPrev,dimPrev] : auxdim[loc-1])
            {
                #if DEBUG_VERBOSITY > 2
                if(VERB != DMRG::VERBOSITY::OPTION::SILENT)
                {
                    lout << "\t\tO[" << loc-1 << "]({" << Sym::format<Symmetry>(qPrev) << "}->{" << Sym::format<Symmetry>(q) << "}): Delete a column of operators (number of rows: " << dimPrev << ")" << std::endl;
                }
                #endif
                auto it_prev = O[loc-1].find({qPrev,q});
                assert(it_prev != O[loc-1].end());
                for(std::size_t row=0; row<dimPrev; ++row)
                {
                    (it_prev->second)[row].resize((it_prev->second)[row].size()-1);
                }
            }
            for(const auto& [qNext,dimNext] : auxdim[loc+1])
            {
                #if DEBUG_VERBOSITY > 2
                if(VERB != DMRG::VERBOSITY::OPTION::SILENT)
                {
                    lout << "\t\tO[" << loc << "]({" << Sym::format<Symmetry>(q) << "}->{" << Sym::format<Symmetry>(qNext) << "}): Delete a row of operators (number of columns: " << dimNext << ")" << std::endl;
                }
                #endif
                auto it_next = O[loc].find({q,qNext});
                assert(it_next != O[loc].end());
                (it_next->second).resize((it_next->second).size()-1);
            }
            (it->second)--;
        }
    }
    else
    {
        assert(boundary_condition == BC::INFINITE);
        if(it->second == 1)
        {
            #if DEBUG_VERBOSITY > 1
            if(VERB != DMRG::VERBOSITY::OPTION::SILENT)
            {
                lout << "Quantum number deleted" << std::endl;
            }
            #endif
            for(const auto& [qPrev,dimPrev] : auxdim[N_sites-1])
            {
                #if DEBUG_VERBOSITY > 2
                if(VERB != DMRG::VERBOSITY::OPTION::SILENT)
                {
                    lout << "\t\tO[" << N_sites-1 << "]({" << Sym::format<Symmetry>(qPrev) << "}->{" << Sym::format<Symmetry>(q) << "}): Block deleted" << std::endl;
                }
                #endif
                O[N_sites-1].erase({qPrev,q});
            }
            for(const auto& [qNext,dimNext] : auxdim[1])
            {
                #if DEBUG_VERBOSITY > 2
                if(VERB != DMRG::VERBOSITY::OPTION::SILENT)
                {
                    lout << "\t\tOperators[0]({" << Sym::format<Symmetry>(q) << "}->{" << Sym::format<Symmetry>(qNext) << "}): Block deleted" << std::endl;
                }
                #endif
                O[0].erase({q,qNext});
            }
            auxdim[0].erase(q);
            auxdim[N_sites].erase(q);
        }
        else
        {
            #if DEBUG_VERBOSITY > 1
            if(VERB != DMRG::VERBOSITY::OPTION::SILENT)
            {
                lout << "Counter decremented to " << (it->second)-1 << std::endl;
            }
            #endif
            for(const auto& [qPrev,dimPrev] : auxdim[N_sites-1])
            {
                #if DEBUG_VERBOSITY > 2
                if(VERB != DMRG::VERBOSITY::OPTION::SILENT)
                {
                    lout << "\t\tO[" << N_sites-1 << "]({" << Sym::format<Symmetry>(qPrev) << "}->{" << Sym::format<Symmetry>(q) << "}): Delete a column of operators (number of rows: " << dimPrev << ")" << std::endl;
                }
                #endif
                auto it_prev = O[N_sites-1].find({qPrev,q});
                assert(it_prev != O[N_sites-1].end());
                for(std::size_t row=0; row<dimPrev; ++row)
                {
                    (it_prev->second)[row].resize((it_prev->second)[row].size()-1);
                }
            }
            for(const auto& [qNext,dimNext] : auxdim[1])
            {
                #if DEBUG_VERBOSITY > 2
                if(VERB != DMRG::VERBOSITY::OPTION::SILENT)
                {
                    lout << "\t\tO[0]({" << Sym::format<Symmetry>(q) << "}->{" << Sym::format<Symmetry>(qNext) << "}): Delete a row of operators (number of columns: " << dimNext << ")" << std::endl;
                }
                #endif
                auto it_next = O[0].find({q,qNext});
                assert(it_next != O[0].end());
                (it_next->second).resize((it_next->second).size()-1);
            }
            (it->second)--;
            auto it_edge = auxdim[N_sites].find(q);
            assert(it_edge != auxdim[N_sites].end());
            (it_edge->second)--;
            
        }
    }
}

template<typename Symmetry, typename Scalar> void MpoTerms<Symmetry,Scalar>::
decrement_first_auxdim_OBC(const qType& qIn)
{
    assert(boundary_condition == BC::OPEN);
    #if DEBUG_VERBOSITY > 1
    if(VERB != DMRG::VERBOSITY::OPTION::SILENT)
    {
        lout << "\tqAux[left edge->0]({" << Sym::format<Symmetry>(qIn) << "}): ";
    }
    #endif
    got_update();
    auto it = auxdim[0].find(qIn);
    assert(it != auxdim[0].end());
    if(it->second == 1)
    {
        #if DEBUG_VERBOSITY > 1
        if(VERB != DMRG::VERBOSITY::OPTION::SILENT)
        {
            lout << "Quantum number deleted" << std::endl;
        }
        #endif
        for(const auto& [qOut,deg] : auxdim[1])
        {
            #if DEBUG_VERBOSITY > 2
            if(VERB != DMRG::VERBOSITY::OPTION::SILENT)
            {
                lout << "\t\tO[0]({" << Sym::format<Symmetry>(qIn) << "}->{" << Sym::format<Symmetry>(qOut) << "}): Block deleted" << std::endl;
            }
            #endif
            O[0].erase({qIn,qOut});
        }
        auxdim[0].erase(qIn);
    }
    else
    {
        #if DEBUG_VERBOSITY > 1
        if(VERB != DMRG::VERBOSITY::OPTION::SILENT)
        {
            lout << "Counter decremented to " << (it->second)-1 << std::endl;
        }
        #endif
        for(const auto& [qOut,deg] : auxdim[1])
        {
            #if DEBUG_VERBOSITY > 2
            if(VERB != DMRG::VERBOSITY::OPTION::SILENT)
            {
                lout << "\t\tO[0]({" << Sym::format<Symmetry>(qIn) << "}->{" << Sym::format<Symmetry>(qOut) << "}): Delete a row of operators (number of columns: " << deg << ")" << std::endl;
            }
            #endif
            auto it_ops = O[0].find({qIn,qOut});
            assert(it_ops != O[0].end());
            (it_ops->second).resize((it_ops->second).size()-1);
        }
        (it->second)--;
    }
}

template<typename Symmetry, typename Scalar> void MpoTerms<Symmetry,Scalar>::
decrement_last_auxdim_OBC(const qType& qOut)
{
    assert(boundary_condition == BC::OPEN);
    #if DEBUG_VERBOSITY > 1
    if(VERB != DMRG::VERBOSITY::OPTION::SILENT)
    {
        lout << "\tqAux[" << N_sites-1 << "->right edge]({" << Sym::format<Symmetry>(qOut) << "}): ";
    }
    #endif
    got_update();
    auto it = auxdim[N_sites].find(qOut);
    assert(it != auxdim[N_sites].end());
    if(it->second == 1)
    {
        #if DEBUG_VERBOSITY > 1
        if(VERB != DMRG::VERBOSITY::OPTION::SILENT)
        {
            lout << "Quantum number deleted" << std::endl;
        }
        #endif
        for(const auto& [qIn,deg] : auxdim[N_sites-1])
        {
            #if DEBUG_VERBOSITY > 2
            if(VERB != DMRG::VERBOSITY::OPTION::SILENT)
            {
                lout << "\t\tO[" << N_sites-1 << "]({" << Sym::format<Symmetry>(qIn) << "}->{" << Sym::format<Symmetry>(qOut) << "}): Block deleted" << std::endl;
            }
            #endif
            O[N_sites-1].erase({qIn,qOut});
        }
        auxdim[N_sites].erase(qOut);
    }
    else
    {
        #if DEBUG_VERBOSITY > 1
        if(VERB != DMRG::VERBOSITY::OPTION::SILENT)
        {
            lout << "Counter decremented to " << (it->second)-1 << std::endl;
        }
        #endif
        for(const auto& [qIn,deg] : auxdim[N_sites-1])
        {
            #if DEBUG_VERBOSITY > 2
            if(VERB != DMRG::VERBOSITY::OPTION::SILENT)
            {
                lout << "\t\tO[" << N_sites-1 << "]({" << Sym::format<Symmetry>(qIn) << "}->{" << Sym::format<Symmetry>(qOut) << "}): Delete a column of operators (number of rows: " << deg << ")" << std::endl;
            }
            #endif
            auto it_ops = O[N_sites-1].find({qIn,qOut});
            assert(it_ops != O[N_sites-1].end());
            for(std::size_t row=0; row<deg; ++row)
            {
                (it_ops->second)[row].resize((it_ops->second)[row].size()-1);
            }
        }
        (it->second)--;
    }
}



template<typename Symmetry, typename Scalar> std::size_t MpoTerms<Symmetry,Scalar>::
get_auxdim(const std::size_t loc, const qType& q) const
{
    std::size_t loc_eff;
    if(boundary_condition == BC::INFINITE)
    {
        loc_eff = loc%N_sites;
    }
    else
    {
        loc_eff = loc;
    }
    auto it = auxdim[loc_eff].find(q);
    if (it != auxdim[loc_eff].end())
    {
        return (it->second);
    }
    else
    {
        return 0;
    }
}

template<typename Symmetry, typename Scalar> void MpoTerms<Symmetry,Scalar>::
assert_hilbert(const std::size_t loc, const std::size_t dim)
{
	if(hilbert_dimension[loc] == 0)
	{
		hilbert_dimension[loc] = dim;
	}
	else
	{
		assert(hilbert_dimension[loc] == dim and "Dimensions of operator and local Hilbert space do not match!");
	}
}

template<typename Symmetry, typename Scalar> void MpoTerms<Symmetry,Scalar>::
save_label(const std::size_t loc, const std::string& info_label)
{
    assert(loc < N_sites and "Chosen lattice site out of bounds");
    if(info_label != "")
    {
        info[loc].push_back(info_label);
    }
}

template<typename Symmetry, typename Scalar> std::vector<std::string> MpoTerms<Symmetry,Scalar>::
get_info() const
{
    std::vector<std::string> res(N_sites);
    for(std::size_t loc=0; loc<N_sites; ++loc)
    {
        std::stringstream ss;
        if (info[loc].size()>0)
        {
            std::copy(info[loc].begin(), info[loc].end()-1, std::ostream_iterator<std::string>(ss,","));
            ss << info[loc].back();
        }
        else
        {
            ss << "no info";
        }
        
        res[loc] = ss.str();
        
        while (res[loc].find("perp") != std::string::npos) res[loc].replace(res[loc].find("perp"), 4, "⟂");
        while (res[loc].find("para") != std::string::npos) res[loc].replace(res[loc].find("para"), 4, "∥");
        while (res[loc].find("prime") != std::string::npos) res[loc].replace(res[loc].find("prime"), 5, "'");
        while (res[loc].find("Perp") != std::string::npos) res[loc].replace(res[loc].find("Perp"), 4, "⟂");
        while (res[loc].find("Para") != std::string::npos) res[loc].replace(res[loc].find("Para"), 4, "∥");
        while (res[loc].find("Prime") != std::string::npos) res[loc].replace(res[loc].find("Prime"), 5, "'");
        while (res[loc].find("mu") != std::string::npos) res[loc].replace(res[loc].find("mu"), 2, "µ");
        while (res[loc].find("Delta") != std::string::npos) res[loc].replace(res[loc].find("Delta"), 5, "Δ");
        while (res[loc].find("next") != std::string::npos) res[loc].replace(res[loc].find("next"), 4, "ₙₑₓₜ");
        while (res[loc].find("prev") != std::string::npos) res[loc].replace(res[loc].find("prev"), 4, "ₚᵣₑᵥ");
        while (res[loc].find("3site") != std::string::npos) res[loc].replace(res[loc].find("3site"), 5, "₃ₛᵢₜₑ");
        while (res[loc].find("sub") != std::string::npos) res[loc].replace(res[loc].find("sub"), 3, "ˢᵘᵇ");
        while (res[loc].find("rung") != std::string::npos) res[loc].replace(res[loc].find("rung"), 4, "ʳᵘⁿᵍ");
        while (res[loc].find("t0") != std::string::npos) res[loc].replace(res[loc].find("t0"), 2, "t₀");
        
        //⁰ ¹ ² ³ ⁴ ⁵ ⁶ ⁷ ⁸ ⁹ ⁺ ⁻ ⁼ ⁽ ⁾ ₀ ₁ ₂ ₃ ₄ ₅ ₆ ₇ ₈ ₉ ₊ ₋ ₌ ₍ ₎
        //ᵃ ᵇ ᶜ ᵈ ᵉ ᶠ ᵍ ʰ ⁱ ʲ ᵏ ˡ ᵐ ⁿ ᵒ ᵖ ʳ ˢ ᵗ ᵘ ᵛ ʷ ˣ ʸ ᶻ
        //ᴬ ᴮ ᴰ ᴱ ᴳ ᴴ ᴵ ᴶ ᴷ ᴸ ᴹ ᴺ ᴼ ᴾ ᴿ ᵀ ᵁ ⱽ ᵂ
        //ₐ ₑ ₕ ᵢ ⱼ ₖ ₗ ₘ ₙ ₒ ₚ ᵣ ₛ ₜ ᵤ ᵥ ₓ
        //ᵅ ᵝ ᵞ ᵟ ᵋ ᶿ ᶥ ᶲ ᵠ ᵡ ᵦ ᵧ ᵨ ᵩ ᵪ
    }
    return res;
}
template<typename Symmetry, typename Scalar> const std::vector<std::vector<std::vector<std::vector<Biped<Symmetry, Eigen::SparseMatrix<Scalar,Eigen::ColMajor,EIGEN_DEFAULT_SPARSE_INDEX_TYPE>>>>>>& MpoTerms<Symmetry,Scalar>::
get_W_power(std::size_t power) const
{
    assert(power > 0 and "Power has to be at least 1");
    assert(power <= current_power and "This power of the MPO has not been calculated!");
    if(power == 1)
    {
        return W;
    }
    else
    {
        return W_powers[power-2];
    }
}

template<typename Symmetry, typename Scalar> const std::vector<Qbasis<Symmetry>>& MpoTerms<Symmetry,Scalar>::
get_qAux_power(std::size_t power) const
{
    assert(power > 0 and "Power has to be at least 1");
    assert(power <= current_power and "This power of the MPO has not been calculated!");
    if(power == 1)
    {
        return qAux;
    }
    else
    {
        return qAux_powers[power-2];
    }
}


template<typename Symmetry, typename Scalar> const std::vector<std::vector<typename Symmetry::qType>>& MpoTerms<Symmetry,Scalar>::
get_qOp_power(std::size_t power) const
{
    assert(power > 0 and "Power has to be at least 1");
    assert(power <= current_power and "This power of the MPO has not been calculated!");
    if(power == 1)
    {
        return qOp;
    }
    else
    {
        return qOp_powers[power-2];
    }
}

template<typename Symmetry, typename Scalar> bool MpoTerms<Symmetry,Scalar>::
check_qPhys() const
{
    bool all = true;
    for(std::size_t loc=0; loc<N_sites; ++loc)
    {
        if(!GOT_QPHYS[loc])
        {
            all = false;
        }
    }
    return all;
}


template<typename Symmetry, typename Scalar> void MpoTerms<Symmetry,Scalar>::
scale(const double factor, const double offset)
{
    if (std::abs(factor-1.) > ::mynumeric_limits<double>::epsilon())
    {
        for(std::size_t loc=0; loc<N_sites; ++loc)
        {
            for(const auto& [qIn, rows] : auxdim[loc])
            {
                for(const auto& [qOut, cols] : auxdim[loc+1])
                {
                    auto it = O[loc].find({qIn,qOut});
                    assert(it != O[loc].end());
                    for(std::size_t row=0; row<rows; ++row)
                    {
                        for(std::size_t col=0; col<cols; ++col)
                        {
                            std::map<qType,OperatorType>& existing_ops = (it->second)[row][col];
                            for(auto& [q,op] : existing_ops)
                            {
                                op *= factor;
                            }
                        }
                    }
                }
            }
        }
    }

    if (std::abs(offset) > ::mynumeric_limits<double>::epsilon())
    {
        for(std::size_t loc=0; loc<N_sites; ++loc)
        {
            std::size_t hd = hilbert_dimension[loc];
            if(hd > 0)
            {
                SiteOperator<Symmetry,Scalar> Id;
                Id.data = Matrix<Scalar,Dynamic,Dynamic>::Identity(hd,hd).sparseView();
                #ifdef OPLABELS
                Id.label = "id";
                #endif
                push(loc, {Id}, offset);
            }
        }
    }
}

template<typename Symmetry, typename Scalar> template<typename OtherScalar> MpoTerms<Symmetry, OtherScalar> MpoTerms<Symmetry,Scalar>::
cast()
{
    MpoTerms<Symmetry, OtherScalar> other(N_sites, boundary_condition);
    other.set_name(label);
    for(std::size_t loc=0; loc<N_sites; ++loc)
    {
        for(const auto& [qIn, rows] : auxdim[loc])
        {
            for(const auto& [qOut, cols] : auxdim[loc+1])
            {
                auto it = O[loc].find({qIn,qOut});
                assert(it != O[loc].end());
                for(std::size_t row=0; row<rows; ++row)
                {
                    for(std::size_t col=0; col<cols; ++col)
                    {
                        std::map<qType,OperatorType>& existing_ops = (it->second)[row][col];
                        for(auto& [q,op] : existing_ops)
                        {
                            op.template cast<OtherScalar>();
                        }
                    }
                }
            }
        }
    }
    for(std::size_t loc=0; loc<N_sites; ++loc)
    {
        for(std::size_t i=0; i<info[loc].size(); ++i)
        {
            other.save_label(loc, info[loc][i]);
        }
    }
    return other;
}

template<typename Symmetry, typename Scalar> void MpoTerms<Symmetry,Scalar>::
transform_base(const qType& qShift, const bool PRINT, const int factor)
{
	int length = (factor==-1)? static_cast<int>(qPhys.size()):factor;
    ::transform_base<Symmetry>(qPhys, qShift, PRINT, false, length); // from symmery/functions.h, BACK=false
    
    std::vector<std::map<std::array<qType, 2>, std::vector<std::vector<std::map<qType,OperatorType>>>>> O_new(N_sites);
    std::vector<std::map<qType, std::size_t>> auxdim_new(N_sites+1);
    
    if(qShift != Symmetry::qvacuum())
    {
        std::vector<std::size_t> symmetries_to_transform;
        for(std::size_t n=0; n<Symmetry::Nq; ++n)
        {
            if(Symmetry::kind()[n] != Sym::KIND::S and Symmetry::kind()[n] != Sym::KIND::T)
            {
                symmetries_to_transform.push_back(n);
            }
        }
        
        for(std::size_t n=0; n<symmetries_to_transform.size(); ++n)
        {
            qTot[symmetries_to_transform[n]] *= length;
            qVac[symmetries_to_transform[n]] *= length;
        }

        for(std::size_t loc=0; loc<N_sites; ++loc)
        {
            for(const auto& [qs_key, ops] : O[loc])
            {

                qType qIn = std::get<0>(qs_key);
                qType qOut = std::get<1>(qs_key);
                for(std::size_t n=0; n<symmetries_to_transform.size(); ++n)
                {
                        qIn[symmetries_to_transform[n]] *= length;
                        qOut[symmetries_to_transform[n]] *= length;
                }
                std::map<qType,OperatorType> empty_op_map;
                std::vector<std::map<qType,OperatorType>> temp_row(ops[0].size(), empty_op_map);
                std::vector<std::vector<std::map<qType,OperatorType>>> ops_new(ops.size(), temp_row);
                for(std::size_t row=0; row<ops.size(); ++row)
                {
                    for(std::size_t col=0; col<ops[row].size(); ++col)
                    {
                        for(const auto& [q,op] : ops[row][col])
                        {
                            qType q_new = q;
                            OperatorType op_new = op;
                            for(std::size_t n=0; n<symmetries_to_transform.size(); ++n)
                            {
                                q_new[symmetries_to_transform[n]] *= length;
                                op_new.Q[symmetries_to_transform[n]] *= length ;
                            }
                            ops_new[row][col].insert({q_new,op_new});
                        }
                    }
                }
                O_new[loc].insert({{qIn,qOut},ops_new});
            }
        }
                
        for(std::size_t loc=0; loc<N_sites+1; ++loc)
        {
            for(const auto& [q_key, deg] : auxdim[loc])
            {
                qType q = q_key;
                for(std::size_t n=0; n<symmetries_to_transform.size(); ++n)
                {
                    q[symmetries_to_transform[n]] *= length;
                }
                auxdim_new[loc].insert({q,deg});
            }
        }
        
        O = O_new;
        auxdim = auxdim_new;
        got_update();
        calc(1);
    }
}

template<typename Symmetry, typename Scalar> std::vector<std::vector<TwoSiteData<Symmetry,Scalar>>> MpoTerms<Symmetry,Scalar>::
calc_TwoSiteData() const
{
    std::vector<std::vector<TwoSiteData<Symmetry,Scalar>>> tsd(N_sites-1);
    
    for(std::size_t loc=0; loc<N_sites-1; ++loc)
    {
        auto tensor_basis = Symmetry::tensorProd(qPhys[loc], qPhys[loc+1]);
        for(std::size_t n_lefttop=0; n_lefttop<qPhys[loc].size(); ++n_lefttop)
        {
            for(std::size_t n_leftbottom=0; n_leftbottom<qPhys[loc].size(); ++n_leftbottom)
            {
                for(std::size_t t_left=0; t_left<qOp[loc].size(); ++t_left)
                {
                    if(std::array<qType,3> qCheck = {qPhys[loc][n_leftbottom], qOp[loc][t_left], qPhys[loc][n_lefttop]}; !Symmetry::validate(qCheck))
                    {
                        continue;
                    }
                    for(std::size_t n_righttop=0; n_righttop<qPhys[loc+1].size(); ++n_righttop)
                        {
                        for(std::size_t n_rightbottom=0; n_rightbottom<qPhys[loc+1].size(); ++n_rightbottom)
                        {
                            for(std::size_t t_right=0; t_right<qOp[loc+1].size(); ++t_right)
                            {
                                if(std::array<qType,3> qCheck = {qPhys[loc+1][n_rightbottom], qOp[loc+1][t_right], qPhys[loc+1][n_righttop]}; !Symmetry::validate(qCheck))
                                {
                                    continue;
                                }

                                auto qOp_merges = Symmetry::reduceSilent(qOp[loc][t_left], qOp[loc+1][t_right]);
                                
                                for(const auto& qOp_merge : qOp_merges)
                                {
                                    if(!qAux[loc+1].find(qOp_merge))
                                    {
                                        continue;
                                    }
                                    
                                    auto qPhys_tops = Symmetry::reduceSilent(qPhys[loc][n_lefttop], qPhys[loc+1][n_righttop]);
                                    auto qPhys_bottoms = Symmetry::reduceSilent(qPhys[loc][n_leftbottom], qPhys[loc+1][n_rightbottom]);
                                    for(const auto& qPhys_top : qPhys_tops)
                                    {
                                        for(const auto& qPhys_bottom : qPhys_bottoms)
                                        {
                                            auto qTensor_top = make_tuple(qPhys[loc][n_lefttop], n_lefttop, qPhys[loc+1][n_righttop], n_righttop, qPhys_top);
                                            std::size_t n_top = distance(tensor_basis.begin(), find(tensor_basis.begin(), tensor_basis.end(), qTensor_top));
                                            
                                            auto qTensor_bottom = make_tuple(qPhys[loc][n_leftbottom], n_leftbottom, qPhys[loc+1][n_rightbottom], n_rightbottom, qPhys_bottom);
                                            std::size_t n_bottom = distance(tensor_basis.begin(), find(tensor_basis.begin(), tensor_basis.end(), qTensor_bottom));

                                            Scalar factor_cgc = 1.;
                                            if(Symmetry::NON_ABELIAN)
                                            {
                                                factor_cgc = Symmetry::coeff_tensorProd(qPhys[loc][n_leftbottom], qPhys[loc+1][n_rightbottom], qPhys_bottom, qOp[loc][t_left], qOp[loc+1][t_right], qOp_merge, qPhys[loc][n_lefttop], qPhys[loc+1][n_righttop], qPhys_top);
                                            }
                                            if(std::abs(factor_cgc) < mynumeric_limits<double>::epsilon())
                                            {
                                                continue;
                                            }
                                            TwoSiteData<Symmetry,Scalar> entry({{n_lefttop,n_leftbottom,n_righttop,n_rightbottom,n_top,n_bottom}}, {{qPhys_top,qPhys_bottom}}, {{t_left,t_right}}, qOp_merge, factor_cgc);
                                            tsd[loc].push_back(entry);
                                        }
                                    }
                                }
                            }
                        }
                    }
                }
            }
        }
    }
    return tsd;
}

template<typename Symmetry, typename Scalar> void MpoTerms<Symmetry,Scalar>::
got_update()
{
    GOT_W = false;
    GOT_QOP = false;
    GOT_QAUX = false;
    current_power = 1;
}

template<typename Symmetry, typename Scalar> MpoTerms<Symmetry,Scalar> MpoTerms<Symmetry,Scalar>::
prod(const MpoTerms<Symmetry,Scalar>& top, const MpoTerms<Symmetry,Scalar>& bottom, const qType& qTot, const double tolerance)
{
    typedef typename Symmetry::qType qType;
    typedef SiteOperator<Symmetry, Scalar> OperatorType;
    typedef Eigen::SparseMatrix<Scalar,Eigen::ColMajor,EIGEN_DEFAULT_SPARSE_INDEX_TYPE> MatrixType;
    DMRG::VERBOSITY::OPTION VERB = std::max(top.get_verbosity(), bottom.get_verbosity());
    
    if(VERB != DMRG::VERBOSITY::OPTION::SILENT)
    {
        lout << "MPO multiplication of " << top.get_name() << "*" << bottom.get_name() << " to quantum number {" << Sym::format<Symmetry>(qTot) << "}" << std::endl;
    }
    assert(bottom.is_finalized() and top.is_finalized() and "Error: Multiplying non-finalized MPOs");
    assert(bottom.size() == top.size() and "Error: Multiplying two MPOs of different size");
    assert(bottom.get_boundary_condition() == top.get_boundary_condition() and "Error: Multiplying two MPOs with different boundary conditions");
    BC boundary_condition = bottom.get_boundary_condition();
    
    std::vector<qType> qTots = Symmetry::reduceSilent(bottom.get_qTot(), top.get_qTot());
    auto it = std::find(qTots.begin(), qTots.end(), qTot);
    assert(it != qTots.end() and "Cannot multiply these two operators to an operator with target quantum number");
    
    std::vector<std::map<std::array<qType, 2>, std::vector<std::vector<std::map<qType,OperatorType>>>>> O_bottom, O_top, O;
    std::vector<Qbasis<Symmetry>> qAux_bottom, qAux_top, qAux;
    std::vector<std::vector<qType>> qPhys, qPhys_check;
    std::vector<std::vector<qType>> qOp_bottom, qOp_top;
    
    std::map<qType,OperatorType> empty_op_map;
    
    qPhys = bottom.get_qPhys();
    qPhys_check = top.get_qPhys();
    
    O_bottom = bottom.get_O();
    O_top = top.get_O();

    qAux_bottom = bottom.get_qAux();
    qAux_top = top.get_qAux();
    
    qOp_bottom = bottom.get_qOp();
    qOp_top = top.get_qOp();
    
    std::size_t N_sites = bottom.size();
    O.resize(N_sites);
    qAux.resize(N_sites+1);

    std::size_t pos_qTot_out = 0;
    if(qTot == Symmetry::qvacuum())
    {
        pos_qTot_out = 1;
    }
    
    std::vector<std::size_t> row_qVac(N_sites);
    std::vector<std::size_t> col_qVac(N_sites);
    std::vector<std::size_t> row_qTot(N_sites);
    std::vector<std::size_t> col_qTot(N_sites);

    
    qAux[0] = qAux_bottom[0].combine(qAux_top[0]);
    
    
    for(std::size_t loc=0; loc<N_sites; ++loc)
    {
        std::size_t hilbert_dimension = qPhys[loc].size();
        
        assert(hilbert_dimension != 0 and "Not all Hilbert space dimensions have been set!");
        assert(hilbert_dimension == qPhys_check[loc].size() and "Local Hilbert space dimensions do not match!");
        
        qAux[loc+1] = qAux_bottom[loc+1].combine(qAux_top[loc+1]);
        for(const auto& entry_left : qAux[loc])
        {
            for(const auto& entry_right : qAux[loc+1])
            {
                std::size_t rows = std::get<2>(entry_left).size();
                std::size_t cols = std::get<2>(entry_right).size();
                qType Qin = std::get<0>(entry_left);
                qType Qout = std::get<0>(entry_right);
                std::vector<std::map<qType,OperatorType>> temp_row(cols, empty_op_map);
                std::vector<std::vector<std::map<qType,OperatorType>>> temp(rows, temp_row);
                O[loc].insert({{Qin,Qout},temp});
            }
        }
        #if DEBUG_VERBOSITY > 1
        if(VERB != DMRG::VERBOSITY::OPTION::SILENT)
        {
            lout << "Lattice site " << loc << ":" << std::endl;
        }
        #endif
        std::vector<qType> Qins = qAux[loc].qs();
        for(const auto& Qin : Qins)
        {
            std::size_t total_rows = qAux[loc].inner_dim(Qin);
            auto qins = Sym::split<Symmetry>(Qin,qAux_top[loc].qs(), qAux_bottom[loc].qs());
            for(const auto& [qin_top, qin_bottom] : qins)
            {
                std::size_t rows_bottom = qAux_bottom[loc].inner_dim(qin_bottom);
                std::size_t rows_top = qAux_top[loc].inner_dim(qin_top);
                #if DEBUG_VERBOSITY > 1
                if(VERB != DMRG::VERBOSITY::OPTION::SILENT)
                {
                    lout << "\tQin = {" << Sym::format<Symmetry>(Qin) << "} can be reached by {" << Sym::format<Symmetry>(qin_bottom) << "} + {" << Sym::format<Symmetry>(qin_top) << "}" << std::endl;
                }
                #endif
                std::vector<qType> Qouts = qAux[loc+1].qs();
                for(const auto& Qout : Qouts)
                {
                    if(boundary_condition == BC::OPEN and (loc+1 == N_sites) and (Qout != qTot))
                    {
                        continue;
                    }
                    std::size_t total_cols = qAux[loc+1].inner_dim(Qout);
                    auto qouts = Sym::split<Symmetry>(Qout,qAux_top[loc+1].qs(), qAux_bottom[loc+1].qs());
                    for(const auto& [qout_top, qout_bottom] : qouts)
                    {
                        std::size_t cols_bottom = qAux_bottom[loc+1].inner_dim(qout_bottom);
                        std::size_t cols_top = qAux_top[loc+1].inner_dim(qout_top);
                        #if DEBUG_VERBOSITY > 1
                        if(VERB != DMRG::VERBOSITY::OPTION::SILENT)
                        {
                            lout << "\t\tQout = {" << Sym::format<Symmetry>(Qout) << "} can be reached by {" << Sym::format<Symmetry>(qout_bottom) << "} + {" << Sym::format<Symmetry>(qout_top) << "}" << std::endl;
                        }
                        #endif
                        auto it = O[loc].find({Qin, Qout});
                        auto it_bottom = O_bottom[loc].find({qin_bottom, qout_bottom});
                        auto it_top = O_top[loc].find({qin_top, qout_top});
                        std::size_t in_pos = qAux[loc].leftAmount(Qin, {qin_bottom, qin_top});
                        std::size_t out_pos = qAux[loc+1].leftAmount(Qout, {qout_bottom, qout_top});
                        for(std::size_t row_bottom=0; row_bottom<rows_bottom; ++row_bottom)
                        {
                            for(std::size_t row_top=0; row_top<rows_top; ++row_top)
                            {
                                std::size_t total_row = in_pos + row_bottom*rows_top + row_top;
                                if((qin_bottom == bottom.qVac and row_bottom == bottom.pos_qVac) and (qin_top == top.qVac and row_top == top.pos_qVac) and total_row != row_qVac[loc])
                                {
                                    row_qVac[loc] = total_row;
                                }
                                if((qin_bottom == bottom.qTot and row_bottom == bottom.pos_qTot) and (qin_top == top.qTot and row_top == top.pos_qTot) and total_row != row_qTot[loc])
                                {
                                    row_qTot[loc] = total_row;
                                }
                                for(std::size_t col_bottom=0; col_bottom<cols_bottom; ++col_bottom)
                                {
                                    for(std::size_t col_top=0; col_top<cols_top; ++col_top)
                                    {
                                        for(const auto& [qOp_bottom,op_bottom] : (it_bottom->second)[row_bottom][col_bottom])
                                        {
                                            for(const auto& [qOp_top,op_top] : (it_top->second)[row_top][col_top])
                                            {
                                                std::size_t total_col = out_pos + col_bottom*cols_top + col_top;
                                                if((qout_bottom == bottom.qVac and col_bottom == bottom.pos_qVac) and (qout_top == top.qVac and col_top == top.pos_qVac) and total_col != col_qVac[loc])
                                                {
                                                    col_qVac[loc] = total_col;
                                                }
                                                if((qout_bottom == bottom.qTot and col_bottom == bottom.pos_qTot) and (qout_top == top.qTot and col_top == top.pos_qTot) and total_col != col_qTot[loc])
                                                {
                                                    col_qTot[loc] = total_col;
                                                }
                                                std::map<qType,OperatorType>& ops = (it->second)[total_row][total_col];
                                                std::vector<qType> Qops = Symmetry::reduceSilent(qOp_bottom, qOp_top);
                                                for(const auto& Qop : Qops)
                                                {
                                                    if(std::array<qType,3> qCheck = {Qin,Qop,Qout}; !Symmetry::validate(qCheck))
                                                    {
                                                        continue;
                                                    }
                                                    #ifdef OPLABELS
                                                    OperatorType op(Eigen::Matrix<Scalar,Eigen::Dynamic,Eigen::Dynamic>::Zero(hilbert_dimension, hilbert_dimension).sparseView(), Qop, op_top.label+"*"+op_bottom.label);
                                                    #if DEBUG_VERBOSITY > 1
                                                    if(VERB != DMRG::VERBOSITY::OPTION::SILENT)
                                                    {
                                                        lout << "\t\t\tBlock {" << Sym::format<Symmetry>(Qin) << "}->{" << Sym::format<Symmetry>(Qout) << "},\tPosition [" << total_row << "|" << total_col << "], " << op.label << " {" << Sym::format<Symmetry>(Qop) << "}" << std::endl;
                                                    }
                                                    #endif
                                                    #else
                                                    OperatorType op(Eigen::Matrix<Scalar,Eigen::Dynamic,Eigen::Dynamic>::Zero(hilbert_dimension,hilbert_dimension).sparseView(), Qop);
                                                    #if DEBUG_VERBOSITY > 1
                                                    if(VERB != DMRG::VERBOSITY::OPTION::SILENT)
                                                    {
                                                        lout << "\t\t\tBlock {" << Sym::format<Symmetry>(Qin) << "}->{" << Sym::format<Symmetry>(Qout) << "},\tPosition [" << total_row << "|" << total_col << "], Operator {" << Sym::format<Symmetry>(Qop) << "}" << std::endl;
                                                    }
                                                    #endif
                                                    #endif
                                                    Scalar factor_9j = Symmetry::coeff_tensorProd(qin_bottom, qin_top, Qin, qOp_bottom, qOp_top, Qop, qout_bottom, qout_top, Qout);
                                                    if(std::abs(factor_9j) < ::mynumeric_limits<double>::epsilon())
                                                    {
                                                        continue;
                                                    }
                                                    for(std::size_t n_bottom=0; n_bottom<hilbert_dimension; ++n_bottom)
                                                    {
                                                        for(std::size_t n_top=0; n_top<hilbert_dimension; ++n_top)
                                                        {
                                                            if(std::array<qType,3> qCheck = {qPhys[loc][n_bottom], Qop, qPhys[loc][n_top]}; !Symmetry::validate(qCheck))
                                                            {
                                                                continue;
                                                            }
                                                            #if DEBUG_VERBOSITY > 2
                                                            if(VERB != DMRG::VERBOSITY::OPTION::SILENT)
                                                            {
                                                                lout << "\t\t\t\tmat(" << n_top << "," << n_bottom << ") = 0";
                                                            }
                                                            #endif
                                                            
                                                            Scalar val = 0;
                                                            for(std::size_t n_middle=0; n_middle<hilbert_dimension; ++n_middle)
                                                            {
                                                                if(std::array<qType,3> qCheck = {qPhys[loc][n_bottom], qOp_bottom, qPhys[loc][n_middle]}; !Symmetry::validate(qCheck))
                                                                {
                                                                    continue;
                                                                }
                                                                if(std::array<qType,3> qCheck = {qPhys[loc][n_middle], qOp_top, qPhys[loc][n_top]}; !Symmetry::validate(qCheck))
                                                                {
                                                                    continue;
                                                                }
                                                                if(std::abs(op_top.data.coeff(n_top, n_middle)) < ::mynumeric_limits<double>::epsilon() or std::abs(op_bottom.data.coeff(n_middle, n_bottom)) < ::mynumeric_limits<double>::epsilon())
                                                                {
                                                                    continue;
                                                                }
                                                                Scalar factor_6j = Symmetry::coeff_Apair(qPhys[loc][n_top], qOp_top, qPhys[loc][n_middle], qOp_bottom, qPhys[loc][n_bottom], Qop);
                                                                if(std::abs(factor_6j) < ::mynumeric_limits<double>::epsilon())
                                                                {
                                                                    continue;
                                                                }
                                                                val += op_top.data.coeff(n_top, n_middle) * op_bottom.data.coeff(n_middle, n_bottom) * factor_9j * factor_6j;
                                                                #if DEBUG_VERBOSITY > 2
                                                                if(VERB != DMRG::VERBOSITY::OPTION::SILENT)
                                                                {
                                                                    lout << " + " << op_top.data.coeff(n_top, n_middle) << "*" << op_bottom.data.coeff(n_middle, n_bottom) << "*" << factor_9j*factor_6j;
                                                                }
                                                                #endif
                                                            }
                                                            if(std::abs(val) < ::mynumeric_limits<double>::epsilon())
                                                            {
                                                                #if DEBUG_VERBOSITY > 2
                                                                if(VERB != DMRG::VERBOSITY::OPTION::SILENT)
                                                                {
                                                                    lout << " = 0" << std::endl;
                                                                }
                                                                #endif
                                                                continue;
                                                            }
                                                            op.data.coeffRef(n_top, n_bottom) = val;
                                                            #if DEBUG_VERBOSITY > 2
                                                            if(VERB != DMRG::VERBOSITY::OPTION::SILENT)
                                                            {
                                                                lout << " = " << val << std::endl;
                                                            }
                                                            #endif
                                                        }
                                                    }
                                                    if(op.data.norm() > ::mynumeric_limits<double>::epsilon())
                                                    {
                                                        auto it_op = ops.find(Qop);
                                                        if(it_op != ops.end())
                                                        {
                                                            (it_op->second) = (it_op->second) + op;
                                                        }
                                                        else
                                                        {
                                                            ops.insert({Qop,op});
                                                        }
                                                    }
                                                }
                                            }
                                        }
                                    }
                                }
                            }
                        }
                    }
                }
            }
        }
    }
    if(boundary_condition == BC::INFINITE)
    {
        #if DEBUG_VERBOSITY > 1
        if(VERB != DMRG::VERBOSITY::OPTION::SILENT)
        {
            lout << "Infinite system: Swap rows and columns to ensure identity operators to be at [0|0] and [1|1]" << std::endl;
        }
        #endif
        prod_swap_IBC(O, row_qVac, col_qVac, row_qTot, col_qTot);
    }
    if(boundary_condition == BC::OPEN)
    {
        #if DEBUG_VERBOSITY > 1
        if(VERB != DMRG::VERBOSITY::OPTION::SILENT)
        {
            lout << "Open system: Delete columns at last lattice site which do not match target quantum number" << std::endl;
        }
        #endif
        prod_delZeroCols_OBC(O[N_sites-1], qAux[N_sites], qAux[N_sites-1], qTot, col_qTot[N_sites-1]);
    }
    MpoTerms<Symmetry,Scalar> out(N_sites, boundary_condition, qTot);
    out.set_verbosity(VERB);
    out.reconstruct(O, qAux, qPhys, true, boundary_condition, qTot);

	auto [name_top, power_top] = detect_and_remove_power(top.get_name());
	auto [name_bot, power_bot] = detect_and_remove_power(bottom.get_name());
	if (name_top == name_bot) {out.set_name(name_top + power_to_string(power_top+power_bot));}
    else {out.set_name(top.get_name()+"*"+bottom.get_name());}
    out.compress(tolerance);
    return out;
}

template<typename Symmetry, typename Scalar> std::pair<std::string, std::size_t> MpoTerms<Symmetry,Scalar>::
detect_and_remove_power(const std::string &name_w_power)
{
	std::vector<std::string> str_powers(10);
	str_powers[0] = "⁰";
	str_powers[1] = "¹";
	str_powers[2] = "²";
	str_powers[3] = "³";
	str_powers[4] = "⁴";
	str_powers[5] = "⁵";
	str_powers[6] = "⁶";
	str_powers[7] = "⁷";
	str_powers[8] = "⁸";
	str_powers[9] = "⁹";
	
	std::string name_wo_power = name_w_power;
	std::size_t power = 1ul;
	for (std::size_t ip=0; ip<str_powers.size(); ip++)
	{
		auto pos = name_wo_power.find(str_powers[ip]);
		if (pos == std::string::npos) {continue;}
		name_wo_power.erase(pos,pos+str_powers[ip].size());
		power = ip;
		break;		
	}
	return std::make_pair(name_wo_power,power);
}

template<typename Symmetry, typename Scalar> MpoTerms<Symmetry,Scalar> MpoTerms<Symmetry,Scalar>::
sum(const MpoTerms<Symmetry,Scalar>& top, const MpoTerms<Symmetry,Scalar>& bottom, const double tolerance)
{
    typedef typename Symmetry::qType qType;
    typedef SiteOperator<Symmetry, Scalar> OperatorType;
    
    DMRG::VERBOSITY::OPTION VERB = std::max(top.get_verbosity(), bottom.get_verbosity());

    if(VERB != DMRG::VERBOSITY::OPTION::SILENT)
    {
        lout << "MPO addition of " << bottom.get_name() << "+" << top.get_name() << std::endl;
    }
    
    assert(bottom.is_finalized() and top.is_finalized() and "Error: Adding non-finalized MPOs");
    assert(bottom.size() == top.size() and "Error: Adding two MPOs of different size");

    assert(bottom.get_boundary_condition() == top.get_boundary_condition() and "Error: Adding two MPOs with different boundary conditions");
    BC boundary_condition_out = bottom.get_boundary_condition();
    
    std::vector<std::map<std::array<qType, 2>, std::vector<std::vector<std::map<qType,OperatorType>>>>> O_bottom, O_top, O_out;
    std::vector<Qbasis<Symmetry>> qAux_bottom, qAux_top, qAux_out;
    std::vector<std::vector<qType>> qPhys, qPhys_check;
    std::vector<std::vector<qType>> qOp_bottom, qOp_top;
    std::map<qType,OperatorType> empty_op_map;
    
    assert(bottom.get_qTot() == top.get_qTot() and "Addition only possible for MPOs with the same total quantum number.");
    qType qTot = bottom.get_qTot();
    
    qPhys = bottom.get_qPhys();
    qPhys_check = top.get_qPhys();
    
    O_bottom = bottom.get_O();
    O_top = top.get_O();

    qAux_bottom = bottom.get_qAux();
    qAux_top = top.get_qAux();
    
    qOp_bottom = bottom.get_qOp();
    qOp_top = top.get_qOp();
    
    std::size_t N_sites = bottom.size();
    O_out.resize(N_sites);
    qAux_out.resize(N_sites+1);
    
    std::vector<std::map<qType,std::size_t>> auxdim(N_sites+1);
    std::vector<std::size_t> auxdim_bottom_starts(N_sites+1);
    
    for(std::size_t loc=0; loc<=N_sites; ++loc)
    {
        for(const auto& entry : qAux_top[loc])
        {
            qType q = std::get<0>(entry);
            std::size_t deg = std::get<2>(entry).size();
            auxdim[loc].insert({q,deg});
            if(q == Symmetry::qvacuum())
            {
                auxdim_bottom_starts[loc] = deg;      
	    }
        }
        for(const auto& entry : qAux_bottom[loc])
        {
            qType q = std::get<0>(entry);
            std::size_t deg = std::get<2>(entry).size();
            auto it = auxdim[loc].find(q);
            if(it != auxdim[loc].end())
            {
                (it->second) += deg;
            }
            else
            {
                auxdim[loc].insert({q,deg});
            }
        }
        for(const auto& [q,deg] : auxdim[loc])
        {
            qAux_out[loc].push_back(q,deg);
        }
    }
    
    for(std::size_t loc=0; loc<N_sites; ++loc)
    {
        #if DEBUG_VERBOSITY > 1
        if(VERB != DMRG::VERBOSITY::OPTION::SILENT)
        {
            lout << "Lattice site " << loc << std::endl;
        }
        #endif
        std::size_t hilbert_dimension = qPhys[loc].size();
        assert(hilbert_dimension == qPhys_check[loc].size() and "Local Hilbert space dimensions do not match!");

        for(const auto& [qIn,rows] : auxdim[loc])
        {
            std::size_t row_start = 0;
            if(qAux_top[loc].find(qIn))
            {
                row_start = qAux_top[loc].inner_dim(qIn);
            }


            for(const auto& [qOut,cols] : auxdim[loc+1])
            {
                std::size_t col_start = 0;
                if(qAux_top[loc+1].find(qOut))
                {
                    col_start = qAux_top[loc+1].inner_dim(qOut);
                }
                #if DEBUG_VERBOSITY > 1
                if(VERB != DMRG::VERBOSITY::OPTION::SILENT)
                {
                    lout << "\tqIn = {" << Sym::format<Symmetry>(qIn) << "} and qOut = {" << Sym::format<Symmetry>(qOut) << "} is a " << rows << "x" << cols << "-matrix:" << std::endl;
                }
                #endif
                std::vector<std::map<qType,OperatorType>> temp_row(cols, empty_op_map);
                std::vector<std::vector<std::map<qType,OperatorType>>> O_temp(rows, temp_row);
                auto it_top = O_top[loc].find({qIn,qOut});
                auto it_bottom = O_bottom[loc].find({qIn,qOut});
                if(it_top != O_top[loc].end())
                {
                    const std::vector<std::vector<std::map<qType,OperatorType>>>& O_top_temp = it_top->second;
                    std::size_t top_rows = O_top_temp.size();
                    std::size_t top_cols = O_top_temp[0].size();
                    #if DEBUG_VERBOSITY > 1
                    if(VERB != DMRG::VERBOSITY::OPTION::SILENT)
                    {
                        lout << "\t\t Block exists in top MPO and is written from [0|0] to [" << top_rows-1 << "|" << top_cols-1 << "]";
                    }
                    #endif
                    for(std::size_t row=0; row<top_rows; ++row)
                    {
                        for(std::size_t col=0; col<top_cols; ++col)
                        {
                            O_temp[row][col] = O_top_temp[row][col];
                        }
                    }
                }
                #if DEBUG_VERBOSITY > 1
                else
                {
                    if(VERB != DMRG::VERBOSITY::OPTION::SILENT)
                    {
                        lout << "\t\t Block does not exist in top MPO";
                    }
                }
                #endif
                if(it_bottom != O_bottom[loc].end())
                {
                    const std::vector<std::vector<std::map<qType,OperatorType>>>& O_bottom_temp = it_bottom->second;
                    std::size_t bottom_rows = O_bottom_temp.size();
                    std::size_t bottom_cols = O_bottom_temp[0].size();
                    #if DEBUG_VERBOSITY > 1
                    if(VERB != DMRG::VERBOSITY::OPTION::SILENT)
                    {
                        lout << "\t|\t Block exists in bottom MPO and is written from [" << row_start << "|" << col_start << "] to [" << row_start+bottom_rows-1 << "|" << col_start+bottom_cols-1 << "]" << std::endl;
                    }
                    #endif
                    for(std::size_t row=0; row<bottom_rows; ++row)
                    {
                        for(std::size_t col=0; col<bottom_cols; ++col)
                        {
                            O_temp[row_start+row][col_start+col] = O_bottom_temp[row][col];
                        }
                    }
                }
                #if DEBUG_VERBOSITY > 1
                else
                {
                    if(VERB != DMRG::VERBOSITY::OPTION::SILENT)
                    {
                        lout << "\t|\t Block does not exist in bottom MPO" << std::endl;
                    }
                }
                #endif
                O_out[loc].insert({{qIn,qOut},O_temp});
            }
        }
    }

    MpoTerms<Symmetry,Scalar> out(N_sites,boundary_condition_out,qTot);
    out.set_verbosity(VERB);
    out.reconstruct(O_out, qAux_out, qPhys, true, boundary_condition_out,qTot);
    if(boundary_condition_out == BC::OPEN)
    {
        #if DEBUG_VERBOSITY > 1
        if(VERB != DMRG::VERBOSITY::OPTION::SILENT)
        {
            lout << "Open System: Add both rows at first lattice site and both columns at last lattice site" << std::endl;
        }
        #endif
        out.add_to_row(0, Symmetry::qvacuum(), 0, out.delete_row(0, Symmetry::qvacuum(),1,false),1.);
        out.decrement_first_auxdim_OBC(Symmetry::qvacuum());
        out.add_to_col(N_sites-1, qTot, 0, out.delete_col(N_sites-1, qTot,1,false),1.);
        out.decrement_last_auxdim_OBC(qTot);
    }
    else
    {
        #if DEBUG_VERBOSITY > 1
        if(VERB != DMRG::VERBOSITY::OPTION::SILENT)
        {
            lout << "Infinite System: Add both incoming operator columns and both outgoing operator rows at each lattice site" << std::endl;
        }
        #endif
        for(std::size_t loc=0; loc<N_sites; ++loc)
        {
            out.delete_col(loc, Symmetry::qvacuum(), auxdim_bottom_starts[loc+1],false);
            out.delete_row(loc, Symmetry::qvacuum(), auxdim_bottom_starts[loc]+bottom.get_pos_qTot(),false);
            out.add_to_col(loc, Symmetry::qvacuum(), top.get_pos_qTot(), out.delete_col(loc, Symmetry::qvacuum(), auxdim_bottom_starts[loc+1],false),1.);
            out.add_to_row(loc, Symmetry::qvacuum(), 0, out.delete_row(loc, Symmetry::qvacuum(), auxdim_bottom_starts[loc],false),1.);
		}
        for(std::size_t loc=0; loc<N_sites; ++loc)
        {
            out.decrement_auxdim(loc, Symmetry::qvacuum());
            out.decrement_auxdim(loc, Symmetry::qvacuum());
        }
	}
    out.set_name(top.get_name()+"+"+bottom.get_name());
    out.compress(tolerance);
    return out;
}

template<typename Symmetry, typename Scalar> void MpoTerms<Symmetry,Scalar>::
prod_delZeroCols_OBC(std::map<std::array<qType, 2>, std::vector<std::vector<std::map<qType,OperatorType>>>>& O_last, Qbasis<Symmetry>& qAux_last, Qbasis<Symmetry>& qAux_prev, const qType& qTot, const std::size_t col_qTot)
{
    std::map<std::array<qType, 2>, std::vector<std::vector<std::map<qType,OperatorType>>>> O_new;
    Qbasis<Symmetry> qAux_new;
    qAux_new.push_back(qTot,1);
    for(const auto& entry : qAux_prev)
    {
        qType qIn = std::get<0>(entry);
        std::size_t rows = std::get<2>(entry).size();
        std::map<qType,OperatorType> empty_op_map;
        std::vector<std::map<qType,OperatorType>> temp_row(1,empty_op_map);
        std::vector<std::vector<std::map<qType,OperatorType>>> temp(rows,temp_row);
        auto it = O_last.find({qIn,qTot});
        assert(it != O_last.end());
        for(std::size_t row=0; row<rows; ++row)
        {
            temp[row][0] = (it->second)[row][col_qTot];
        }
        O_new.insert({{qIn,qTot},temp});
    }
    qAux_last.clear();
    qAux_last = qAux_new;
    O_last = O_new;
}

template<typename Symmetry, typename Scalar> void MpoTerms<Symmetry,Scalar>::
prod_swap_IBC(std::vector<std::map<std::array<qType, 2>, std::vector<std::vector<std::map<qType,OperatorType>>>>>& O_out, std::vector<std::size_t>& row_qVac, std::vector<std::size_t>& col_qVac, std::vector<std::size_t>& row_qTot, std::vector<std::size_t>& col_qTot)
{
    std::size_t N_sites = O_out.size();
    qType qVac = Symmetry::qvacuum();

    for(std::size_t loc=0; loc<N_sites; ++loc)
    {
        if(row_qVac[loc] != 0)
        {
            for(auto& [qs, ops] : O_out[loc])
            {
                if(std::get<0>(qs) != qVac)
                {
                    continue;
                }
                std::vector<std::map<qType,OperatorType>> temp = ops[0];
                ops[0] = ops[row_qVac[loc]];
                ops[row_qVac[loc]] = temp;
            }
            if(row_qTot[loc] == 0)
            {
                row_qTot[loc] = row_qVac[0];
            }
        }
        if(col_qVac[loc] != 0)
        {
            for(auto& [qs, ops] : O_out[loc])
            {
                if(std::get<1>(qs) != qVac)
                {
                    continue;
                }
                std::size_t rows = ops.size();
                for(std::size_t row=0; row<rows; ++row)
                {
                    std::map<qType,OperatorType> temp = ops[row][0];
                    ops[row][0] = ops[row][col_qVac[loc]];
                    ops[row][col_qVac[loc]] = temp;
                }
            }
            if(col_qTot[loc] == 0)
            {
                col_qTot[loc] = col_qVac[0];
            }
        }
        if(row_qTot[loc] != 1)
        {
            for(auto& [qs, ops] : O_out[loc])
            {
                if(std::get<0>(qs) != qVac)
                {
                    continue;
                }
                std::vector<std::map<qType,OperatorType>> temp = ops[1];
                ops[1] = ops[row_qTot[loc]];
                ops[row_qTot[loc]] = temp;
            }
        }
        if(col_qTot[loc] != 1)
        {
            for(auto& [qs, ops] : O_out[loc])
            {
                if(std::get<1>(qs) != qVac)
                {
                    continue;
                }
                std::size_t rows = ops.size();
                for(std::size_t row=0; row<rows; ++row)
                {
                    std::map<qType,OperatorType> temp = ops[row][1];
                    ops[row][1] = ops[row][col_qTot[loc]];
                    ops[row][col_qTot[loc]] = temp;
                }
            }
        }
    }
}
template<typename Symmetry, typename Scalar> void MpoTerms<Symmetry,Scalar>::
set_Identity()
{
    got_update();
    O.clear();
    O.resize(N_sites);
    auxdim.clear();
    auxdim.resize(N_sites+1);
    label = "Id";
    for(std::size_t loc=0; loc<N_sites; ++loc)
    {
        auxdim[loc].insert({qVac,1});
        std::map<qType,OperatorType> op_map;
        OperatorType op = OperatorType(Eigen::Matrix<Scalar,Eigen::Dynamic,Eigen::Dynamic>::Identity(qPhys[loc].size(),qPhys[loc].size()).sparseView(),qVac);
        #ifdef OPLABELS
        op.label = "id";
        #endif
        op_map.insert({qVac,op});
        std::vector<std::map<qType,OperatorType>> temp(1,op_map);
        std::vector<std::vector<std::map<qType,OperatorType>>> Oloc(1,temp);
        O[loc].insert({{qVac,qVac},Oloc});
    }
    auxdim[N_sites].insert({qVac,1});
    FINALIZED = true;
    calc(1);
}

template<typename Symmetry, typename Scalar> void MpoTerms<Symmetry,Scalar>::
set_Zero()
{
    got_update();
    O.clear();
    O.resize(N_sites);
    auxdim.clear();
    auxdim.resize(N_sites+1);
    label = "Zero";
    for(std::size_t loc=0; loc<N_sites; ++loc)
    {
        auxdim[loc].insert({qVac,1});
        std::map<qType,OperatorType> op_map;
        OperatorType op = OperatorType(Eigen::Matrix<Scalar,Eigen::Dynamic,Eigen::Dynamic>::Zero(qPhys[loc].size(),qPhys[loc].size()).sparseView(),qVac);
        #ifdef OPLABELS
        op.label = "Zero";
        #endif
        op_map.insert({qVac,op});
        std::vector<std::map<qType,OperatorType>> temp(1,op_map);
        std::vector<std::vector<std::map<qType,OperatorType>>> Oloc(1,temp);
        O[loc].insert({{qVac,qVac},Oloc});
    }
    auxdim[N_sites].insert({qVac,1});
    FINALIZED = true;
    calc(1);
}

template<typename Symmetry, typename Scalar> std::vector<std::pair<typename Symmetry::qType, std::size_t>> MpoTerms<Symmetry,Scalar>::
base_order_IBC() const
{
    assert(boundary_condition == BC::INFINITE);
    std::vector<std::pair<qType, std::size_t>> vout(0);
    std::vector<std::pair<qType, std::size_t>> vout_temp(0);
    vout.push_back({qTot, pos_qTot});
    for(const auto& [qIn, rows] : auxdim[0])
    {
        auto it = O[0].find({qIn, qTot});
        assert(it != O[0].end());
        for(std::size_t row=0; row<rows; row++)
        {
            if(qIn == qVac and row == pos_qVac)
            {
                continue;
            }
            if(qIn == qTot and row == pos_qTot)
            {
                continue;
            }
            if((it->second)[row][pos_qTot].size() > 0)
            {
                vout.push_back({qIn,row});
            }
            else
            {
                vout_temp.push_back({qIn,row});
            }
        }
    }
    vout.insert(vout.end(), vout_temp.begin(), vout_temp.end());
    vout.push_back({qVac, pos_qVac});
    return vout;
}

template<typename Symmetry, typename Scalar>
std::tuple<std::vector<std::vector<std::vector<std::vector<Biped<Symmetry, Eigen::SparseMatrix<Scalar,Eigen::ColMajor,EIGEN_DEFAULT_SPARSE_INDEX_TYPE>>>>>>, std::vector<Qbasis<Symmetry>>, std::vector<std::vector<typename Symmetry::qType>>, std::vector<std::vector<typename Symmetry::qType>>>
MpoTerms<Symmetry,Scalar>::
get_reversed_data() const
{
    assert(GOT_W and GOT_QAUX and GOT_QOP and check_qPhys());
    std::vector<std::vector<std::vector<std::vector<Biped<Symmetry, MatrixType>>>>> W_reverse(N_sites);
    std::vector<Qbasis<Symmetry>> qAux_reverse(N_sites+1);
    std::vector<std::vector<qType>> qOp_reverse(N_sites);
    std::vector<std::vector<qType>> qPhys_reverse(N_sites);

    for(std::size_t loc=0; loc<N_sites; ++loc)
    {
        W_reverse[loc] = W[N_sites-1-loc];
        qAux_reverse[loc] = qAux[N_sites-loc];
        qOp_reverse[loc] = qOp[N_sites-1-loc];
        qPhys_reverse[loc] = qPhys[N_sites-1-loc];
    }
    qAux_reverse[N_sites] = qAux_reverse[0];
    return std::make_tuple(W_reverse,qAux_reverse,qOp_reverse,qPhys_reverse);
}

template<typename Symmetry, typename Scalar> void MpoTerms<Symmetry,Scalar>::
renormalize()
{
    got_update();
    std::vector<double> norm(N_sites, 0.);
    for(std::size_t loc=0; loc<N_sites; ++loc)
    {
        for(const auto& [qs,ops] : O[loc])
        {
            for(std::size_t row=0; row<ops.size(); ++row)
            {
                for(std::size_t col=0; col<ops[row].size(); ++col)
                {
                    for(const auto& [Q,op] : ops[row][col])
                    {
                        norm[loc] += op.data.norm();
                    }
                }
            }
        }
    }
    double overall_norm = 1;
    for(std::size_t loc=0; loc<N_sites; ++loc)
    {
        overall_norm *= norm[loc];
    }
    overall_norm = std::pow(overall_norm, 1.0/N_sites);
    for(std::size_t loc=0; loc<N_sites; ++loc)
    {
        for(auto& [qs,ops] : O[loc])
        {
            for(std::size_t row=0; row<ops.size(); ++row)
            {
                for(std::size_t col=0; col<ops[row].size(); ++col)
                {
                    for(auto& [Q,op] : ops[row][col])
                    {
                        double factor = overall_norm/norm[loc];
                        op.data = factor * op.data;
                    }
                }
            }
        }
    }
}

template<typename Symmetry, typename Scalar> void MpoTerms<Symmetry,Scalar>::
clear_opLabels()
{
    for(std::size_t loc=0; loc<N_sites; ++loc)
    {
        for(auto& [qs,ops] : O[loc])
        {
            for(std::size_t row=0; row<ops.size(); ++row)
            {
                for(std::size_t col=0; col<ops[row].size(); ++col)
                {
                    for(auto& [Q,op] : ops[row][col])
                    {
                        op.label = "";
                    }
                }
            }
        }
    }
}

template<typename Symmetry, typename Scalar> std::tuple<double,std::size_t> MpoTerms<Symmetry,Scalar>::
auxdim_infos() const
{
    std::size_t maximum_auxdim = 0;
    double average_auxdim = 0;
    if(N_sites > 1)
    {
        std::size_t minimum_bond = 0;
        if(boundary_condition == BC::OPEN)
        {
            minimum_bond = 1;
        }
        std::size_t sum_auxdim = 0;
        for(std::size_t loc=minimum_bond; loc<N_sites; ++loc)
        {
            std::size_t local_auxdim = 0;
            for(const auto& [q,deg] : auxdim[loc])
            {
                local_auxdim += deg;
            }
            sum_auxdim += local_auxdim;
            if(local_auxdim > maximum_auxdim)
            {
                maximum_auxdim = local_auxdim;
            }
        }
        average_auxdim = (sum_auxdim*1.0) / (N_sites - minimum_bond * 1.0);
    }
    else
    {
        for(const auto& [q,deg] : auxdim[0])
        {
            maximum_auxdim += deg;
        }
        average_auxdim = maximum_auxdim*1.0;
    }
    return std::make_tuple(average_auxdim,maximum_auxdim);
}

template<typename Symmetry, typename Scalar> double MpoTerms<Symmetry,Scalar>::
memory(MEMUNIT memunit) const
{
    double mem_O = 0.;
    for(std::size_t loc=0; loc<O.size(); ++loc)
    {
        mem_O += calc_memory<std::size_t>(2 * Symmetry::Nq * O[loc].size(),memunit);
        for(const auto& [qs,ops] : O[loc])
        {
            for(std::size_t row=0; row<ops.size(); ++row)
            {
                for(std::size_t col=0; col<ops[row].size(); ++col)
                {
                    mem_O += calc_memory<std::size_t>(Symmetry::Nq * ops[row][col].size(),memunit);
                    for(const auto& [Q,op] : ops[row][col])
                    {
                        mem_O += calc_memory(op.data,memunit) + calc_memory(op.label,memunit);
                    }
                }
            }
        }
    }

    double mem_auxdim = 0.;
    for(std::size_t loc=0; loc<=N_sites; ++loc)
    {
        mem_auxdim +=  calc_memory<std::size_t>((Symmetry::Nq + 1) * auxdim[loc].size(),memunit);
    }
    
    double mem_qAux = 0.;
    if(GOT_QAUX)
    {
        for(std::size_t loc=0; loc<qAux.size(); ++loc)
        {
            for(std::size_t i=0; i<qAux[loc].data_.size(); ++i)
            {
                mem_qAux += calc_memory<std::size_t>(Symmetry::Nq + 1,memunit);
                mem_qAux += std::get<2>(qAux[loc].data_[i]).size() * (calc_memory("",memunit)+calc_memory<std::size_t>(1ul,memunit));
            }
            mem_qAux += calc_memory<std::size_t>(Symmetry::Nq * qAux[loc].history.size(),memunit);
            for(const auto& [q,vec] : qAux[loc].history)
            {
                mem_qAux += calc_memory<std::size_t>((2*Symmetry::Nq + 1) * vec.size(), memunit);
            }
        }
    }
    
    double mem_qOp = 0.;
    if(GOT_QOP)
    {
        for(std::size_t loc=0; loc<qOp.size(); ++loc)
        {
            mem_qOp += Symmetry::Nq * calc_memory<std::size_t>(qOp[loc].size(), memunit);
        }
    }
    
    double mem_qPhys = 0.;
    for(std::size_t loc=0; loc<qPhys.size(); ++loc)
    {
        if(GOT_QPHYS[loc])
        {
            mem_qOp += Symmetry::Nq * calc_memory<std::size_t>(qPhys[loc].size(), memunit);
        }
    }
    
    double mem_W = 0.;
    if(GOT_W)
    {
        for(std::size_t loc=0; loc<W.size(); ++loc)
        {
            for(std::size_t m=0; m<W[loc].size(); ++m)
            {
                for(std::size_t n=0; n<W[loc][m].size(); ++n)
                {
                    for(std::size_t t=0; t<W[loc][m][n].size(); ++t)
                    {
                        mem_W += W[loc][m][n][t].memory(memunit) + W[loc][m][n][t].overhead(memunit);
                    }
                }
            }
        }
    }
    
    double mem_info = 0.;
    mem_info += calc_memory(label,memunit);
    for(std::size_t loc=0; loc<info.size(); ++loc)
    {
        for(std::size_t i=0; i<info[loc].size(); ++i)
        {
            mem_info += calc_memory(info[loc][i],memunit);
        }
    }
    
    double mem_powers = 0.;
    for(std::size_t power=2; power<=current_power; ++power)
    {
        for(std::size_t loc=0; loc<W_powers[power-2].size(); ++loc)
        {
            for(std::size_t m=0; m<W_powers[power-2][loc].size(); ++m)
            {
                for(std::size_t n=0; n<W_powers[power-2][loc][m].size(); ++n)
                {
                    for(std::size_t t=0; t<W_powers[power-2][loc][m][n].size(); ++t)
                    {
                        mem_powers += W_powers[power-2][loc][m][n][t].memory(memunit) + W_powers[power-2][loc][m][n][t].overhead(memunit);
                    }
                }
            }
            mem_powers += Symmetry::Nq * calc_memory<std::size_t>(qOp_powers[power-2][loc].size(), memunit);
            for(std::size_t i=0; i<qAux_powers[power-2][loc].data_.size(); ++i)
            {
                mem_powers += calc_memory<std::size_t>(Symmetry::Nq + 1,memunit);
                mem_powers += std::get<2>(qAux_powers[power-2][loc].data_[i]).size() * (calc_memory("",memunit)+calc_memory<std::size_t>(1ul,memunit));
            }
            mem_powers += calc_memory<std::size_t>(Symmetry::Nq * qAux_powers[power-2][loc].history.size(),memunit);
            for(const auto& [q,vec] : qAux_powers[power-2][loc].history)
            {
                mem_powers += calc_memory<std::size_t>((2*Symmetry::Nq + 1) * vec.size(), memunit);
            }
        }
    }
    
    return mem_O + mem_auxdim + mem_qAux + mem_qOp + mem_qPhys + mem_W + mem_info + mem_powers;
}

template<typename Symmetry, typename Scalar> double MpoTerms<Symmetry,Scalar>::
sparsity(const std::size_t power, const bool PER_MATRIX) const
{
    assert(power > 0 and power <= current_power);
    assert(GOT_W);
<<<<<<< HEAD
    assert(GOT_QOP);
	assert(GOT_QAUX);
    // std::size_t nonzero_elements = 0;
    // std::size_t overall_elements = 0;
    // std::size_t matrices = 0;
	ArrayXd sparsity(N_sites);
    if(power == 1)
    {
        for(std::size_t loc=0; loc<N_sites; ++loc)
        {
            std::size_t hd = hilbert_dimension[loc];
			std::size_t W_tensor_size = qAux[loc].size()*qAux[loc+1].size()*hd*hd;
			std::size_t nonzero_elements = 0;
            // matrices += hd*hd*qOp[loc].size();
            for(std::size_t m=0; m<hd; ++m)
            {
                for(std::size_t n=0; n<hd; ++n)
                {
                    for(std::size_t t=0; t<W[loc][m][n].size(); ++t)
                    {
                        const std::vector<MatrixType>& mat = W[loc][m][n][t].block;
                        for(std::size_t i=0; i<mat.size(); ++i)
                        {
                            // overall_elements += mat[i].rows() * mat[i].cols();
                            nonzero_elements += mat[i].nonZeros();
                        }
                    }
                }
            }
			sparsity(loc) = static_cast<double>(nonzero_elements) / static_cast<double>(W_tensor_size);
        }
=======
    assert(GOT_QAUX);
    assert(!PER_MATRIX and "? TODO");
    std::size_t nonzero_elements = 0;
    std::size_t overall_elements = 0;
    const std::vector<Qbasis<Symmetry>>& qAux_ = (power == 1) ? qAux : qAux_powers[power-2];
    const std::vector<std::vector<std::vector<std::vector<Biped<Symmetry,MatrixType>>>>>& W_ = (power == 1) ? W : W_powers[power-2];
    std::vector<std::size_t> dims(N_sites+1);
    for(std::size_t i=0; i<qAux_[0].data_.size(); ++i)
    {
        dims[0] += std::get<2>(qAux_[0].data_[i]).size();
>>>>>>> b65155ef
    }
    for(std::size_t loc=0; loc<N_sites; ++loc)
    {
        for(std::size_t i=0; i<qAux_[loc+1].data_.size(); ++i)
        {
<<<<<<< HEAD
            std::size_t hd = hilbert_dimension[loc];
			std::size_t W_tensor_size = get_qAux_power(power)[loc].size()*get_qAux_power(power)[loc+1].size()*hd*hd;
			std::size_t nonzero_elements = 0;
            // matrices += hd*hd*qOp_powers[power-2][loc].size();
            for(std::size_t m=0; m<hd; ++m)
=======
            dims[loc+1] += std::get<2>(qAux_[loc+1].data_[i]).size();
        }
        std::size_t hd = hilbert_dimension[loc];
        overall_elements += hd * hd * dims[loc] * dims[loc+1];
        for(std::size_t m=0; m<hd; ++m)
        {
            for(std::size_t n=0; n<hd; ++n)
>>>>>>> b65155ef
            {
                const auto& left = qAux_[loc].data_;
                const auto& right = qAux_[loc+1].data_;
                for(std::size_t i=0; i<left.size(); ++i)
                {
                    for(std::size_t j=0; j<right.size(); ++j)
                    {
                        Eigen::Matrix<int,Eigen::Dynamic,Eigen::Dynamic> entries = Eigen::Matrix<int,Eigen::Dynamic,Eigen::Dynamic>::Zero(std::get<2>(left[i]).size(),std::get<2>(right[j]).size());
                        for(std::size_t t=0; t<W_[loc][m][n].size(); ++t)
                        {
<<<<<<< HEAD
                            // overall_elements += mat[i].rows() * mat[i].cols();
                            nonzero_elements += mat[i].nonZeros();
=======
                            auto it = W_[loc][m][n][t].dict.find({std::get<0>(left[i]),std::get<0>(right[j])});
                            if(it != W_[loc][m][n][t].dict.end())
                            {
                                const MatrixType& mat = W_[loc][m][n][t].block[it->second];
                                assert(mat.rows() == std::get<2>(left[i]).size());
                                assert(mat.cols() == std::get<2>(right[j]).size());
                                for(std::size_t row=0; row<mat.rows(); ++row)
                                {
                                    for(std::size_t col=0; col<mat.cols(); ++col)
                                    {
                                        if(entries(row,col) == 0 and std::abs(mat.coeff(row,col)) > ::mynumeric_limits<double>::epsilon())
                                        {
                                            nonzero_elements++;
                                            entries(row,col) = 1;
                                        }
                                    }
                                }
                            }
>>>>>>> b65155ef
                        }
                    }
                }
            }
			sparsity(loc) = static_cast<double>(nonzero_elements) / static_cast<double>(W_tensor_size);
        }
    }
<<<<<<< HEAD
	return sparsity.mean();
    double result;

    // if(PER_MATRIX)
    // {
    //     result = (nonzero_elements+0.)/(matrices+0.);
    // }
    // else
    // {
    //     result = (nonzero_elements+0.)/(overall_elements+0.);
    // }
    // return result;
=======
    return (nonzero_elements+0.)/(overall_elements+0.);
>>>>>>> b65155ef
}

#endif<|MERGE_RESOLUTION|>--- conflicted
+++ resolved
@@ -1,13 +1,8 @@
 #ifndef DMRG_HAMILTONIAN_TERMS
 #define DMRG_HAMILTONIAN_TERMS
 #define EIGEN_DONT_VECTORIZE
-<<<<<<< HEAD
-#ifndef TERMS_VERBOSITY
-#define TERMS_VERBOSITY 1
-=======
 #ifndef DEBUG_VERBOSITY
 #define DEBUG_VERBOSITY 1
->>>>>>> b65155ef
 #endif
 
 /// \cond
@@ -150,7 +145,7 @@
      *  Index structure: [Lattice Site]
      */
     std::vector<bool> GOT_QPHYS;
-
+    
     /**
      *  Increments the MPO auxiliar basis dimension by one. Also manages allocation of O.
      *  If BC::INFINITE, loc >= N_sites is allowed. In this case, the method increments qAux[0] and qAux[N_sites] for loc = N_sites
@@ -1029,13 +1024,13 @@
         lout << ", not finalized yet";
     }
     lout << std::endl;
-    lout << "Approximate memory usage: " << round(memory(GB),1) << " GB";
+    lout << "Approximate memory usage: " << round(memory(kB),1) << " kB";
     if(GOT_W and GOT_QOP)
     {
         lout << ", sparsity: " << round(sparsity()*100,1) << "%";
     }
     lout << std::endl;
-    auto [average_auxdim,maximum_auxdim] = auxdim_infos();
+    auto [average_auxdim, maximum_auxdim] = auxdim_infos();
     lout << "Calculated bases and data:\n";
     if(GOT_QAUX) lout << "• MPO auxiliar bases (Average bond dimension: " << average_auxdim << ", maximum bond dimension: " << maximum_auxdim << ")" << std::endl;
     if(check_qPhys()) lout << "• Physical bases of local Hilbert spaces" << std::endl;
@@ -1376,15 +1371,12 @@
             }
         }
     }
-	auto [average_auxdim_final,maximum_auxdim_final] = auxdim_infos();
+    auto [average_auxdim_final,maximum_auxdim_final] = auxdim_infos();
     int compr_rate = (int)std::round(100*(1-average_auxdim_final/average_auxdim_initial));
-<<<<<<< HEAD
 	auto curr_prec = std::cout.precision();
     lout << get_name() << " compression: " << watch.info("time") << ", steps: " << counter << ", rate: " << compr_rate << "%, dWavg: " << std::setprecision(1) << std::fixed
 		 << average_auxdim_initial << " ⇒ " << average_auxdim_final << ", dWmax: "  << maximum_auxdim_initial << " ⇒ " << maximum_auxdim_final << "\n" << std::defaultfloat;
 	std::cout.precision(curr_prec);
-=======
->>>>>>> b65155ef
     calc(1);
     if(VERB != DMRG::VERBOSITY::OPTION::SILENT)
     {
@@ -3217,7 +3209,6 @@
         prod_delZeroCols_OBC(O[N_sites-1], qAux[N_sites], qAux[N_sites-1], qTot, col_qTot[N_sites-1]);
     }
     MpoTerms<Symmetry,Scalar> out(N_sites, boundary_condition, qTot);
-    out.set_verbosity(VERB);
     out.reconstruct(O, qAux, qPhys, true, boundary_condition, qTot);
 
 	auto [name_top, power_top] = detect_and_remove_power(top.get_name());
@@ -3927,39 +3918,6 @@
 {
     assert(power > 0 and power <= current_power);
     assert(GOT_W);
-<<<<<<< HEAD
-    assert(GOT_QOP);
-	assert(GOT_QAUX);
-    // std::size_t nonzero_elements = 0;
-    // std::size_t overall_elements = 0;
-    // std::size_t matrices = 0;
-	ArrayXd sparsity(N_sites);
-    if(power == 1)
-    {
-        for(std::size_t loc=0; loc<N_sites; ++loc)
-        {
-            std::size_t hd = hilbert_dimension[loc];
-			std::size_t W_tensor_size = qAux[loc].size()*qAux[loc+1].size()*hd*hd;
-			std::size_t nonzero_elements = 0;
-            // matrices += hd*hd*qOp[loc].size();
-            for(std::size_t m=0; m<hd; ++m)
-            {
-                for(std::size_t n=0; n<hd; ++n)
-                {
-                    for(std::size_t t=0; t<W[loc][m][n].size(); ++t)
-                    {
-                        const std::vector<MatrixType>& mat = W[loc][m][n][t].block;
-                        for(std::size_t i=0; i<mat.size(); ++i)
-                        {
-                            // overall_elements += mat[i].rows() * mat[i].cols();
-                            nonzero_elements += mat[i].nonZeros();
-                        }
-                    }
-                }
-            }
-			sparsity(loc) = static_cast<double>(nonzero_elements) / static_cast<double>(W_tensor_size);
-        }
-=======
     assert(GOT_QAUX);
     assert(!PER_MATRIX and "? TODO");
     std::size_t nonzero_elements = 0;
@@ -3970,19 +3928,11 @@
     for(std::size_t i=0; i<qAux_[0].data_.size(); ++i)
     {
         dims[0] += std::get<2>(qAux_[0].data_[i]).size();
->>>>>>> b65155ef
     }
     for(std::size_t loc=0; loc<N_sites; ++loc)
     {
         for(std::size_t i=0; i<qAux_[loc+1].data_.size(); ++i)
         {
-<<<<<<< HEAD
-            std::size_t hd = hilbert_dimension[loc];
-			std::size_t W_tensor_size = get_qAux_power(power)[loc].size()*get_qAux_power(power)[loc+1].size()*hd*hd;
-			std::size_t nonzero_elements = 0;
-            // matrices += hd*hd*qOp_powers[power-2][loc].size();
-            for(std::size_t m=0; m<hd; ++m)
-=======
             dims[loc+1] += std::get<2>(qAux_[loc+1].data_[i]).size();
         }
         std::size_t hd = hilbert_dimension[loc];
@@ -3990,7 +3940,6 @@
         for(std::size_t m=0; m<hd; ++m)
         {
             for(std::size_t n=0; n<hd; ++n)
->>>>>>> b65155ef
             {
                 const auto& left = qAux_[loc].data_;
                 const auto& right = qAux_[loc+1].data_;
@@ -4001,10 +3950,6 @@
                         Eigen::Matrix<int,Eigen::Dynamic,Eigen::Dynamic> entries = Eigen::Matrix<int,Eigen::Dynamic,Eigen::Dynamic>::Zero(std::get<2>(left[i]).size(),std::get<2>(right[j]).size());
                         for(std::size_t t=0; t<W_[loc][m][n].size(); ++t)
                         {
-<<<<<<< HEAD
-                            // overall_elements += mat[i].rows() * mat[i].cols();
-                            nonzero_elements += mat[i].nonZeros();
-=======
                             auto it = W_[loc][m][n][t].dict.find({std::get<0>(left[i]),std::get<0>(right[j])});
                             if(it != W_[loc][m][n][t].dict.end())
                             {
@@ -4023,30 +3968,13 @@
                                     }
                                 }
                             }
->>>>>>> b65155ef
                         }
                     }
                 }
             }
-			sparsity(loc) = static_cast<double>(nonzero_elements) / static_cast<double>(W_tensor_size);
-        }
-    }
-<<<<<<< HEAD
-	return sparsity.mean();
-    double result;
-
-    // if(PER_MATRIX)
-    // {
-    //     result = (nonzero_elements+0.)/(matrices+0.);
-    // }
-    // else
-    // {
-    //     result = (nonzero_elements+0.)/(overall_elements+0.);
-    // }
-    // return result;
-=======
+        }
+    }
     return (nonzero_elements+0.)/(overall_elements+0.);
->>>>>>> b65155ef
-}
-
+}
+    
 #endif