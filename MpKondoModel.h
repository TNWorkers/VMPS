--- conflicted
+++ resolved
@@ -83,15 +83,9 @@
 	///@{
 	MpoQ<2> Simp (size_t L, size_t loc, SPINOP_LABEL SOP);
 	MpoQ<2> Ssub (size_t L, size_t loc, SPINOP_LABEL SOP);
-<<<<<<< HEAD
-	MpoQ<2> SimpCorr (size_t L,size_t loc1, SPINOP_LABEL SOP1, size_t loc2, SPINOP_LABEL SOP2);
-	MpoQ<2> SsubCorr (size_t L,size_t loc1, SPINOP_LABEL SOP1, size_t loc2, SPINOP_LABEL SOP2);
-	MpoQ<2> SimpsubCorr (size_t L, size_t loc1, SPINOP_LABEL SOP1, size_t loc2, SPINOP_LABEL SOP2);
-=======
 	MpoQ<2> SimpSimp (size_t L, size_t loc1, SPINOP_LABEL SOP1, size_t loc2, SPINOP_LABEL SOP2);
 	MpoQ<2> SsubSsub (size_t L, size_t loc1, SPINOP_LABEL SOP1, size_t loc2, SPINOP_LABEL SOP2);
 	MpoQ<2> SimpSsub (size_t L, size_t loc1, SPINOP_LABEL SOP1, size_t loc2, SPINOP_LABEL SOP2);
->>>>>>> ac2781fe
 	///@}
 	
 private:
@@ -432,11 +426,7 @@
 
 template<size_t D>
 MpoQ<2> KondoModel<D>::
-<<<<<<< HEAD
-SsubCorr (size_t L,size_t loc1, SPINOP_LABEL SOP1, size_t loc2, SPINOP_LABEL SOP2)
-=======
 SsubSsub (size_t L,size_t loc1, SPINOP_LABEL SOP1, size_t loc2, SPINOP_LABEL SOP2)
->>>>>>> ac2781fe
 {
 	assert(loc1<L and loc2<L);
 	stringstream ss;
@@ -452,11 +442,7 @@
 
 template<size_t D>
 MpoQ<2> KondoModel<D>::
-<<<<<<< HEAD
-SimpsubCorr (size_t L,size_t loc1, SPINOP_LABEL SOP1, size_t loc2, SPINOP_LABEL SOP2)
-=======
 SimpSsub (size_t L,size_t loc1, SPINOP_LABEL SOP1, size_t loc2, SPINOP_LABEL SOP2)
->>>>>>> ac2781fe
 {
 	assert(loc1<L and loc2<L);
 	stringstream ss;
