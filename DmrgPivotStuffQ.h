#ifndef STRAWBERRY_DMRGHEFFSTUFF_WITH_Q
#define STRAWBERRY_DMRGHEFFSTUFF_WITH_Q

#include "DmrgTypedefs.h"
#include "Biped.h"
#include "Multipede.h"

//-----------<definitions>-----------
template<size_t Nq, typename Scalar, typename MpoScalar=double>
struct PivotMatrixQ
{
	Tripod<Nq,Matrix<Scalar,Dynamic,Dynamic> > L;
	Tripod<Nq,Matrix<Scalar,Dynamic,Dynamic> > R;
	vector<vector<SparseMatrix<MpoScalar> > >  W;
	
	size_t dim;
	
	vector<std::array<size_t,2> >          qlhs;
	vector<vector<std::array<size_t,4> > > qrhs;
};

template<size_t Nq, typename Scalar>
struct PivotVectorQ
{
	vector<Biped<Nq,Matrix<Scalar,Dynamic,Dynamic> > > A;
	
	PivotVectorQ<Nq,Scalar>& operator+= (const PivotVectorQ<Nq,Scalar> &Vrhs);
	PivotVectorQ<Nq,Scalar>& operator-= (const PivotVectorQ<Nq,Scalar> &Vrhs);
	PivotVectorQ<Nq,Scalar>& operator*= (const double &alpha);
	PivotVectorQ<Nq,Scalar>& operator/= (const double &alpha);
};
//-----------</definitions>-----------

//-----------<vector arithmetics>-----------
template<size_t Nq, typename Scalar>
PivotVectorQ<Nq,Scalar>& PivotVectorQ<Nq,Scalar>::operator+= (const PivotVectorQ<Nq,Scalar> &Vrhs)
{
	for (size_t s=0; s<A.size(); ++s)
	{
		transform(A[s].block.begin(), A[s].block.end(), Vrhs.A[s].block.begin(), A[s].block.begin(), std::plus<MatrixXd>());
	}
	return *this;
}

template<size_t Nq, typename Scalar>
PivotVectorQ<Nq,Scalar>& PivotVectorQ<Nq,Scalar>::operator-= (const PivotVectorQ<Nq,Scalar> &Vrhs)
{
	for (size_t s=0; s<A.size(); ++s)
	{
		transform(A[s].block.begin(), A[s].block.end(), Vrhs.A[s].block.begin(), A[s].block.begin(), std::minus<MatrixXd>());
	}
	return *this;
}

template<size_t Nq, typename Scalar>
PivotVectorQ<Nq,Scalar>& PivotVectorQ<Nq,Scalar>::operator*= (const double &alpha)
{
	for (size_t s=0; s<A.size(); ++s)
	for (size_t q=0; q<A[s].dim; ++q)
	{
		A[s].block[q] *= alpha;
	}
	return *this;
}

template<size_t Nq, typename Scalar>
PivotVectorQ<Nq,Scalar>& PivotVectorQ<Nq,Scalar>::operator/= (const double &alpha)
{
	for (size_t s=0; s<A.size(); ++s)
	for (size_t q=0; q<A[s].dim; ++q)
	{
		A[s].block[q] /= alpha;
	}
	return *this;
}

template<size_t Nq, typename Scalar>
PivotVectorQ<Nq,Scalar> operator* (double const &alpha, PivotVectorQ<Nq,Scalar> V)
{
	return V *= alpha;
}

template<size_t Nq, typename Scalar>
PivotVectorQ<Nq,Scalar> operator* (PivotVectorQ<Nq,Scalar> V, double const &alpha)
{
	return V *= alpha;
}

template<size_t Nq, typename Scalar>
PivotVectorQ<Nq,Scalar> operator/ (PivotVectorQ<Nq,Scalar> V, const double &alpha)
{
	return V /= alpha;
}

template<size_t Nq, typename Scalar>
PivotVectorQ<Nq,Scalar> operator+ (const PivotVectorQ<Nq,Scalar> &V1, const PivotVectorQ<Nq,Scalar> &V2)
{
	PivotVectorQ<Nq,Scalar> Vout = V1;
	Vout += V2;
	return Vout;
}

template<size_t Nq, typename Scalar>
PivotVectorQ<Nq,Scalar> operator- (const PivotVectorQ<Nq,Scalar> &V1, const PivotVectorQ<Nq,Scalar> &V2)
{
	PivotVectorQ<Nq,Scalar> Vout = V1;
	Vout -= V2;
	return Vout;
}
//-----------</vector arithmetics>-----------

//-----------<matrix*vector>-----------
template<size_t Nq, typename Scalar, typename MpoScalar>
void HxV (const PivotMatrixQ<Nq,Scalar,MpoScalar> &H, const PivotVectorQ<Nq,Scalar> &Vin, PivotVectorQ<Nq,Scalar> &Vout)
{
	Vout = Vin;
	for (size_t s=0; s<Vout.A.size(); ++s) {Vout.A[s].setZero();}
	
	#ifndef DMRG_DONT_USE_OPENMP
	#pragma omp parallel for schedule(dynamic)
	#endif
	for (size_t q=0; q<H.qlhs.size(); ++q)
	{
		size_t s1 = H.qlhs[q][0];
		size_t q1 = H.qlhs[q][1];
		
		for (auto irhs=H.qrhs[q].begin(); irhs!=H.qrhs[q].end(); ++irhs)
		{
			size_t s2 = (*irhs)[0];
			size_t q2 = (*irhs)[1];
			size_t qL = (*irhs)[2];
			size_t qR = (*irhs)[3];
			
			for (int k=0; k<H.W[s1][s2].outerSize(); ++k)
			for (typename SparseMatrix<MpoScalar>::InnerIterator iW(H.W[s1][s2],k); iW; ++iW)
			{
				if (H.L.block[qL][iW.row()][0].rows() != 0 and 
				    H.R.block[qR][iW.col()][0].rows() != 0)
				{
					if (Vout.A[s1].block[q1].rows() != H.L.block[qL][iW.row()][0].rows() or
					    Vout.A[s1].block[q1].cols() != H.R.block[qR][iW.col()][0].cols())
					{
						Vout.A[s1].block[q1].noalias() = iW.value() * 
						                                 (H.L.block[qL][iW.row()][0] * 
						                                  Vin.A[s2].block[q2] * 
						                                  H.R.block[qR][iW.col()][0]);
					}
					else
					{
						Vout.A[s1].block[q1].noalias() += iW.value() * 
						                                  (H.L.block[qL][iW.row()][0] * 
						                                   Vin.A[s2].block[q2] * 
						                                   H.R.block[qR][iW.col()][0]);
					}
				}
			}
		}
	}
}

//template<size_t Nq, typename Scalar, typename MpoScalar>
//void careful_HxV (const PivotMatrixQ<Nq,Scalar,MpoScalar> &H, const PivotVectorQ<Nq,Scalar> &Vin, PivotVectorQ<Nq,Scalar> &Vout, std::array<qarray<Nq>,D> qloc)
//{
//	Vout = Vin;
//	for (size_t s=0; s<D; ++s) {Vout.A[s].setZero();}
//	
//	//	for (size_t s1=0; s1<D; ++s1)
////	for (size_t s2=0; s2<D; ++s2)
////	for (size_t qL=0; qL<LW[loc].dim; ++qL)
////	{
////		tuple<qarray3<Nq>,size_t,size_t,size_t> ix;
////		bool FOUND_MATCH = AWA(LW[loc].in(qL), LW[loc].out(qL), LW[loc].mid(qL), s1, s2, O.locBasis(), 
////				               Vbra.A[loc], O.W[loc], Vket.A[loc], ix);
////		if (FOUND_MATCH == true)
////		{
////			size_t q1 = get<1>(ix);
////			size_t qW = get<2>(ix);
////			size_t q2 = get<3>(ix);
////			auto qR = RW[loc].dict.find(get<0>(ix));
////	
////			if (qR != RW[loc].dict.end())
////			{
////				for (int k=0; k<O.W[loc][s1][s2].block[qW].outerSize(); ++k)
////				for (SparseMatrixXd::InnerIterator iW(O.W[loc][s1][s2].block[qW],k); iW; ++iW)
////				{
////					if (LW[loc].block[qL][iW.row()][0].rows()         != 0 and 
////						RW[loc].block[qR->second][iW.col()][0].rows() != 0)
////					{
////						Vbra.A[loc][s1].block[q1].noalias() += iW.value() * (LW[loc].block[qL][iW.row()][0] * 
////						                                                     Vket.A[loc][s2].block[q2] * 
////						                                                     RW[loc].block[qR->second][iW.col()][0]);
////					}
////				}
////			}
////		}
////	}
//	
////	#ifndef DMRG_DONT_USE_OPENMP
////	#pragma omp parallel for
////	#endif
//	for (size_t s1=0; s1<D; ++s1)
//	for (size_t s2=0; s2<D; ++s2)
//	for (size_t qL=0; qL<H.L.dim; ++qL)
//	{
//		tuple<qarray3<Nq>,size_t,size_t,size_t> ix;
//		bool FOUND_MATCH = AWA(H.L.in(qL), H.L.out(qL), H.L.mid(qL), s1, s2, qloc, Vout.A, H.W, Vin.A, ix);
//		
//		if (FOUND_MATCH == true)
//		{
//			size_t q1 = get<1>(ix);
//			size_t qW = get<2>(ix);
//			size_t q2 = get<3>(ix);
//			auto   qR = H.R.dict.find(get<0>(ix));
//			
//			if (qR != H.R.dict.end())
//			{
//				for (int k=0; k<H.W[s1][s2].block[qW].outerSize(); ++k)
//				for (SparseMatrixXd::InnerIterator iW(H.W[s1][s2].block[qW],k); iW; ++iW)
//				{
//					if (H.L.block[qL][iW.row()][0].rows() != 0 and 
//						H.R.block[qR->second][iW.col()][0].rows() != 0)
//					{
//						if (Vout.A[s1].block[q1].rows() != H.L.block[qL][iW.row()][0].rows() or
//							Vout.A[s1].block[q1].cols() != H.R.block[qR->second][iW.col()][0].cols())
//						{
//							Vout.A[s1].block[q1] = iW.value() * 
//							                                 (H.L.block[qL][iW.row()][0] * 
//							                                  Vin.A[s2].block[q2] * 
//							                                  H.R.block[qR->second][iW.col()][0]);
//						}
//						else
//						{
//							Vout.A[s1].block[q1] += iW.value() * 
//							                                  (H.L.block[qL][iW.row()][0] * 
//							                                   Vin.A[s2].block[q2] * 
//							                                   H.R.block[qR->second][iW.col()][0]);
//						}
//					}
//				}
//			}
//		}
//	}
//}

template<size_t Nq, typename Scalar, typename MpoScalar>
void HxV (const PivotMatrixQ<Nq,Scalar,MpoScalar> &H, PivotVectorQ<Nq,Scalar> &Vinout)
{
	PivotVectorQ<Nq,Scalar> Vtmp;
	HxV(H,Vinout,Vtmp);
	Vinout = Vtmp;
}
//-----------</matrix*vector>-----------

//-----------<dot & vector norms>-----------
template<size_t Nq, typename Scalar>
double dot (const PivotVectorQ<Nq,Scalar> &V1, const PivotVectorQ<Nq,Scalar> &V2)
{
	double res = 0.;
	for (size_t s=0; s<V2.A.size(); ++s)
	for (size_t q=0; q<V2.A[s].dim; ++q)
	for (size_t i=0; i<V2.A[s].block[q].cols(); ++i)
	{
		res += V1.A[s].block[q].col(i).dot(V2.A[s].block[q].col(i));
	}
	return res;
}

template<size_t Nq, typename Scalar>
double squaredNorm (const PivotVectorQ<Nq,Scalar> &V)
{
	double res = 0.;
	for (size_t s=0; s<V.A.size(); ++s)
	for (size_t q=0; q<V.A[s].dim; ++q)
	{
		res += V.A[s].block[q].colwise().squaredNorm().sum();
	}
	return res;
}

template<size_t Nq, typename Scalar>
inline double norm (const PivotVectorQ<Nq,Scalar> &V)
{
	return sqrt(squaredNorm(V));
}

template<size_t Nq, typename Scalar>
inline void normalize (PivotVectorQ<Nq,Scalar> &V)
{
	V /= norm(V);
}

template<size_t Nq, typename Scalar>
double infNorm (const PivotVectorQ<Nq,Scalar> &V1, const PivotVectorQ<Nq,Scalar> &V2)
{
	double res = 0.;
	for (size_t s=0; s<V1.A.size(); ++s)
	for (size_t q=0; q<V1.A[s].dim; ++q)
	{
		double tmp = (V1.A[s].block[q]-V2.A[s].block[q]).template lpNorm<Eigen::Infinity>();
		if (tmp>res) {res = tmp;}
	}
	return res;
}
//-----------</dot & vector norms>-----------

//-----------<miscellaneous>-----------
template<size_t Nq, typename Scalar, typename MpoScalar>
inline size_t dim (const PivotMatrixQ<Nq,Scalar,MpoScalar> &H)
{
	return H.dim;
}

// How to calculate the Frobenius norm of this?
template<size_t Nq, typename Scalar, typename MpoScalar>
inline double norm (const PivotMatrixQ<Nq,Scalar,MpoScalar> &H)
{
	return H.dim;
}

template<size_t Nq, typename Scalar>
void swap (PivotVectorQ<Nq,Scalar> &V1, PivotVectorQ<Nq,Scalar> &V2)
{
	for (size_t s=0; s<V1.A.size(); ++s)
	for (size_t q=0; q<V1.A[s].dim; ++q)
	{
		V1.A[s].block[q].swap(V2.A[s].block[q]);
	}
}

<<<<<<< HEAD
//#include "LanczosWrappers.h"
=======
>>>>>>> f0465e2d
#include "RandomVector.h"

template<size_t Nq, typename Scalar>
struct GaussianRandomVector<PivotVectorQ<Nq,Scalar>,double>
{
	static void fill (size_t N, PivotVectorQ<Nq,Scalar> &Vout)
	{
		for (size_t s=0; s<Vout.A.size(); ++s)
		for (size_t q=0; q<Vout.A[s].dim; ++q)
		for (size_t a1=0; a1<Vout.A[s].block[q].rows(); ++a1)
		for (size_t a2=0; a2<Vout.A[s].block[q].cols(); ++a2)
		{
			Vout.A[s].block[q](a1,a2) = NormDist(MtEngine);
		}
		normalize(Vout);
	}
};
//-----------</miscellaneous>-----------

#endif<|MERGE_RESOLUTION|>--- conflicted
+++ resolved
@@ -327,10 +327,6 @@
 	}
 }
 
-<<<<<<< HEAD
-//#include "LanczosWrappers.h"
-=======
->>>>>>> f0465e2d
 #include "RandomVector.h"
 
 template<size_t Nq, typename Scalar>
