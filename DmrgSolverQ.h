--- conflicted
+++ resolved
@@ -32,7 +32,7 @@
 	inline void set_verbosity (DMRG::VERBOSITY::OPTION VERBOSITY) {CHOSEN_VERBOSITY = VERBOSITY;};
 	
 	void prepare (const MpHamiltonian &H, Eigenstate<MpsQ<Nq,Scalar> > &Vout, qarray<Nq> Qtot_input, bool useState=false, size_t Dinit=5,
-				  double alpha_rsvd_input=1, double eps_svd_input=1e-7);
+				  double alpha_rsvd_input=1e-1, double eps_svd_input=1e-7);
 	void halfsweep (const MpHamiltonian &H, Eigenstate<MpsQ<Nq,Scalar> > &Vout, 
 	                LANCZOS::EDGE::OPTION EDGE = LANCZOS::EDGE::GROUND, 
 	                LANCZOS::CONVTEST::OPTION TEST = LANCZOS::CONVTEST::SQ_TEST);
@@ -143,7 +143,7 @@
 
 template<size_t Nq, typename MpHamiltonian, typename Scalar>
 void DmrgSolverQ<Nq,MpHamiltonian,Scalar>::
-prepare (const MpHamiltonian &H, Eigenstate<MpsQ<Nq,Scalar> > &Vout, qarray<Nq> Qtot_input, bool useState, size_t Dinit,
+prepare (const MpHamiltonian &H, Eigenstate<MpsQ<Nq,Scalar> > &Vout, qarray<Nq> Qtot_input, bool USE_STATE, size_t Dinit,
 		 double alpha_rsvd_input, double eps_svd_input)
 {
 	N_sites = H.length();
@@ -151,7 +151,7 @@
 	
 	Stopwatch PrepTimer;
 
-	if (!useState)
+	if (!USE_STATE)
 	{
 		// resize Vout
 		Vout.state = MpsQ<Nq,Scalar>(H, Dinit, Qtot_input);
@@ -210,7 +210,7 @@
 halfsweep (const MpHamiltonian &H, Eigenstate<MpsQ<Nq,Scalar> > &Vout, LANCZOS::EDGE::OPTION EDGE, LANCZOS::CONVTEST::OPTION TEST)
 {
 	Stopwatch HalfsweepTimer;
-
+	
 	// save state for reference
 	MpsQ<Nq,Scalar> Vref;
 	if (TEST == LANCZOS::CONVTEST::NORM_TEST or
@@ -218,7 +218,7 @@
 	{
 		Vref = Vout.state;
 	}
-
+	
 	size_t halfsweepRange = (N_halfsweeps==0)? N_sites : N_sites-1; // one extra step on 1st iteration
 	for (size_t j=1; j<=halfsweepRange; ++j)
 	{
@@ -228,7 +228,7 @@
 		++N_sweepsteps;
 	}
 	++N_halfsweeps;
-
+	
 	// calculate error
 	err_eigval = fabs(Eold-Vout.energy)/this->N_sites;
 	if (TEST == LANCZOS::CONVTEST::NORM_TEST or
@@ -343,26 +343,21 @@
 			Vout.state.N_sv = min(max(static_cast<size_t>(1.1*Vout.state.N_sv), Vout.state.N_sv+dimqlocAvg), Dlimit);
 		}
 		
-		if (Vout.state.N_sv != Dmax_old and CHOSEN_VERBOSITY >= DMRG::VERBOSITY::HALFSWEEPWISE)
+		if (Vout.state.N_sv != Dmax_old)
 		{
 			lout << "Dmax=" << Dmax_old << "→" << Vout.state.N_sv << endl;
 			Dmax_old = Vout.state.N_sv;
 		}
-<<<<<<< HEAD
 		lout << endl;
 
 #ifdef USE_HDF5_STORAGE
 		if (savePeriod != 0 and N_halfsweeps%savePeriod == 0)
 		{
 			Vout.state.save("mpsBackup");
-			cout << "Written to file. " << N_halfsweeps << endl;
 		}
 #endif
-=======
-		if (CHOSEN_VERBOSITY >= DMRG::VERBOSITY::HALFSWEEPWISE) {lout << endl;}
->>>>>>> 726c43a6
-	}
-
+	}
+	
 	if (CHOSEN_VERBOSITY >= DMRG::VERBOSITY::HALFSWEEPWISE)
 	{
 		lout << Saturn.info("total runtime") << endl;
