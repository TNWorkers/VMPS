--- conflicted
+++ resolved
@@ -262,8 +262,6 @@
 	typedef Mpo<Symmetry>                                     Operator;
 	///@}
 	
-	vector<HamiltonianTermsXd<Symmetry> > Terms;
-	
 protected:
 	
 	vector<HamiltonianTerms<Symmetry,Scalar> > Terms;
@@ -273,9 +271,9 @@
 	
 	qarray<Nq> Qtot;
 	
-	bool UNITARY     = false;
-	bool HERMITIAN   = false;
-	bool GOT_SQUARE  = false;
+	bool UNITARY    = false;
+	bool HERMITIAN  = false;
+	bool GOT_SQUARE = false;
 	bool GOT_OPEN_BC = true;
 	
 	size_t N_sites;
@@ -1030,11 +1028,7 @@
 template<typename Symmetry, typename Scalar>
 void Mpo<Symmetry,Scalar>::
 scale (double factor, double offset)
-<<<<<<< HEAD
-{	
-=======
-{
->>>>>>> 32b9ec5f
+{
 	/**Example for where to apply the scaling factor, 3-site Heisenberg (open boundary conditions):
 	\f$\left(-f \cdot B_x \cdot S^x_1, -f \cdot J \cdot S^z_1, I\right)
 	
@@ -1061,45 +1055,6 @@
 	= -f \cdot B_x \cdot (S^x_1 + S^x_2 + S^x_3) - f \cdot J \cdot (S^z_1 \cdot S^z_2 + S^z_2 \cdot S^z_3)
 	= f \cdot H\f$*/
 	
-<<<<<<< HEAD
-// 	vector<SuperMatrix<Symmetry,Scalar> > Gvec_tmp = Gvec;
-// 	
-// 	if (abs(factor-1.) > ::mynumeric_limits<double>::epsilon())
-// 	{
-// 		size_t last = Daux-1;
-// 		for (size_t l=0; l<N_sites; ++l)
-// 		for (size_t a2=0; a2<Daux-1; ++a2)
-// 		{
-// 			Gvec_tmp[l](last,a2).data *= factor;
-// 		}
-// 	}
-// 	
-// 	if (abs(offset) > ::mynumeric_limits<double>::epsilon())
-// 	{
-// 		size_t last = Daux-1;
-// 		for (size_t l=0; l<N_sites; ++l)
-// 		{
-// 			MatrixType Id = MatrixType::Identity(Gvec_tmp[l](last,0).data.rows(), Gvec_tmp[l](last,0).data.cols());
-// 			Gvec_tmp[l](last,0).data += offset/N_sites * Id.sparseView();
-// 		}
-// 	}
-// 		
-// 	construct (Gvec_tmp, W, Gvec, qOp, GOT_SQUARE, GOT_OPEN_BC);
-	
-	vector<SuperMatrix<Symmetry,Scalar> > Gtmp;
-	
-	for (size_t l=0; l<N_sites; ++l)
-	{
-		Terms[l].scale(factor,offset/N_sites);
-	}
-	
-	for (size_t l=0; l<N_sites; ++l)
-	{
-		Gtmp.push_back(Generator(Terms[l]));
-		setOpBasis(Gtmp[l].calc_qOp(),l);
-	}
-	construct(Gtmp, W, Gvec, GOT_SQUARE, GOT_OPEN_BC);
-=======
 //	vector<SuperMatrix<Symmetry,Scalar> > Gvec_tmp = Gvec;
 //	
 //	if (abs(factor-1.) > ::mynumeric_limits<double>::epsilon())
@@ -1132,7 +1087,6 @@
 	}
 	
 	calc_W_from_Gvec(Gvec, W, qOp, GOT_SQUARE, GOT_OPEN_BC);
->>>>>>> 32b9ec5f
 }
 
 //template<typename Symmetry, typename Scalar>
