--- conflicted
+++ resolved
@@ -120,18 +120,13 @@
 }
 
 template<typename Symmetry>
-<<<<<<< HEAD
-SiteOperator<Symmetry,Eigen::SparseMatrix<double> > SpinBase<Symmetry>::
+SiteOperator<Symmetry,double> SpinBase<Symmetry>::
 HeisenbergHamiltonian (double Jxy, double Jz, const ArrayXd &Bz, const ArrayXd &Bx, const ArrayXd &K, bool PERIODIC) const
-=======
-SiteOperator<Symmetry,double> SpinBase<Symmetry>::
-HeisenbergHamiltonian (double Jxy, double Jz, const VectorXd &Bz, const VectorXd &Bx, double K, bool PERIODIC) const
->>>>>>> 8d9b2c1f
 {
 	assert (Bz.rows() == N_orbitals and Bx.rows() == N_orbitals);
 	
 	SparseMatrixXd Mout(N_states,N_states);
-	
+
 	for (int i=0; i<N_orbitals-1; ++i) // for all bonds
 	{
 		if (Jxy != 0.)
