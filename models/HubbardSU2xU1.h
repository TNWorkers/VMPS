--- conflicted
+++ resolved
@@ -49,13 +49,8 @@
 	
 	static HamiltonianTermsXd<Symmetry> set_operators (const FermionBase<Symmetry> &F, const ParamHandler &P, size_t loc=0);
 	
-<<<<<<< HEAD
-	qarray<2> singlet (int N) const {return qarray<2>{1,N};};
-		
-=======
 	static qarray<2> singlet (int N) {return qarray<2>{1,N};};
 	
->>>>>>> 32b9ec5f
 	///@{
 	Mpo<Symmetry> cc (size_t locx, size_t locy=0);
 	Mpo<Symmetry> cdagcdag (size_t locx, size_t locy=0);
@@ -111,13 +106,7 @@
 		Terms[l] = set_operators(F[l],P,l%Lcell);
 	}
 	
-<<<<<<< HEAD
-	this->generate_label(Terms[0].name,Terms,Lcell);
-	this->construct(G, this->W, this->Gvec, false, P.get<bool>("OPEN_BC"));
-	this->Terms = Terms;
-=======
 	this->construct_from_Terms(Terms, Lcell, false, P.get<bool>("OPEN_BC"));
->>>>>>> 32b9ec5f
 	// false: For SU(2) symmetries, the squared Hamiltonian cannot be calculated in advance.
 }
 
@@ -298,7 +287,7 @@
 	stringstream ss;
 	ss << "double_occ(" << locx << "," << locy << ")";
 	
-	Mpo<Sym::S1xS2<Sym::SU2<Sym::SpinSU2>,Sym::U1<Sym::ChargeU1> > > Mout(N_sites, Symmetry::qvacuum(), ss.str(), true);
+	Mpo<Sym::S1xS2<Sym::SU2<Sym::SpinSU2>,Sym::U1<Sym::ChargeU1> > > Mout(N_sites, Symmetry::qvacuum(), ss.str());
 	for (size_t l=0; l<this->N_sites; l++) { Mout.setLocBasis(F[l].get_basis().qloc(),l); }
 	
 	Mout.setLocal(locx, F[locx].d(locy).plain<double>());
@@ -325,13 +314,8 @@
 {
 	assert(locx<N_sites and locy<F[locx].dim());
 	stringstream ss;
-<<<<<<< HEAD
-	ss << "c†(" << locx << "," << locy << "," << UP << ")"
-	   << "c†(" << locx << "," << locy << "," << DN << ")";
-=======
 	ss << "c†(" << locx << "," << locy << "," << DN << ")"
 	   << "c†(" << locx << "," << locy << "," << UP << ")";
->>>>>>> 32b9ec5f
 	
 	Mpo<Symmetry> Mout(N_sites, {1,+2}, ss.str());
 	for(size_t l=0; l<this->N_sites; l++) { Mout.setLocBasis(F[l].get_basis().qloc(),l); }
@@ -347,7 +331,7 @@
 	stringstream ss;
 	ss << "n(" << locx << "," << locy << ")";
 	
-	Mpo<Sym::S1xS2<Sym::SU2<Sym::SpinSU2>,Sym::U1<Sym::ChargeU1> > > Mout(N_sites, Symmetry::qvacuum(), ss.str(), true);
+	Mpo<Sym::S1xS2<Sym::SU2<Sym::SpinSU2>,Sym::U1<Sym::ChargeU1> > > Mout(N_sites, Symmetry::qvacuum(), ss.str());
 	for(size_t l=0; l<this->N_sites; l++) { Mout.setLocBasis(F[l].get_basis().qloc(),l); }
 	
 	Mout.setLocal(locx, F[locx].n(locy).plain<double>());
