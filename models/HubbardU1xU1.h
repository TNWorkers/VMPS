#ifndef STRAWBERRY_HUBBARDMODEL
#define STRAWBERRY_HUBBARDMODEL

#include "bases/FermionBase.h"
#include "symmetry/S1xS2.h"
#include "Mpo.h"
#include "ParamHandler.h" // from HELPERS
#include "models/HubbardObservables.h"

namespace VMPS
{

/**
 * \class HubbardU1xU1
 * \ingroup Hubbard
 * \brief Hubbard model with U(1) symmetries.
 * MPO representation of the Hubbard model
 * \f[
 * 	H = -t \sum_{<ij>\sigma} \left( c^\dagger_{i\sigma}c_{j\sigma} + h.c. \right)
 * 	    -t^{\prime} \sum_{<<ij>>\sigma} \left( c^\dagger_{i\sigma}c_{j\sigma} +h.c. \right)
 * 	    +\sum_i \left(t_{0,i}-\mu\right) n_i
 * 	    +U \sum_i n_{i\uparrow} n_{i\downarrow}
 * 	    +V \sum_{<ij>} n_{i} n_{j}
 * 	    -B_z \sum_{i} \left(n_{i\uparrow}-n_{i\downarrow}\right)
 * 	    +H_{tJ}
 * 	    +H_{3-site}
 * \f]
 * with
 * \f[
 * 	H_{tJ} = +J \sum_{<ij>} (\mathbf{S}_{i} \mathbf{S}_{j} - \frac{1}{4} n_in_j)
 * \f]
 * \f[
 * 	H_{3-site} = -\frac{J}{4} \sum_{<ijk>\sigma} (c^\dagger_{i\sigma} n_{j,-\sigma} c_{k\sigma} - c^\dagger_{i\sigma} S^{-\sigma}_j c_{k,-\sigma} + h.c.) \
 * \f]
 * \note Makes use of the U(1) particle conservation symmetry for both spin components seperatly.
 *       You can change this by chossing another symmetry class. To use for example the magnetization and the particle number use:
 * \code{.cpp}
 *     Sym::S1xS2<Sym::U1<Sym::SpinU1>,Sym::U1<Sym::ChargeU1> >
 * \endcode
 * \note The default variable settings can be seen in \p HubbardU1xU1::defaults.
 * \note If the NNN-hopping is positive, the ground state energy is lowered.
 * \warning \f$J>0\f$ is antiferromagnetic
 */
class HubbardU1xU1 : public Mpo<Sym::S1xS2<Sym::U1<Sym::ChargeUp>,Sym::U1<Sym::ChargeDn> >,double>,
					 public HubbardObservables<Sym::S1xS2<Sym::U1<Sym::ChargeUp>,Sym::U1<Sym::ChargeDn> > >
{
typedef Sym::S1xS2<Sym::U1<Sym::ChargeUp>,Sym::U1<Sym::ChargeDn> > Symmetry;

public:
	
	///@{
	HubbardU1xU1() : Mpo(){};
	HubbardU1xU1 (const size_t &L, const vector<Param> &params);
	///@}
	
	static qarray<2> singlet (int N) {return qarray<2>{N/2,N/2};};
	
	template<typename Symmetry_> 
	static HamiltonianTermsXd<Symmetry_> set_operators (const FermionBase<Symmetry_> &F, const ParamHandler &P, size_t loc=0);
	
	qarray<2> singlet (int N) const {return qarray<2>{N/2,N/2};};
		
	/**Default parameters.*/
	static const std::map<string,std::any> defaults;
};

const std::map<string,std::any> HubbardU1xU1::defaults = 
{
	{"t",1.}, {"tPerp",0.}, {"tPrime",0.}, 
	{"mu",0.}, {"t0",0.}, 
	{"U",0.}, {"V",0.}, {"Vperp",0.}, 
	{"Bz",0.}, 
	{"J",0.}, {"Jperp",0.}, {"J3site",0.},
	{"CALC_SQUARE",true}, {"CYLINDER",false}, {"OPEN_BC",true}, {"Ly",1ul}
};

HubbardU1xU1::
HubbardU1xU1 (const size_t &L, const vector<Param> &params)
:Mpo<Symmetry> (L, Symmetry::qvacuum(), "", true),
 HubbardObservables(L,params,HubbardU1xU1::defaults)
{
	ParamHandler P(params,HubbardU1xU1::defaults);
	
	size_t Lcell = P.size();
	vector<HamiltonianTermsXd<Symmetry> > Terms(N_sites);
	
	for (size_t l=0; l<N_sites; ++l)
	{
		N_phys += P.get<size_t>("Ly",l%Lcell);
		
		setLocBasis(F[l].get_basis(),l);
		
		Terms[l] = set_operators(F[l],P,l%Lcell);
	}
	
<<<<<<< HEAD
	this->generate_label(Terms[0].name,Terms,Lcell);
	this->construct(G, this->W, this->Gvec, P.get<bool>("CALC_SQUARE"), P.get<bool>("OPEN_BC"));
	this->Terms = Terms;
=======
	this->construct_from_Terms(Terms, Lcell, false, P.get<bool>("OPEN_BC"));
>>>>>>> 32b9ec5f
}

template<typename Symmetry_>
HamiltonianTermsXd<Symmetry_> HubbardU1xU1::
set_operators (const FermionBase<Symmetry_> &F, const ParamHandler &P, size_t loc)
{
	HamiltonianTermsXd<Symmetry_> Terms;
	
	auto save_label = [&Terms] (string label)
	{
		if (label!="") {Terms.info.push_back(label);}
	};
	
	// NN terms
	
	auto [t,tPara,tlabel] = P.fill_array2d<double>("t","tPara",F.orbitals(),loc);
	save_label(tlabel);
	
	auto [V,Vpara,Vlabel] = P.fill_array2d<double>("V","Vpara",F.orbitals(),loc);
	save_label(Vlabel);
	
	auto [J,Jpara,Jlabel] = P.fill_array2d<double>("J","Jpara",F.orbitals(),loc);
	save_label(Jlabel);
	
	for (int i=0; i<F.orbitals(); ++i)
	for (int j=0; j<F.orbitals(); ++j)
	{
		if (tPara(i,j) != 0.)
		{
			// wrong:
//			Terms.tight.push_back(make_tuple(-tPara(i,j), F.cdag(UP,i), F.sign() * F.c(UP,j)));
//			Terms.tight.push_back(make_tuple(-tPara(i,j), F.cdag(DN,i), F.sign() * F.c(DN,j)));
//			Terms.tight.push_back(make_tuple(+tPara(i,j), F.c(UP,i),    F.sign() * F.cdag(UP,j)));
//			Terms.tight.push_back(make_tuple(+tPara(i,j), F.c(DN,i),    F.sign() * F.cdag(DN,j)));
			
			// correct:
			Terms.tight.push_back(make_tuple(-tPara(i,j), F.cdag(UP,i)  * F.sign(), F.c(UP,j)));
			Terms.tight.push_back(make_tuple(-tPara(i,j), F.cdag(DN,i)  * F.sign(), F.c(DN,j)));
			Terms.tight.push_back(make_tuple(-tPara(i,j), -1.*F.c(UP,i) * F.sign(), F.cdag(UP,j)));
			Terms.tight.push_back(make_tuple(-tPara(i,j), -1.*F.c(DN,i) * F.sign(), F.cdag(DN,j)));
		}
		
		if (Vpara(i,j) != 0.)
		{
			Terms.tight.push_back(make_tuple(Vpara(i,j), F.n(i), F.n(j)));
		}
		
		if (Jpara(i,j) != 0.)
		{
			Terms.tight.push_back(make_tuple(0.5*Jpara(i,j), F.Sp(i), F.Sm(j)));
			Terms.tight.push_back(make_tuple(0.5*Jpara(i,j), F.Sm(i), F.Sp(j)));
			Terms.tight.push_back(make_tuple(Jpara(i,j),     F.Sz(i), F.Sz(j)));
		}
	}
	
	// NNN terms
	
	param0d tPrime = P.fill_array0d<double>("tPrime","tPrime",loc);
	save_label(tPrime.label);
	
	if (tPrime.x != 0.)
	{
		assert(F.orbitals() == 1 and "Cannot do a ladder with t'!");
		
		Terms.nextn.push_back(make_tuple(-tPrime.x, F.cdag(UP)  * F.sign(), F.c(UP),    F.sign()));
		Terms.nextn.push_back(make_tuple(-tPrime.x, F.cdag(DN)  * F.sign(), F.c(DN),    F.sign()));
		Terms.nextn.push_back(make_tuple(-tPrime.x, -1.*F.c(UP) * F.sign(), F.cdag(UP), F.sign()));
		Terms.nextn.push_back(make_tuple(-tPrime.x, -1.*F.c(DN) * F.sign(), F.cdag(DN), F.sign()));
	}
	
	param0d J3site = P.fill_array0d<double>("J3site","J3site",loc);
	save_label(J3site.label);
	
	if (J3site.x != 0.)
	{
		lout << "Warning! J3site has to be tested against ED!" << endl;
		
		assert(F.orbitals() == 1 and "Cannot do a ladder with 3-site J terms!");
		
		// old and probably wrong:
		
//		// three-site terms without spinflip
//		Terms.nextn.push_back(make_tuple(-0.25*J3site.x, F.cdag(UP), F.sign()*F.c(UP),    F.n(DN)*F.sign()));
//		Terms.nextn.push_back(make_tuple(-0.25*J3site.x, F.cdag(DN), F.sign()*F.c(DN),    F.n(UP)*F.sign()));
//		Terms.nextn.push_back(make_tuple(+0.25*J3site.x, F.c(UP),    F.sign()*F.cdag(UP), F.n(DN)*F.sign()));
//		Terms.nextn.push_back(make_tuple(+0.25*J3site.x, F.c(DN),    F.sign()*F.cdag(DN), F.n(UP)*F.sign()));
//		
//		// three-site terms with spinflip
//		Terms.nextn.push_back(make_tuple(+0.25*J3site.x, F.cdag(DN), F.sign()*F.c(UP),    F.Sp()*F.sign()));
//		Terms.nextn.push_back(make_tuple(+0.25*J3site.x, F.cdag(UP), F.sign()*F.c(DN),    F.Sm()*F.sign()));
//		Terms.nextn.push_back(make_tuple(-0.25*J3site.x, F.c(DN),    F.sign()*F.cdag(UP), F.Sm()*F.sign()));
//		Terms.nextn.push_back(make_tuple(-0.25*J3site.x, F.c(UP),    F.sign()*F.cdag(DN), F.Sp()*F.sign()));
		
		// new:
		
		// three-site terms without spinflip
		Terms.nextn.push_back(make_tuple(-0.25*J3site.x, F.cdag(UP)  * F.sign(), F.c(UP),    F.n(DN)*F.sign()));
		Terms.nextn.push_back(make_tuple(-0.25*J3site.x, F.cdag(DN)  * F.sign(), F.c(DN),    F.n(UP)*F.sign()));
		Terms.nextn.push_back(make_tuple(-0.25*J3site.x, -1.*F.c(UP) * F.sign(), F.cdag(UP), F.n(DN)*F.sign()));
		Terms.nextn.push_back(make_tuple(-0.25*J3site.x, -1.*F.c(DN) * F.sign(), F.cdag(DN), F.n(UP)*F.sign()));
		
		// three-site terms with spinflip
		Terms.nextn.push_back(make_tuple(+0.25*J3site.x, F.cdag(DN)  * F.sign(), F.c(UP),    F.Sp()*F.sign()));
		Terms.nextn.push_back(make_tuple(+0.25*J3site.x, F.cdag(UP)  * F.sign(), F.c(DN),    F.Sm()*F.sign()));
		Terms.nextn.push_back(make_tuple(+0.25*J3site.x, -1.*F.c(DN) * F.sign(), F.cdag(UP), F.Sm()*F.sign()));
		Terms.nextn.push_back(make_tuple(+0.25*J3site.x, -1.*F.c(UP) * F.sign(), F.cdag(DN), F.Sp()*F.sign()));
	}
	
	// local terms
	
	// Hubbard-U
	auto [U,Uorb,Ulabel] = P.fill_array1d<double>("U","Uorb",F.orbitals(),loc);
	save_label(Ulabel);
	
	// t0
	auto [t0,t0orb,t0label] = P.fill_array1d<double>("t0","t0orb",F.orbitals(),loc);
	save_label(t0label);
	
	// μ
	auto [mu,muorb,mulabel] = P.fill_array1d<double>("mu","muorb",F.orbitals(),loc);
	save_label(mulabel);
	
	// Bz
	auto [Bz,Bzorb,Bzlabel] = P.fill_array1d<double>("Bz","Bzorb",F.orbitals(),loc);
	save_label(Bzlabel);
	
	// t⟂
	param0d tPerp = P.fill_array0d<double>("t","tPerp",loc);
	save_label(tPerp.label);
	
	// V⟂
	param0d Vperp = P.fill_array0d<double>("V","Vperp",loc);
	save_label(Vperp.label);
	
	// J⟂
	param0d Jperp = P.fill_array0d<double>("J","Jperp",loc);
	save_label(Jperp.label);
	
	if (isfinite(Uorb.sum()))
	{
		Terms.name = "Hubbard";
	}
	else
	{
		Terms.name = (P.HAS_ANY_OF({"J","J3site"}))? "t-J":"U=∞-Hubbard";
	}
	
	Terms.local.push_back(make_tuple(1., F.HubbardHamiltonian(Uorb,t0orb-muorb,Bzorb,F.ZeroField(),tPerp.x,Vperp.x,Jperp.x, P.get<bool>("CYLINDER"))));
	
	return Terms;
}

//Mpo<Sym::S1xS2<Sym::U1<Sym::ChargeUp>,Sym::U1<Sym::ChargeDn> > > HubbardU1xU1::
//cc (size_t locx, size_t locy)
//{
//	assert(locx<N_sites and locy<F[locx].dim());
//	stringstream ss;
//	ss << "c(" << locx << "," << locy << "," << UP << ")"
//	   << "c(" << locx << "," << locy << "," << DN << ")";
//	
//	Mpo<Symmetry> Mout(N_sites, qarray<Symmetry::Nq>({-1,-1}), HubbardU1xU1::Nlabel, ss.str());
//	for (size_t l=0; l<N_sites; ++l) {Mout.setLocBasis(F[l].get_basis(),l);}
//	
//	Mout.setLocal(locx, F[locx].c(UP,locy) * F[locx].c(DN,locy));
//	return Mout;
//}

//Mpo<Sym::S1xS2<Sym::U1<Sym::ChargeUp>,Sym::U1<Sym::ChargeDn> > > HubbardU1xU1::
//eta()
//{
//	assert(N_sites == N_phys);
//	stringstream ss;
//	ss << "eta";
//	
//	Mpo<Symmetry> Mout(N_sites, qarray<Symmetry::Nq>({-1,-1}), HubbardU1xU1::Nlabel, ss.str());
//	for (size_t l=0; l<N_sites; ++l) {Mout.setLocBasis(F[l].get_basis(),l);}
//	
//	Mout.setLocalSum(F[0].c(UP)*F[0].c(DN), stagger);
//	return Mout;
//}

//Mpo<Sym::S1xS2<Sym::U1<Sym::ChargeUp>,Sym::U1<Sym::ChargeDn> > > HubbardU1xU1::
//cdagcdag (size_t locx, size_t locy)
//{
//	assert(locx<N_sites and locy<F[locx].dim());
//	stringstream ss;
//	ss << "c†(" << locx << "," << locy << "," << DN << ")"
//	   << "c†(" << locx << "," << locy << "," << UP << ")";
//	
//	Mpo<Symmetry> Mout(N_sites, qarray<Symmetry::Nq>({+1,+1}), HubbardU1xU1::Nlabel, ss.str());
//	for (size_t l=0; l<N_sites; ++l) {Mout.setLocBasis(F[l].get_basis(),l);}
//	
//	Mout.setLocal(locx, F[locx].cdag(DN,locy) * F[locx].cdag(UP,locy));
//	return Mout;
//}

//Mpo<Sym::S1xS2<Sym::U1<Sym::ChargeUp>,Sym::U1<Sym::ChargeDn> > > HubbardU1xU1::
//c (SPIN_INDEX sigma, size_t locx, size_t locy)
//{
//	assert(locx<N_sites and locy<F[locx].dim());
//	stringstream ss;
//	ss << "c(" << locx << "," << locy << "," << sigma << ")";
//	
//	qarray<2> qdiff;
//	(sigma==UP) ? qdiff={-1,0} : qdiff={0,-1};
//	
//	Mpo<Symmetry> Mout(N_sites, qdiff, HubbardU1xU1::Nlabel, ss.str());
//	for (size_t l=0; l<N_sites; ++l) {Mout.setLocBasis(F[l].get_basis(),l);}
//	
//	Mout.setLocal(locx, F[locx].c(sigma,locy), F[0].sign());
//	
//	return Mout;
//}

//Mpo<Sym::S1xS2<Sym::U1<Sym::ChargeUp>,Sym::U1<Sym::ChargeDn> > > HubbardU1xU1::
//cdag (SPIN_INDEX sigma, size_t locx, size_t locy)
//{
//	assert(locx<N_sites and locy<F[locx].dim());
//	stringstream ss;
//	ss << "c†(" << locx << "," << locy << "," << sigma << ")";
//	
//	qarray<2> qdiff; 
//	(sigma==UP) ? qdiff={+1,0} : qdiff={0,+1};
//	
//	Mpo<Symmetry> Mout(N_sites, qdiff, HubbardU1xU1::Nlabel, ss.str());
//	for (size_t l=0; l<N_sites; ++l) {Mout.setLocBasis(F[l].get_basis(),l);}
//	
//	Mout.setLocal(locx, F[locx].cdag(sigma,locy), F[0].sign());
//	return Mout;
//}

//Mpo<Sym::S1xS2<Sym::U1<Sym::ChargeUp>,Sym::U1<Sym::ChargeDn> > > HubbardU1xU1::
//cdagc (SPIN_INDEX sigma, size_t locx1, size_t locx2, size_t locy1, size_t locy2)
//{
//	assert(locx1<N_sites and locx2<N_sites);
//	stringstream ss;
//	ss << "c†(" << locx1 << "," << locy1 << "," << sigma << ")" 
//	   << "c (" << locx2 << "," << locy2 << "," << sigma << ")";
//	
//	auto cdag = F[locx1].cdag(sigma,locy1);
//	auto c    = F[locx2].c   (sigma,locy2);
//	
//	Mpo<Symmetry> Mout(N_sites, Symmetry::qvacuum(), HubbardU1xU1::Nlabel, ss.str());
//	for (size_t l=0; l<N_sites; ++l) {Mout.setLocBasis(F[l].get_basis(),l);}
//	
//	if (locx1 == locx2)
//	{
//		Mout.setLocal(locx1, cdag*c);
//	}
//	else if (locx1<locx2)
//	{
//		Mout.setLocal({locx1, locx2}, {cdag*F[locx1].sign(), c}, F[0].sign());
//	}
//	else if (locx1>locx2)
//	{
//		Mout.setLocal({locx2, locx1}, {c*F[locx2].sign(), -1.*cdag}, F[0].sign());
//	}
//	
//	return Mout;
//}

//Mpo<Sym::S1xS2<Sym::U1<Sym::ChargeUp>,Sym::U1<Sym::ChargeDn> > > HubbardU1xU1::
//d (size_t locx, size_t locy)
//{
//	assert(locx<N_sites and locy<F[locx].dim());
//	stringstream ss;
//	ss << "double_occ(" << locx << "," << locy << ")";
//	
//	Mpo<Symmetry> Mout(N_sites, Symmetry::qvacuum(), HubbardU1xU1::Nlabel, ss.str());
//	for (size_t l=0; l<N_sites; ++l) {Mout.setLocBasis(F[l].get_basis(),l);}
//	
//	Mout.setLocal(locx, F[locx].d(locy));
//	return Mout;
//}

//Mpo<Sym::S1xS2<Sym::U1<Sym::ChargeUp>,Sym::U1<Sym::ChargeDn> > > HubbardU1xU1::
//dtot()
//{
//	stringstream ss;
//	ss << "double_occ_total";
//	
//	Mpo<Symmetry> Mout(N_sites, Symmetry::qvacuum(), HubbardU1xU1::Nlabel, ss.str());
//	for (size_t l=0; l<N_sites; ++l) {Mout.setLocBasis(F[l].get_basis(),l);}
//	
//	Mout.setLocalSum(F[0].d());
//	return Mout;
//}

//Mpo<Sym::S1xS2<Sym::U1<Sym::ChargeUp>,Sym::U1<Sym::ChargeDn> > > HubbardU1xU1::
//n (SPIN_INDEX sigma, size_t locx, size_t locy)
//{
//	assert(locx<N_sites and locy<F[locx].dim());
//	stringstream ss;
//	ss << "n(" << locx << "," << locy << "," << sigma << ")";
//	
//	Mpo<Symmetry> Mout(N_sites, Symmetry::qvacuum(), HubbardU1xU1::Nlabel, ss.str());
//	for (size_t l=0; l<N_sites; ++l) {Mout.setLocBasis(F[l].get_basis(),l);}
//	
//	Mout.setLocal(locx, F[locx].n(sigma,locy));
//	return Mout;
//}

//Mpo<Sym::S1xS2<Sym::U1<Sym::ChargeUp>,Sym::U1<Sym::ChargeDn> > > HubbardU1xU1::
//nn (SPIN_INDEX sigma1, size_t locx1, SPIN_INDEX sigma2, size_t locx2, size_t locy1, size_t locy2)
//{
//	assert(locx1<N_sites and locx2<N_sites and locy1<F[locx1].dim() and locy2<F[locx2].dim());
//	stringstream ss;
//	ss << "n(" << locx1 << "," << locy1 << ")"
//	   << "n(" << locx2 << "," << locy2 << ")";
//	
//	Mpo<Symmetry> Mout(N_sites, Symmetry::qvacuum(), HubbardU1xU1::Nlabel, ss.str());
//	for (size_t l=0; l<N_sites; ++l) {Mout.setLocBasis(F[l].get_basis(),l);}
//	
//	Mout.setLocal({locx1,locx2}, {F[locx1].n(sigma1,locy1),F[locx2].n(sigma2,locy2)});
//	return Mout;
//}

//Mpo<Sym::S1xS2<Sym::U1<Sym::ChargeUp>,Sym::U1<Sym::ChargeDn> > > HubbardU1xU1::
//Sz (size_t locx, size_t locy)
//{
//	assert(locx<N_sites and locy<F[locx].dim());
//	stringstream ss;
//	ss << "Sz(" << locx << "," << locy << ")";
//	
//	Mpo<Symmetry> Mout(N_sites, Symmetry::qvacuum(), HubbardU1xU1::Nlabel, ss.str());
//	for (size_t l=0; l<N_sites; ++l) {Mout.setLocBasis(F[l].get_basis(),l);}
//	
//	Mout.setLocal(locx, F[locx].Sz(locy));
//	return Mout;
//}

//Mpo<Sym::S1xS2<Sym::U1<Sym::ChargeUp>,Sym::U1<Sym::ChargeDn> > > HubbardU1xU1::
//SzSz (size_t locx1, size_t locx2, size_t locy1, size_t locy2)
//{
//	assert(locx1 < N_sites and locx2 < N_sites and locy1<F[locx1].dim() and locy2<F[locx2].dim());
//	stringstream ss;
//	ss << "Sz(" << locx1 << "," << locy1 << ")" 
//	   << "Sz(" << locx2 << "," << locy2 << ")";
//	
//	Mpo<Symmetry> Mout(N_sites, Symmetry::qvacuum(), HubbardU1xU1::Nlabel, ss.str());
//	for (size_t l=0; l<N_sites; ++l) {Mout.setLocBasis(F[l].get_basis(),l);}
//	
//	Mout.setLocal({locx1,locx2}, {F[locx1].Sz(locy1),F[locx2].Sz(locy2)});
//	return Mout;
//}

//Mpo<Sym::S1xS2<Sym::U1<Sym::ChargeUp>,Sym::U1<Sym::ChargeDn> > > HubbardU1xU1::
//SaSa (size_t locx1, SPINOP_LABEL SOP1, size_t locx2, SPINOP_LABEL SOP2, size_t locy1, size_t locy2)
//{
//	assert(locx1<N_sites and locx2<N_sites and locy1<F[locx1].dim() and locy2<F[locx2].dim());
//	stringstream ss;
//	ss << SOP1 << "(" << locx1 << "," << locy1 << ")" 
//	   << SOP2 << "(" << locx2 << "," << locy2 << ")";
//	
//	Mpo<Symmetry> Mout(N_sites, qarray<Symmetry::Nq>(F[locx1].getQ(SOP1)+F[locx2].getQ(SOP2)), HubbardU1xU1::Nlabel, ss.str());
//	for (size_t l=0; l<N_sites; ++l) {Mout.setLocBasis(F[l].get_basis(),l);}
//	
//	Mout.setLocal({locx1,locx2}, {F[locx1].Scomp(SOP1,locy1),F[locx2].Scomp(SOP2,locy2)});
//	return Mout;
//}

//Mpo<Sym::S1xS2<Sym::U1<Sym::ChargeUp>,Sym::U1<Sym::ChargeDn> > > HubbardU1xU1::
//s (size_t locx, size_t locy)
//{
//	assert(locx<N_sites and locy<F[locx].dim());
//	stringstream ss;
//	ss << "single_occ(" << locx << "," << locy << ")";
//	
//	Mpo<Symmetry> Mout(N_sites, Symmetry::qvacuum(), HubbardU1xU1::Nlabel, ss.str());
//	for (size_t l=0; l<N_sites; ++l) {Mout.setLocBasis(F[l].get_basis(),l);}
//	
//	Mout.setLocal(locx, F[locx].n(UP,locy)+F[locx].n(DN,locy)-2.*F[locx].d(locy));
//	return Mout;
//}

//Mpo<Sym::S1xS2<Sym::U1<Sym::ChargeUp>,Sym::U1<Sym::ChargeDn> > > HubbardU1xU1::
//hh (size_t locx1, size_t locx2, size_t locy1, size_t locy2)
//{
//	assert(locx1 < N_sites and locx2 < N_sites and locy1<F[locx1].dim() and locy2<F[locx2].dim());
//	stringstream ss;
//	ss << "h(" << locx1 << "," << locy1 << ")"
//	   << "h(" << locx2 << "," << locy2 << ")";
//	
//	Mpo<Symmetry> Mout(N_sites, Symmetry::qvacuum(), HubbardU1xU1::Nlabel, ss.str());
//	for (size_t l=0; l<N_sites; ++l) {Mout.setLocBasis(F[l].get_basis(),l);}
//	
//	Mout.setLocal({locx1,locx2}, {F[locx1].d(locy1)-F[locx1].n(locy1)+F[locx1].Id(),
//	                              F[locx2].d(locy2)-F[locx2].n(locy2)+F[locx2].Id()});
//	return Mout;
//}

////Mpo<Sym::S1xS2<Sym::U1<Sym::ChargeUp>,Sym::U1<Sym::ChargeDn> >,complex<double> > HubbardU1xU1::
////doublonPacket (complex<double> (*f)(int))
////{
////	stringstream ss;
////	ss << "doublonPacket";
////	
////	Mpo<Symmetry,complex<double> > Mout(N_sites, qarray<Symmetry::Nq>({-1,-1}), HubbardU1xU1::Nlabel, ss.str());
////	for (size_t l=0; l<N_sites; ++l) {Mout.setLocBasis(F.get_basis(),l);}
////	
////	Mout.setLocalSum(F.c(UP)*F.c(DN), f);
////	return Mout;
////}

////Mpo<Sym::S1xS2<Sym::U1<Sym::ChargeUp>,Sym::U1<Sym::ChargeDn> >,complex<double> > HubbardU1xU1::
////electronPacket (complex<double> (*f)(int))
////{
////	assert(N_legs==1);
////	stringstream ss;
////	ss << "electronPacket";
////	
////	qarray<2> qdiff = {+1,0};
////	
////	vector<SuperMatrix<Symmetry,complex<double> > > M(N_sites);
////	M[0].setRowVector(2,F.dim());
//////	M[0](0,0) = f(0) * F.cdag(UP);
////	M[0](0,0).data = f(0) * F.cdag(UP).data; M[0](0,0).Q = F.cdag(UP).Q;
////	M[0](0,1) = F.Id();
////	
////	for (size_t l=1; l<N_sites-1; ++l)
////	{
////		M[l].setMatrix(2,F.dim());
//////		M[l](0,0) = complex<double>(1.,0.) * F.sign();
////		M[l](0,0).data = complex<double>(1.,0.) * F.sign().data; M[l](0,0).Q = F.sign().Q;
//////		M[l](1,0) = f(l) * F.cdag(UP);
////		M[l](1,0).data = f(l) * F.cdag(UP).data; M[l](1,0).Q = F.cdag(UP).Q;
////		M[l](0,1).setZero();
////		M[l](1,1) = F.Id();
////	}
////	
////	M[N_sites-1].setColVector(2,F.dim());
//////	M[N_sites-1](0,0) = complex<double>(1.,0.) * F.sign();
////	M[N_sites-1](0,0).data = complex<double>(1.,0.) * F.sign().data; M[N_sites-1](0,0).Q = F.sign().Q;
//////	M[N_sites-1](1,0) = f(N_sites-1) * F.cdag(UP);
////	M[N_sites-1](1,0).data = f(N_sites-1) * F.cdag(UP).data; M[N_sites-1](1,0).Q = F.cdag(UP).Q;
////	
////	Mpo<Symmetry,complex<double> > Mout(N_sites, M, qarray<Symmetry::Nq>(qdiff), HubbardU1xU1::Nlabel, ss.str());
////	for (size_t l=0; l<N_sites; ++l) {Mout.setLocBasis(F.get_basis(),l);}
////	return Mout;
////}

////Mpo<Sym::S1xS2<Sym::U1<Sym::ChargeUp>,Sym::U1<Sym::ChargeDn> >,complex<double> > HubbardU1xU1::
////holePacket (complex<double> (*f)(int))
////{
////	assert(N_legs==1);
////	stringstream ss;
////	ss << "holePacket";
////	
////	qarray<2> qdiff = {-1,0};
////	
////	vector<SuperMatrix<Symmetry,complex<double> > > M(N_sites);
////	M[0].setRowVector(2,F.dim());
////	M[0](0,0) = f(0) * F.c(UP);
////	M[0](0,1) = F.Id();
////	
////	for (size_t l=1; l<N_sites-1; ++l)
////	{
////		M[l].setMatrix(2,F.dim());
////		M[l](0,0) = complex<double>(1.,0.) * F.sign();
////		M[l](1,0) = f(l) * F.c(UP);
////		M[l](0,1).setZero();
////		M[l](1,1) = F.Id();
////	}
////	
////	M[N_sites-1].setColVector(2,F.dim());
////	M[N_sites-1](0,0) = complex<double>(1.,0.) * F.sign();
////	M[N_sites-1](1,0) = f(N_sites-1) * F.c(UP);
////	
////	Mpo<Symmetry,complex<double> > Mout(N_sites, M, qarray<Symmetry::Nq>(qdiff), HubbardU1xU1::Nlabel, ss.str());
////	for (size_t l=0; l<N_sites; ++l) {Mout.setLocBasis(F.get_basis(),l);}
////	return Mout;
////}

////Mpo<Sym::S1xS2<Sym::U1<Sym::ChargeUp>,Sym::U1<Sym::ChargeDn> > > HubbardU1xU1::
////triplon (SPIN_INDEX sigma, size_t locx, size_t locy)
////{
////	assert(locx<N_sites and locy<F[locx].dim());
////	stringstream ss;
////	ss << "triplon(" << locx << ")" << "c(" << locx+1 << ",σ=" << sigma << ")";
////	
////	qarray<2> qdiff;
////	(sigma==UP) ? qdiff = {-2,-1} : qdiff = {-1,-2};
////	
////	vector<SuperMatrix<Symmetry,double> > M(N_sites);
////	for (size_t l=0; l<locx; ++l)
////	{
////		M[l].setMatrix(1,F[l].dim());
////		M[l](0,0) = F[l].sign();
////	}
////	// c(locx,UP)*c(locx,DN)
////	M[locx].setMatrix(1,F[locx].dim());
////	M[locx](0,0) = F[locx].c(UP,locy)*F[locx].c(DN,locy);
////	// c(locx+1,UP|DN)
////	M[locx+1].setMatrix(1,F[locx+1].dim());
////	M[locx+1](0,0) = (sigma==UP)? F[locx+1].c(UP,locy) : F[locx+1].c(DN,locy);
////	for (size_t l=locx+2; l<N_sites; ++l)
////	{
////		M[l].setMatrix(1,F[l].dim());
////		M[l](0,0) = F[l].Id();
////	}
////	
////	Mpo<Symmetry> Mout(N_sites, M, qarray<Symmetry::Nq>(qdiff), HubbardU1xU1::Nlabel, ss.str());
////	for (size_t l=0; l<N_sites; ++l) {Mout.setLocBasis(F[l].get_basis(),l);}
////	return Mout;
////}

////Mpo<Sym::S1xS2<Sym::U1<Sym::ChargeUp>,Sym::U1<Sym::ChargeDn> > > HubbardU1xU1::
////antitriplon (SPIN_INDEX sigma, size_t locx, size_t locy)
////{
////	assert(locx<N_sites and locy<F[locx].dim());
////	stringstream ss;
////	ss << "antitriplon(" << locx << ")" << "c(" << locx+1 << ",σ=" << sigma << ")";
////	
////	qarray<2> qdiff;
////	(sigma==UP) ? qdiff = {+2,+1} : qdiff = {+1,+2};
////	
////	vector<SuperMatrix<Symmetry,double> > M(N_sites);
////	for (size_t l=0; l<locx; ++l)
////	{
////		M[l].setMatrix(1,F[l].dim());
////		M[l](0,0) = F[l].sign();
////	}
////	// c†(locx,DN)*c†(locx,UP)
////	M[locx].setMatrix(1,F[locx].dim());
////	M[locx](0,0) = F[locx].cdag(DN,locy)*F[locx].cdag(UP,locy);
////	// c†(locx+1,UP|DN)
////	M[locx+1].setMatrix(1,F[locx+1].dim());
////	M[locx+1](0,0) = (sigma==UP)? F[locx+1].cdag(UP,locy) : F[locx+1].cdag(DN,locy);
////	for (size_t l=locx+2; l<N_sites; ++l)
////	{
////		M[l].setMatrix(1,F[l].dim());
////		M[l](0,0) = F[l].Id();
////	}
////	
////	Mpo<Symmetry> Mout(N_sites, M, qarray<Symmetry::Nq>(qdiff), HubbardU1xU1::Nlabel, ss.str());
////	for (size_t l=0; l<N_sites; ++l) {Mout.setLocBasis(F[l].get_basis(),l);}
////	return Mout;
////}

////Mpo<Sym::S1xS2<Sym::U1<Sym::ChargeUp>,Sym::U1<Sym::ChargeDn> > > HubbardU1xU1::
////quadruplon (size_t locx, size_t locy)
////{
////	assert(locx<N_sites and locy<F[locx].dim());
////	stringstream ss;
////	ss << "Auger(" << locx << ")" << "Auger(" << locx+1 << ")";
////	
////	vector<SuperMatrix<Symmetry,double> > M(N_sites);
////	for (size_t l=0; l<locx; ++l)
////	{
////		M[l].setMatrix(1,F[l].dim());
////		M[l](0,0) = F[l].Id();
////	}
////	// c(loc,UP)*c(loc,DN)
////	M[locx].setMatrix(1,F[locx].dim());
////	M[locx](0,0) = F[locx].c(UP,locy)*F[locx].c(DN,locy);
////	// c(loc+1,UP)*c(loc+1,DN)
////	M[locx+1].setMatrix(1,F[locx+1].dim());
////	M[locx+1](0,0) = F[locx+1].c(UP,locy)*F[locx+1].c(DN,locy);
////	for (size_t l=locx+2; l<N_sites; ++l)
////	{
////		M[l].setMatrix(1,4);
////		M[l](0,0) = F[l].Id();
////	}
////	
////	Mpo<Symmetry> Mout(N_sites, M, qarray<Symmetry::Nq>({-2,-2}), HubbardU1xU1::Nlabel, ss.str());
////	for (size_t l=0; l<N_sites; ++l) {Mout.setLocBasis(F[l].get_basis(),l);}
////	return Mout;
////}

} // end namespace VMPS::models

#endif<|MERGE_RESOLUTION|>--- conflicted
+++ resolved
@@ -57,8 +57,6 @@
 	
 	template<typename Symmetry_> 
 	static HamiltonianTermsXd<Symmetry_> set_operators (const FermionBase<Symmetry_> &F, const ParamHandler &P, size_t loc=0);
-	
-	qarray<2> singlet (int N) const {return qarray<2>{N/2,N/2};};
 		
 	/**Default parameters.*/
 	static const std::map<string,std::any> defaults;
@@ -93,13 +91,7 @@
 		Terms[l] = set_operators(F[l],P,l%Lcell);
 	}
 	
-<<<<<<< HEAD
-	this->generate_label(Terms[0].name,Terms,Lcell);
-	this->construct(G, this->W, this->Gvec, P.get<bool>("CALC_SQUARE"), P.get<bool>("OPEN_BC"));
-	this->Terms = Terms;
-=======
 	this->construct_from_Terms(Terms, Lcell, false, P.get<bool>("OPEN_BC"));
->>>>>>> 32b9ec5f
 }
 
 template<typename Symmetry_>
