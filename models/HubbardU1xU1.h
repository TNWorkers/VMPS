--- conflicted
+++ resolved
@@ -59,8 +59,7 @@
 	HubbardU1xU1 (const size_t &L, const vector<Param> &params, const BC &boundary=BC::OPEN);
 	///@}
 	
-<<<<<<< HEAD
-	static qarray<2> singlet (int N) {return qarray<2>{0,N};};
+	static qarray<2> singlet (int N=0) {return qarray<2>{0,N};};
 
 	/**
 	 * \describe_set_operators
@@ -70,11 +69,7 @@
 	 * \param pushlist : All the local operators for the Mpo will be pushed into \p pushlist.
 	 * \param labellist : All the labels for the Mpo will be put into \p labellist. Mpo::generate_label will produce a nice label from the data in labellist.
 	 * \describe_boundary 
-	*/
-=======
-	static qarray<2> singlet (int N=0) {return qarray<2>{0,N};};
-	
->>>>>>> 69dae285
+	*/	
 	template<typename Symmetry_> 
     static void set_operators (const std::vector<FermionBase<Symmetry_> > &F, const ParamHandler &P,
 							   PushType<SiteOperator<Symmetry_,double>,double>& pushlist, std::vector<std::vector<std::string>>& labellist, const BC boundary=BC::OPEN);
@@ -110,7 +105,6 @@
 		N_phys += P.get<size_t>("Ly",l%Lcell);
 		setLocBasis(F[l].get_basis().qloc(),l);
 	}
-<<<<<<< HEAD
 
 	param1d U = P.fill_array1d<double>("U", "Uorb", F[0].orbitals(), 0);
 	if (isfinite(U.a.sum()))
@@ -133,13 +127,6 @@
     this->construct_from_pushlist(pushlist, labellist, Lcell);
     this->finalize(PROP::COMPRESS, P.get<bool>("CALC_SQUARE"));
 
-=======
-	
-	HamiltonianTermsXd<Symmetry> Terms(N_sites, P.get<bool>("OPEN_BC"));
-	set_operators(F,P,Terms);
-	
-	this->construct_from_Terms(Terms, Lcell, P.get<bool>("CALC_SQUARE"), P.get<bool>("OPEN_BC"));
->>>>>>> 69dae285
 	this->precalc_TwoSiteData();
 }
 
