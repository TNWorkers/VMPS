#ifndef HUBBARDOBSERVABLES
#define HUBBARDOBSERVABLES

#include "bases/FermionBase.h"
#include "Mpo.h"
#include "ParamHandler.h" // from HELPERS

//include "DmrgLinearAlgebra.h"
//include "DmrgExternal.h"
//include "tensors/SiteOperator.h"

template<typename Symmetry>
class HubbardObservables
{
	typedef SiteOperatorQ<Symmetry,Eigen::MatrixXd> OperatorType;
	
public:
	
	///@{
	HubbardObservables(){};
	HubbardObservables (const size_t &L); // for inheritance purposes
	HubbardObservables (const size_t &L, const vector<Param> &params, const std::map<string,std::any> &defaults);
	///@}
	
	///@{
	template<class Dummy = Symmetry>
	typename std::enable_if<Dummy::IS_SPIN_SU2(),Mpo<Symmetry> >::type c (size_t locx, size_t locy=0, double factor=1.) const;

	template<SPIN_INDEX sigma, class Dummy = Symmetry>
	typename std::enable_if<!Dummy::IS_SPIN_SU2(),Mpo<Symmetry> >::type c (size_t locx, size_t locy=0, double factor=1.) const;

	// template<SPIN_INDEX sigma, SUB_LATTICE G=A, class Dummy = Symmetry>
	// typename std::enable_if<Dummy::IS_CHARGE_SU2() and !Dummy::IS_SPIN_SU2(),Mpo<Symmetry> >::type c (size_t locx, size_t locy=0, double factor=1.) const;

	// template<SUB_LATTICE G=A, class Dummy = Symmetry>
	// typename std::enable_if<Dummy::IS_CHARGE_SU2() and Dummy::IS_SPIN_SU2(),Mpo<Symmetry> >::type c (size_t locx, size_t locy=0, double factor=1.) const;

	template<class Dummy = Symmetry>
	typename std::enable_if<Dummy::IS_SPIN_SU2(),Mpo<Symmetry>>::type cdag (size_t locx, size_t locy=0, double factor=std::sqrt(2.)) const;

	template<SPIN_INDEX sigma, class Dummy = Symmetry>
	typename std::enable_if<!Dummy::IS_SPIN_SU2(),Mpo<Symmetry> >::type cdag (size_t locx, size_t locy=0, double factor=1.) const;

	// template<SPIN_INDEX sigma, SUB_LATTICE G=A, class Dummy = Symmetry>
	// typename std::enable_if<Dummy::IS_CHARGE_SU2() and !Dummy::IS_SPIN_SU2(),Mpo<Symmetry> >::type cdag (size_t locx, size_t locy=0, double factor=std::sqrt(2.)) const;

	// template<SUB_LATTICE G=A, class Dummy = Symmetry>
	// typename std::enable_if<Dummy::IS_CHARGE_SU2() and Dummy::IS_SPIN_SU2(),Mpo<Symmetry> >::type cdag (size_t locx, size_t locy=0, double factor=std::sqrt(2.)*std::sqrt(2.)) const;
	///@}
	
	///@{
	template<class Dummy = Symmetry>
	typename std::enable_if<!Dummy::IS_CHARGE_SU2(),Mpo<Symmetry> >::type cc (size_t locx, size_t locy=0) const;
	template<class Dummy = Symmetry>
	typename std::enable_if<!Dummy::IS_CHARGE_SU2(),Mpo<Symmetry> >::type cdagcdag (size_t locx, size_t locy=0) const;

	template<typename Dummy = Symmetry>
	typename std::conditional<Dummy::IS_SPIN_SU2(),Mpo<Symmetry>, vector<Mpo<Symmetry> > >::type cdagc (size_t locx1, size_t locx2, size_t locy1=0, size_t locy2=0) const;
	
	template<SPIN_INDEX sigma, typename Dummy = Symmetry>
	typename std::enable_if<!Dummy::IS_SPIN_SU2(),Mpo<Symmetry> >::type cdagc (size_t locx1, size_t locx2, size_t locy1=0, size_t locy2=0) const;

	// template<SPIN_INDEX sigma, SUB_LATTICE G=A, typename Dummy = Symmetry>
	// typename std::enable_if<Dummy::IS_CHARGE_SU2() and !Dummy::IS_SPIN_SU2(),Mpo<Symmetry> >::type cdagc (size_t locx1, size_t locx2, size_t locy1=0, size_t locy2=0) const;

	// template<SUB_LATTICE G=A, typename Dummy = Symmetry>
	// typename std::enable_if<Dummy::IS_CHARGE_SU2() and Dummy::IS_SPIN_SU2(),Mpo<Symmetry> >::type cdagc (size_t locx1, size_t locx2, size_t locy1=0, size_t locy2=0) const;
	
	// Mpo<Symmetry> triplet (size_t locx, size_t locy=0) const;
	///@}

	template<SPIN_INDEX sigma1, SPIN_INDEX sigma2, typename Dummy = Symmetry>
	typename std::enable_if<Dummy::ABELIAN,Mpo<Symmetry> >::type cdagcdag (size_t locx1, size_t locx2, size_t locy1=0, size_t locy2=0) const;

	template<SPIN_INDEX sigma1, SPIN_INDEX sigma2, typename Dummy = Symmetry>
	typename std::enable_if<Dummy::ABELIAN,Mpo<Symmetry> >::type cc (size_t locx1, size_t locx2, size_t locy1=0, size_t locy2=0) const;

	template<typename Dummy = Symmetry>
	typename std::conditional<Dummy::IS_SPIN_SU2(),Mpo<Symmetry>, vector<Mpo<Symmetry> > >::type
	cc3 (size_t locx1, size_t locx2, size_t locy1=0, size_t locy2=0) const;
	template<typename Dummy = Symmetry>
	typename std::conditional<Dummy::IS_SPIN_SU2(),Mpo<Symmetry>, vector<Mpo<Symmetry> > >::type
	cdagcdag3 (size_t locx1, size_t locx2, size_t locy1=0, size_t locy2=0) const;
	
	///@{
	template<class Dummy = Symmetry>
	typename std::enable_if<!Dummy::IS_CHARGE_SU2(),Mpo<Symmetry> >::type d (size_t locx, size_t locy=0) const;
	template<class Dummy = Symmetry>
	typename std::enable_if<!Dummy::IS_CHARGE_SU2(),Mpo<Symmetry> >::type dtot () const;
	Mpo<Symmetry> ns (size_t locx, size_t locy=0) const;
	Mpo<Symmetry> nh (size_t locx, size_t locy=0) const;
	Mpo<Symmetry> nssq (size_t locx, size_t locy=0) const;
	Mpo<Symmetry> nhsq (size_t locx, size_t locy=0) const;
	template<class Dummy = Symmetry>
	typename std::enable_if<!Dummy::IS_CHARGE_SU2(),Mpo<Symmetry> >::type s (size_t locx, size_t locy=0) const;
	
	template<SPIN_INDEX sigma, typename Dummy = Symmetry>
	typename std::enable_if<!Dummy::IS_SPIN_SU2(),Mpo<Symmetry> >::type n (size_t locx, size_t locy=0) const;
	
	Mpo<Symmetry> n (size_t locx, size_t locy=0) const;
	
	template<SPIN_INDEX sigma1, SPIN_INDEX sigma2, typename Dummy = Symmetry>
	typename std::enable_if<!Dummy::IS_SPIN_SU2(),Mpo<Symmetry> >::type nn (size_t locx1, size_t locx2, size_t locy1=0, size_t locy2=0) const;
	
	Mpo<Symmetry> nn (size_t locx1, size_t locx2, size_t locy1=0, size_t locy2=0) const;
	template<typename Dummy = Symmetry>
	typename std::enable_if<!Dummy::IS_CHARGE_SU2(),Mpo<Symmetry> >::type hh (size_t locx1, size_t locx2, size_t locy1=0, size_t locy2=0) const;
	///@}
	
	///@{
	template<typename Dummy = Symmetry>
	typename std::enable_if<!Dummy::IS_CHARGE_SU2(), Mpo<Symmetry> >::type Tp (size_t locx, size_t locy=0) const;
	template<typename Dummy = Symmetry>
	typename std::enable_if<!Dummy::IS_CHARGE_SU2(), Mpo<Symmetry> >::type Tm (size_t locx, size_t locy=0) const;
	template<typename Dummy = Symmetry>
	typename std::enable_if<Dummy::NO_CHARGE_SYM(), Mpo<Symmetry> >::type Tx (size_t locx, size_t locy=0) const;
	template<typename Dummy = Symmetry>
	typename std::enable_if<Dummy::NO_CHARGE_SYM(), Mpo<Symmetry> >::type iTy (size_t locx, size_t locy=0) const;
	template<typename Dummy = Symmetry>
	typename std::enable_if<!Dummy::IS_CHARGE_SU2(), Mpo<Symmetry> >::type Tz (size_t locx, size_t locy=0) const;
	template<typename Dummy = Symmetry>
	typename std::enable_if<!Dummy::IS_CHARGE_SU2(), Mpo<Symmetry> >::type TpTm (size_t locx1, size_t locx2, size_t locy1=0, size_t locy2=0, double fac=1.) const;
	template<typename Dummy = Symmetry>
	typename std::enable_if<!Dummy::IS_CHARGE_SU2(), Mpo<Symmetry> >::type TmTp (size_t locx1, size_t locx2, size_t locy1=0, size_t locy2=0, double fac=1.) const;
	template<typename Dummy = Symmetry>
	typename std::enable_if<!Dummy::IS_CHARGE_SU2(), Mpo<Symmetry> >::type TzTz (size_t locx1, size_t locx2, size_t locy1=0, size_t locy2=0) const;
	template<typename Dummy = Symmetry>
	typename std::conditional<Dummy::IS_CHARGE_SU2(), Mpo<Symmetry>, vector<Mpo<Symmetry> > >::type TdagT (size_t locx1, size_t locx2, size_t locy1=0, size_t locy2=0) const;
	///@}
	
	///@{
<<<<<<< HEAD
	template<typename Dummy = Symmetry>
	typename std::enable_if<!Dummy::IS_SPIN_SU2(), Mpo<Symmetry> >::type Scomp (SPINOP_LABEL Sa, size_t locx, size_t locy=0, double factor=1.) const;
	template<typename Dummy = Symmetry>
	typename std::enable_if<!Dummy::IS_SPIN_SU2(), Mpo<Symmetry> >::type Sz (size_t locx, size_t locy=0) const;
	template<typename Dummy = Symmetry>
	typename std::enable_if<!Dummy::IS_SPIN_SU2(), Mpo<Symmetry> >::type Sp (size_t locx, size_t locy=0) const {return Scomp(SP,locx,locy);};
	template<typename Dummy = Symmetry>
	typename std::enable_if<!Dummy::IS_SPIN_SU2(), Mpo<Symmetry> >::type Sm (size_t locx, size_t locy=0) const {return Scomp(SM,locx,locy);};
	template<typename Dummy = Symmetry>
	typename std::enable_if<!Dummy::IS_SPIN_SU2(), Mpo<Symmetry> >::type ScompScomp (SPINOP_LABEL Sa1, SPINOP_LABEL Sa2, size_t locx1, size_t locx2, size_t locy1=0, size_t locy2=0, double fac=1.) const;
	template<typename Dummy = Symmetry>
	typename std::enable_if<!Dummy::IS_SPIN_SU2(), Mpo<Symmetry> >::type SpSm (size_t locx1, size_t locx2, size_t locy1=0, size_t locy2=0, double fac=1.) const {return ScompScomp(SP,SM,locx1,locx2,locy1,locy2,fac);};
	template<typename Dummy = Symmetry>
	typename std::enable_if<!Dummy::IS_SPIN_SU2(), Mpo<Symmetry> >::type SmSp (size_t locx1, size_t locx2, size_t locy1=0, size_t locy2=0, double fac=1.) const {return ScompScomp(SM,SP,locx1,locx2,locy1,locy2,fac);};
	template<typename Dummy = Symmetry>
	typename std::enable_if<!Dummy::IS_SPIN_SU2(), Mpo<Symmetry> >::type SzSz (size_t locx1, size_t locx2, size_t locy1=0, size_t locy2=0) const {return ScompScomp(SZ,SZ,locx1,locx2,locy1,locy2,1.);};
	template<typename Dummy = Symmetry>
	typename std::conditional<Dummy::IS_SPIN_SU2(), Mpo<Symmetry>, vector<Mpo<Symmetry> > >::type SdagS (size_t locx1, size_t locx2, size_t locy1=0, size_t locy2=0) const;
=======
	Mpo<Symmetry> Scomp (SPINOP_LABEL Sa, size_t locx, size_t locy=0, double factor=1.) const;
	Mpo<Symmetry,complex<double>> Rcomp (SPINOP_LABEL Sa, size_t locx, size_t locy=0) const;
	Mpo<Symmetry> Sz (size_t locx, size_t locy=0) const;
	Mpo<Symmetry> Sp (size_t locx, size_t locy=0) const {return Scomp(SP,locx,locy);};
	Mpo<Symmetry> Sm (size_t locx, size_t locy=0) const {return Scomp(SM,locx,locy);};
	Mpo<Symmetry> ScompScomp (SPINOP_LABEL Sa1, SPINOP_LABEL Sa2, size_t locx1, size_t locx2, size_t locy1=0, size_t locy2=0, double fac=1.) const;
	Mpo<Symmetry> SpSm (size_t locx1, size_t locx2, size_t locy1=0, size_t locy2=0, double fac=1.) const {return ScompScomp(SP,SM,locx1,locx2,locy1,locy2,fac);};
	Mpo<Symmetry> SmSp (size_t locx1, size_t locx2, size_t locy1=0, size_t locy2=0, double fac=1.) const {return ScompScomp(SM,SP,locx1,locx2,locy1,locy2,fac);};
	Mpo<Symmetry> SzSz (size_t locx1, size_t locx2, size_t locy1=0, size_t locy2=0) const {return ScompScomp(SZ,SZ,locx1,locx2,locy1,locy2,1.);};
	vector<Mpo<Symmetry> > SdagS (size_t locx1, size_t locx2, size_t locy1=0, size_t locy2=0) const;
>>>>>>> 69dae285
	///@}

	template<typename Dummy = Symmetry>
	typename std::enable_if<!Dummy::IS_SPIN_SU2(),Mpo<Symmetry> >::type Stringz (size_t locx1, size_t locx2, size_t locy1=0, size_t locy2=0) const;
	template<typename Dummy = Symmetry>
	typename std::enable_if<!Dummy::IS_SPIN_SU2(),Mpo<Symmetry> >::type StringzDimer (size_t locx1, size_t locx2, size_t locy1=0, size_t locy2=0) const;

	template<typename Dummy = Symmetry>
	typename std::enable_if<Dummy::IS_SPIN_SU2,Mpo<Symmetry,complex<double> > >::type S_ky    (vector<complex<double> > phases) const;
	template<typename Dummy = Symmetry>
	typename std::enable_if<Dummy::IS_SPIN_SU2,Mpo<Symmetry,complex<double> > >::type Sdag_ky (vector<complex<double> > phases, double factor=sqrt(3.)) const;
	template<typename Dummy = Symmetry>
	typename std::enable_if<Dummy::IS_CHARGE_SU2,Mpo<Symmetry,complex<double> > >::type T_ky    (vector<complex<double> > phases) const;
	template<typename Dummy = Symmetry>
	typename std::enable_if<Dummy::IS_CHARGE_SU2,Mpo<Symmetry,complex<double> > >::type Tdag_ky (vector<complex<double> > phases, double factor=sqrt(3.)) const;
	template<typename Dummy = Symmetry>
	typename std::enable_if<Dummy::IS_SPIN_SU2 and !Dummy::IS_CHARGE_SU2,Mpo<Symmetry,complex<double> > >::type c_ky    (vector<complex<double> > phases, double factor=1.) const;
	template<typename Dummy = Symmetry>
	typename std::enable_if<Dummy::IS_SPIN_SU2 and !Dummy::IS_CHARGE_SU2,Mpo<Symmetry,complex<double> > >::type cdag_ky (vector<complex<double> > phases, double factor=sqrt(2.)) const;
protected:
	
	Mpo<Symmetry> make_local (size_t locx, size_t locy,
	                          const OperatorType &Op,
							  double factor =1.,
	                          bool FERMIONIC=false, bool HERMITIAN=false) const;
	Mpo<Symmetry> make_corr  (size_t locx1, size_t locx2, size_t locy1, size_t locy2,
	                          const OperatorType &Op1, const OperatorType &Op2, qarray<Symmetry::Nq> Qtot,
	                          double factor, bool FERMIONIC, bool HERMITIAN) const;

	Mpo<Symmetry,complex<double> >
	make_FourierYSum (string name, const vector<OperatorType> &Ops, double factor, bool HERMITIAN, const vector<complex<double> > &phases) const;
	
	typename Symmetry::qType getQ_ScompScomp(SPINOP_LABEL Sa1, SPINOP_LABEL Sa2) const;
		
	vector<FermionBase<Symmetry> > F;
};

template<typename Symmetry>
HubbardObservables<Symmetry>::
HubbardObservables (const size_t &L)
{
	F.resize(L);
}

template<typename Symmetry>
HubbardObservables<Symmetry>::
HubbardObservables (const size_t &L, const vector<Param> &params, const std::map<string,std::any> &defaults)
{
	ParamHandler P(params,defaults);
	size_t Lcell = P.size();
	F.resize(L);
	
	for (size_t l=0; l<L; ++l)
	{
		F[l] = FermionBase<Symmetry>(P.get<size_t>("Ly",l%Lcell), !isfinite(P.get<double>("U",l%Lcell)));
	}
}

//-------------

template<typename Symmetry>
Mpo<Symmetry> HubbardObservables<Symmetry>::
make_local (size_t locx, size_t locy, const OperatorType &Op, double factor, bool FERMIONIC, bool HERMITIAN) const
{
	assert(locx<F.size() and locy<F[locx].dim());
	stringstream ss;
	ss << Op.label() << "(" << locx << "," << locy;
	if (factor != 1.) ss << ",factor=" << factor;
	ss << ")";
	
	Mpo<Symmetry> Mout(F.size(), Op.Q(), ss.str(), HERMITIAN);
	for (size_t l=0; l<F.size(); ++l) {Mout.setLocBasis(F[l].get_basis().qloc(),l);}
	
	if (FERMIONIC)
	{
		vector<SiteOperator<Symmetry,double> > Signs(locx);
		for (size_t l=0; l<locx; ++l) {Signs[l] = F[l].sign().template plain<double>();}
		
		Mout.setLocal(locx, (factor * Op).template plain<double>(), Signs);
	}
	else
	{
		Mout.setLocal(locx, (factor * Op).template plain<double>());
	}
	
	return Mout;
}

template<typename Symmetry>
Mpo<Symmetry> HubbardObservables<Symmetry>::
make_corr (size_t locx1, size_t locx2, size_t locy1, size_t locy2,
           const OperatorType &Op1, const OperatorType &Op2,
		   qarray<Symmetry::Nq> Qtot,
           double factor, bool FERMIONIC, bool HERMITIAN) const	
{
	assert(locx1<F.size() and locy1<F[locx1].dim());
	assert(locx2<F.size() and locy2<F[locx2].dim());
	
	stringstream ss;
	ss << Op1.label() << "(" << locx1 << "," << locy1 << ")"
	   << Op2.label() << "(" << locx2 << "," << locy2 << ")";
	
	Mpo<Symmetry> Mout(F.size(), Qtot, ss.str(), HERMITIAN);
	for (size_t l=0; l<F.size(); ++l) {Mout.setLocBasis(F[l].get_basis().qloc(),l);}
	
	if (FERMIONIC)
	{
		if (locx1 == locx2)
		{
			Mout.setLocal(locx1, factor * OperatorType::prod(Op1,Op2,Qtot).template plain<double>());
		}
		else if (locx1<locx2)
		{
			Mout.setLocal({locx1, locx2}, {(factor * (Op1 * F[locx1].sign())).template plain<double>(), 
			                               Op2.template plain<double>()}, 
			                               F[0].sign().template plain<double>());
		}
		else if (locx1>locx2)
		{
			Mout.setLocal({locx2, locx1}, {(factor * (Op2 * F[locx2].sign())).template plain<double>(), 
			                               -Symmetry::spinorFactor() * Op1.template plain<double>()}, 
			                               F[0].sign().template plain<double>());
		}
	}
	else
	{
		if (locx1 == locx2)
		{
			auto product = factor*OperatorType::prod(Op1, Op2, Qtot);
			Mout.setLocal(locx1, product.template plain<double>());
		}
		else
		{
			Mout.setLocal({locx1, locx2}, {(factor*Op1).template plain<double>(), Op2.template plain<double>()});
		}
	}
	return Mout;
}

template<typename Symmetry>
Mpo<Symmetry,complex<double> > HubbardObservables<Symmetry>::
make_FourierYSum (string name, const vector<OperatorType> &Ops, 
                  double factor, bool HERMITIAN, const vector<complex<double> > &phases) const
{
	stringstream ss;
	ss << name << "_ky(";
	for (int l=0; l<phases.size(); ++l)
	{
		ss << phases[l];
		if (l!=phases.size()-1) {ss << ",";}
		else                    {ss << ")";}
	}
	
	// all Ops[l].Q() must match
	Mpo<Symmetry,complex<double> > Mout(F.size(), Ops[0].Q(), ss.str(), HERMITIAN);
	for (size_t l=0; l<F.size(); ++l) {Mout.setLocBasis(F[l].get_basis().qloc(),l);}
	
	vector<complex<double> > phases_x_factor = phases;
	for (int l=0; l<phases.size(); ++l)
	{
		phases_x_factor[l] = phases[l] * factor;
	}
	
	vector<SiteOperator<Symmetry,complex<double> > > OpsPlain(Ops.size());
	for (int l=0; l<OpsPlain.size(); ++l)
	{
		OpsPlain[l] = Ops[l].template plain<double>().template cast<complex<double> >();
	}
	
	Mout.setLocalSum(OpsPlain, phases_x_factor);
	
	return Mout;
}

//-------------

template<typename Symmetry>
template<typename Dummy>
typename std::enable_if<Dummy::IS_SPIN_SU2(),Mpo<Symmetry> >::type HubbardObservables<Symmetry>::
c (size_t locx, size_t locy, double factor) const
{
	if constexpr(Dummy::IS_CHARGE_SU2())
				{
					auto Gxy = static_cast<SUB_LATTICE>(static_cast<int>(pow(-1,locx+locy)));
					return make_local(locx,locy, F[locx].c(Gxy,locy), factor, PROP::FERMIONIC);
				}
	else
	{
		return make_local(locx,locy, F[locx].c(locy), factor, PROP::FERMIONIC);
	}
}

template<typename Symmetry>
template<SPIN_INDEX sigma, typename Dummy>
typename std::enable_if<!Dummy::IS_SPIN_SU2(),Mpo<Symmetry> >::type HubbardObservables<Symmetry>::
c (size_t locx, size_t locy, double factor) const
{
	if constexpr(Dummy::IS_CHARGE_SU2())
				{
					auto Gxy = static_cast<SUB_LATTICE>(static_cast<int>(pow(-1,locx+locy)));
					return make_local(locx,locy, F[locx].c(sigma,Gxy,locy), factor, PROP::FERMIONIC);
				}
	else
	{
		return make_local(locx,locy, F[locx].c(sigma,locy), factor, PROP::FERMIONIC);
	}
}

// template<typename Symmetry>
// template<SPIN_INDEX sigma, SUB_LATTICE G, typename Dummy>
// typename std::enable_if<Dummy::IS_CHARGE_SU2() and !Dummy::IS_SPIN_SU2(),Mpo<Symmetry> >::type HubbardObservables<Symmetry>::
// c (size_t locx, size_t locy, double factor) const
// {
// 	return make_local(locx,locy, F[locx].c(sigma,G,locy), factor, PROP::FERMIONIC);
// }

// template<typename Symmetry>
// template<SUB_LATTICE G, typename Dummy>
// typename std::enable_if<Dummy::IS_CHARGE_SU2() and Dummy::IS_SPIN_SU2(),Mpo<Symmetry> >::type HubbardObservables<Symmetry>::
// c (size_t locx, size_t locy, double factor) const
// {
// 	return make_local(locx,locy, F[locx].c(G,locy), factor, PROP::FERMIONIC);
// }

template<typename Symmetry>
template<typename Dummy>
typename std::enable_if<Dummy::IS_SPIN_SU2(),Mpo<Symmetry> >::type HubbardObservables<Symmetry>::
cdag (size_t locx, size_t locy, double factor) const
{
	if constexpr(Dummy::IS_CHARGE_SU2())
				{
					auto Gxy = static_cast<SUB_LATTICE>(static_cast<int>(pow(-1,locx+locy)));
					return make_local(locx,locy, F[locx].cdag(Gxy,locy), factor, PROP::FERMIONIC);
				}
	else
	{
		return make_local(locx,locy, F[locx].cdag(locy), factor, PROP::FERMIONIC);
	}
}

template<typename Symmetry>
template<SPIN_INDEX sigma, typename Dummy>
typename std::enable_if<!Dummy::IS_SPIN_SU2(),Mpo<Symmetry> >::type HubbardObservables<Symmetry>::
cdag (size_t locx, size_t locy, double factor) const
{
	if constexpr(Dummy::IS_CHARGE_SU2())
				{
					auto Gxy = static_cast<SUB_LATTICE>(static_cast<int>(pow(-1,locx+locy)));
					return make_local(locx,locy, F[locx].cdag(sigma,Gxy,locy), factor, PROP::FERMIONIC);
				}
	else
	{
		return make_local(locx,locy, F[locx].cdag(sigma,locy), factor, PROP::FERMIONIC);
	}
}

// template<typename Symmetry>
// template<SPIN_INDEX sigma, SUB_LATTICE G, typename Dummy>
// typename std::enable_if<Dummy::IS_CHARGE_SU2() and !Dummy::IS_SPIN_SU2(),Mpo<Symmetry> >::type HubbardObservables<Symmetry>::
// cdag (size_t locx, size_t locy, double factor) const
// {
// 	return make_local(locx,locy, F[locx].cdag(sigma,G,locy), factor, PROP::FERMIONIC);
// }

// template<typename Symmetry>
// template<SUB_LATTICE G, typename Dummy>
// typename std::enable_if<Dummy::IS_CHARGE_SU2() and Dummy::IS_SPIN_SU2(),Mpo<Symmetry> >::type HubbardObservables<Symmetry>::
// cdag (size_t locx, size_t locy, double factor) const
// {
// 	return make_local(locx,locy, F[locx].cdag(G,locy), factor, PROP::FERMIONIC);
// }

template<typename Symmetry>
template<class Dummy>
typename std::enable_if<!Dummy::IS_CHARGE_SU2(),Mpo<Symmetry> >::type HubbardObservables<Symmetry>::
cc (size_t locx, size_t locy) const
{
	return make_local(locx,locy, F[locx].cc(locy), 1., PROP::BOSONIC);
}

template<typename Symmetry>
template<class Dummy>
typename std::enable_if<!Dummy::IS_CHARGE_SU2(),Mpo<Symmetry> >::type HubbardObservables<Symmetry>::
cdagcdag (size_t locx, size_t locy) const
{
	return make_local(locx,locy, F[locx].cdagcdag(locy), 1., PROP::BOSONIC);
}

template<typename Symmetry>
template<typename Dummy>
typename std::conditional<Dummy::IS_SPIN_SU2(),Mpo<Symmetry>, vector<Mpo<Symmetry> > >::type HubbardObservables<Symmetry>::
cdagc (size_t locx1, size_t locx2, size_t locy1, size_t locy2) const
{
	if constexpr (Dummy::IS_SPIN_SU2() and !Dummy::IS_CHARGE_SU2())
				 {
					 return make_corr(locx1, locx2, locy1, locy2, F[locx1].cdag(locy1), F[locx2].c(locy2), Symmetry::qvacuum(), sqrt(2.), PROP::FERMIONIC, PROP::NON_HERMITIAN);
				 }
	else if constexpr (Dummy::IS_SPIN_SU2() and Dummy::IS_CHARGE_SU2())
				 {
					 auto Gx1y1 = static_cast<SUB_LATTICE>(static_cast<int>(pow(-1,locx1+locy1)));
					 auto Gx2y2 = static_cast<SUB_LATTICE>(static_cast<int>(pow(-1,locx2+locy2)));
					 return make_corr(locx1, locx2, locy1, locy2, F[locx1].cdag(Gx1y1,locy1), F[locx2].c(Gx2y2,locy2), Symmetry::qvacuum(), sqrt(2.)*sqrt(2.), PROP::FERMIONIC, PROP::NON_HERMITIAN);
				 }
	else
	{
		vector<Mpo<Symmetry> > out(2);
		out[0] = cdagc<UP>(locx1,locx2,locy1,locy2);
		out[1] = cdagc<DN>(locx1,locx2,locy1,locy2);
		return out;
	}
}

template<typename Symmetry>
template<SPIN_INDEX sigma, typename Dummy>
typename std::enable_if<!Dummy::IS_SPIN_SU2(),Mpo<Symmetry> >::type HubbardObservables<Symmetry>::
cdagc (size_t locx1, size_t locx2, size_t locy1, size_t locy2) const
{
	if constexpr (Dummy::ABELIAN)
				 {
					 return make_corr(locx1, locx2, locy1, locy2, F[locx1].cdag(sigma,locy1), F[locx2].c(sigma,locy2), Symmetry::qvacuum(), 1., PROP::FERMIONIC, PROP::NON_HERMITIAN);
				 }
	else
	{
		auto Gx1y1 = static_cast<SUB_LATTICE>(static_cast<int>(pow(-1,locx1+locy1)));
		auto Gx2y2 = static_cast<SUB_LATTICE>(static_cast<int>(pow(-1,locx2+locy2)));
		return make_corr(locx1, locx2, locy1, locy2, F[locx1].cdag(sigma,Gx1y1,locy1), F[locx2].c(sigma,Gx2y2,locy2), Symmetry::qvacuum(), 1., PROP::FERMIONIC, PROP::NON_HERMITIAN);
	}
}

// template<typename Symmetry>
// template<SPIN_INDEX sigma, SUB_LATTICE G, typename Dummy>
// typename std::enable_if<Dummy::IS_CHARGE_SU2() and !Dummy::IS_SPIN_SU2(),Mpo<Symmetry> >::type HubbardObservables<Symmetry>::
// cdagc (size_t locx1, size_t locx2, size_t locy1, size_t locy2) const
// {
// 	return make_corr(locx1, locx2, locy1, locy2, F[locx1].cdag(sigma,G,locy1), F[locx2].c(sigma,G,locy2), Symmetry::qvacuum(), sqrt(2.), PROP::FERMIONIC, PROP::NON_HERMITIAN);
// }

// template<typename Symmetry>
// template<SUB_LATTICE G, typename Dummy>
// typename std::enable_if<Dummy::IS_CHARGE_SU2() and Dummy::IS_SPIN_SU2(),Mpo<Symmetry> >::type HubbardObservables<Symmetry>::
// cdagc (size_t locx1, size_t locx2, size_t locy1, size_t locy2) const
// {
// 	return make_corr(locx1, locx2, locy1, locy2, F[locx1].cdag(G,locy1), F[locx2].c(G,locy2), Symmetry::qvacuum(), sqrt(2.)*sqrt(2.), PROP::FERMIONIC, PROP::NON_HERMITIAN);
// }

template<typename Symmetry>
template<SPIN_INDEX sigma1, SPIN_INDEX sigma2, typename Dummy>
typename std::enable_if<Dummy::ABELIAN,Mpo<Symmetry> >::type HubbardObservables<Symmetry>::
cc (size_t locx1, size_t locx2, size_t locy1, size_t locy2) const
{
	return make_corr(locx1, locx2, locy1, locy2, F[locx1].c(sigma1,locy1), F[locx2].c(sigma2,locy2), Symmetry::qvacuum(), 1., PROP::FERMIONIC, PROP::NON_HERMITIAN);
}

template<typename Symmetry>
template<SPIN_INDEX sigma1, SPIN_INDEX sigma2, typename Dummy>
typename std::enable_if<Dummy::ABELIAN,Mpo<Symmetry> >::type HubbardObservables<Symmetry>::
cdagcdag (size_t locx1, size_t locx2, size_t locy1, size_t locy2) const
{
	return make_corr(locx1, locx2, locy1, locy2, F[locx1].cdag(sigma1,locy1), F[locx2].cdag(sigma2,locy2), Symmetry::qvacuum(), 1., PROP::FERMIONIC, PROP::NON_HERMITIAN);
}

template<typename Symmetry>
template<typename Dummy>
typename std::conditional<Dummy::IS_SPIN_SU2(),Mpo<Symmetry>, vector<Mpo<Symmetry> > >::type HubbardObservables<Symmetry>::
cc3 (size_t locx1, size_t locx2, size_t locy1, size_t locy2) const
{
	if constexpr (Dummy::IS_SPIN_SU2())
				 {
					 //Determine Qtot to the spin triplet quantumnumber. 
					 auto Qtots = Symmetry::reduceSilent(F[locx1].c(locy1).Q(), F[locx2].c(locy2).Q());
					 typename Symmetry::qType Qtot;
					 for (const auto Q : Qtots) {if (Q[0] == qarray<1>{3}) {Qtot = Q;}}
					 return make_corr(locx1, locx2, locy1, locy2, F[locx1].c(locy1), F[locx2].c(locy2), Qtot, sqrt(2.), PROP::FERMIONIC, PROP::NON_HERMITIAN);
				 }
	else
	{
		static_assert(!Dummy::IS_CHARGE_SU2(),"cc with a spin-triplet coupling cannot be computed for a charge SU2 symmetry. Use U1 charge symmetry instead.");
		vector<Mpo<Symmetry> > out(2);
		out[0] = cc<UP,DN>(locx1,locx2,locy1,locy2);
		out[1] = cc<DN,UP>(locx1,locx2,locy1,locy2);
		return out;
	}
}

template<typename Symmetry>
template<typename Dummy>
typename std::conditional<Dummy::IS_SPIN_SU2(),Mpo<Symmetry>, vector<Mpo<Symmetry> > >::type HubbardObservables<Symmetry>::
cdagcdag3 (size_t locx1, size_t locx2, size_t locy1, size_t locy2) const
{
	if constexpr (Dummy::IS_SPIN_SU2())
				 {
					 //Determine Qtot to the spin triplet quantumnumber. 
					 auto Qtots = Symmetry::reduceSilent(F[locx1].cdag(locy1).Q(), F[locx2].cdag(locy2).Q());
					 typename Symmetry::qType Qtot;
					 for (const auto Q : Qtots) {if (Q[0] == qarray<1>{3}) {Qtot = Q;}}
					 return make_corr(locx1, locx2, locy1, locy2, F[locx1].cdag(locy1), F[locx2].cdag(locy2), Qtot, sqrt(2.), PROP::FERMIONIC, PROP::NON_HERMITIAN);
				 }
	else
	{
		static_assert(!Dummy::IS_CHARGE_SU2(),"cc with a spin-triplet coupling cannot be computed for a charge SU2 symmetry. Use U1 charge symmetry instead.");
		vector<Mpo<Symmetry> > out(2);
		out[0] = cdagcdag<UP,DN>(locx1,locx2,locy1,locy2);
		out[1] = cdagcdag<DN,UP>(locx1,locx2,locy1,locy2);
		return out;
	}
}

template<typename Symmetry>
template<typename Dummy>
typename std::enable_if<!Dummy::IS_SPIN_SU2(),Mpo<Symmetry> >::type HubbardObservables<Symmetry>::
Stringz (size_t locx1, size_t locx2, size_t locy1, size_t locy2) const
{
	assert(locx1<F.size() and locx2<F.size());
	stringstream ss;
	ss << "Sz" << "(" << locx1 << "," << locy1 << "," << ")" 
	   << "Sz" << "(" << locx2 << "," << locy2 << "," << ")";
	
	auto Sz1 = F[locx1].Sz(locy1);
	auto Sz2 = F[locx2].Sz(locy2);
	
	Mpo<Symmetry> Mout(F.size(), Sz1.Q()+Sz2.Q(), ss.str());
	for (size_t l=0; l<F.size(); ++l) {Mout.setLocBasis(F[l].get_basis().qloc(),l);}
	
	if (locx1 == locx2)
	{
		Mout.setLocal(locx1, Sz1*Sz2);
	}
	else if (locx1<locx2)
	{
		Mout.setLocal({locx1,locx2}, {Sz1,Sz2}, F[0].nh()-F[0].ns());
//		Mout.setLocal({locx1,locx2}, {F[0].Id(),F[0].Id()}, F[0].nh()-F[0].ns());
	}
	else if (locx1>locx2)
	{
		throw;
//		Mout.setLocal({locx2, locx1}, {c*F[locx2].sign(), -1.*cdag}, F[0].sign());
	}
	
	return Mout;
}

template<typename Symmetry>
template<typename Dummy>
typename std::enable_if<!Dummy::IS_SPIN_SU2(),Mpo<Symmetry> >::type HubbardObservables<Symmetry>::
StringzDimer (size_t locx1, size_t locx2, size_t locy1, size_t locy2) const
{
	assert(locx1<F.size() and locx2<F.size());
	stringstream ss;
	ss << "Sz" << "(" << locx1 << "," << locy1 << "," << ")" 
	   << "Sz" << "(" << locx2 << "," << locy2 << "," << ")";
	
	auto Sz1 = F[locx1].Sz(locy1);
	auto Sz2 = F[locx2].Sz(locy2);
	
	Mpo<Symmetry> Mout(F.size(), Sz1.Q()+Sz2.Q(), ss.str());
	for (size_t l=0; l<F.size(); ++l) {Mout.setLocBasis(F[l].get_basis().qloc(),l);}
	
	if (locx1 == locx2)
	{
		throw;
//		Mout.setLocal(locx1, Sz1*Sz2);
	}
	else if (locx1<locx2)
	{
		Mout.setLocal({locx1,locx2}, {-pow(-4,(locx2-(locx1-1)-2)/2)*Sz1,Sz2}, F[0].Sz());
	}
	else if (locx1>locx2)
	{
		throw;
	}
	
	return Mout;
}

//-------------

template<typename Symmetry>
template<class Dummy>
typename std::enable_if<!Dummy::IS_CHARGE_SU2(),Mpo<Symmetry> >::type HubbardObservables<Symmetry>::
d (size_t locx, size_t locy) const
{
	return make_local(locx,locy, F[locx].d(locy), 1., PROP::BOSONIC, PROP::HERMITIAN);
}

template<typename Symmetry>
template<class Dummy>
typename std::enable_if<!Dummy::IS_CHARGE_SU2(),Mpo<Symmetry> >::type HubbardObservables<Symmetry>::
dtot() const
{
	for (size_t l=0; l<F.size(); ++l) {assert(F[l].orbitals()==1);}
	
	OperatorType Op = F[0].d();
	
	Mpo<Symmetry> Mout(F.size(), Op.Q, "double_occ_total", PROP::HERMITIAN);
	for (size_t l=0; l<F.size(); ++l) {Mout.setLocBasis(F[l].get_basis().qloc(),l);}
	
	Mout.setLocalSum(Op.template plain<double>());
	return Mout;
}

template<typename Symmetry>
template<class Dummy>
typename std::enable_if<!Dummy::IS_CHARGE_SU2(),Mpo<Symmetry> >::type HubbardObservables<Symmetry>::
s (size_t locx, size_t locy) const
{
	return make_local(locx,locy,  F[locx].n(locy)-2.*F[locx].d(locy), 1., PROP::BOSONIC, PROP::HERMITIAN);
}

template<typename Symmetry>
template<SPIN_INDEX sigma, typename Dummy>
typename std::enable_if<!Dummy::IS_SPIN_SU2(),Mpo<Symmetry> >::type HubbardObservables<Symmetry>::
n (size_t locx, size_t locy) const
{
	return make_local(locx,locy, F[locx].n(sigma,locy), 1., PROP::BOSONIC, PROP::HERMITIAN);
}

template<typename Symmetry>
Mpo<Symmetry> HubbardObservables<Symmetry>::
n (size_t locx, size_t locy) const
{
	return make_local(locx,locy, F[locx].n(locy), 1., PROP::BOSONIC, PROP::HERMITIAN);
}

template<typename Symmetry>
template<typename Dummy>
typename std::enable_if<!Dummy::IS_CHARGE_SU2(), Mpo<Symmetry> >::type HubbardObservables<Symmetry>::
Tz (size_t locx, size_t locy) const
{
	return make_local(locx,locy, F[locx].Tz(locy), 1., PROP::BOSONIC, PROP::HERMITIAN);
}

template<typename Symmetry>
template<typename Dummy>
typename std::enable_if<Dummy::NO_CHARGE_SYM(), Mpo<Symmetry> >::type HubbardObservables<Symmetry>::
Tx (size_t locx, size_t locy) const
{
	auto G = static_cast<SUB_LATTICE>(static_cast<int>(pow(-1,locx+locy)));
	return make_local(locx,locy, F[locx].Tx(locy,G), 1., PROP::BOSONIC, PROP::HERMITIAN);
}

template<typename Symmetry>
template<typename Dummy>
typename std::enable_if<Dummy::NO_CHARGE_SYM(), Mpo<Symmetry> >::type HubbardObservables<Symmetry>::
iTy (size_t locx, size_t locy) const
{
	auto G = static_cast<SUB_LATTICE>(static_cast<int>(pow(-1,locx+locy)));
	return make_local(locx,locy, F[locx].iTy(locy,G), 1. , PROP::BOSONIC, PROP::HERMITIAN); //0.5*pow(-1,locx+locy)*(F[locx].cdagcdag(locy)-F[locx].cc(locy))
}

template<typename Symmetry>
template<typename Dummy>
typename std::enable_if<!Dummy::IS_CHARGE_SU2(), Mpo<Symmetry> >::type HubbardObservables<Symmetry>::
Tm (size_t locx, size_t locy) const
{
	auto G = static_cast<SUB_LATTICE>(static_cast<int>(pow(-1,locx+locy)));
	return make_local(locx,locy, F[locx].Tm(locy,G), 1., PROP::BOSONIC, PROP::NON_HERMITIAN);
}

template<typename Symmetry>
template<typename Dummy>
typename std::enable_if<!Dummy::IS_CHARGE_SU2(), Mpo<Symmetry> >::type HubbardObservables<Symmetry>::
Tp (size_t locx, size_t locy) const
{
	auto G = static_cast<SUB_LATTICE>(static_cast<int>(pow(-1,locx+locy)));
	return make_local(locx,locy, F[locx].Tp(locy,G), 1., PROP::BOSONIC, PROP::NON_HERMITIAN);
}

template<typename Symmetry>
template<typename Dummy>
typename std::enable_if<!Dummy::IS_CHARGE_SU2(), Mpo<Symmetry> >::type HubbardObservables<Symmetry>::
TpTm (size_t locx1, size_t locx2, size_t locy1, size_t locy2, double fac) const
{
	auto G1 = static_cast<SUB_LATTICE>(static_cast<int>(pow(-1,locx1+locy1)));
	auto G2 = static_cast<SUB_LATTICE>(static_cast<int>(pow(-1,locx2+locy2)));
	return make_corr(locx1,locx2,locy1,locy2, fac*F[locx1].Tp(locy1,G1), F[locx2].Tm(locy2,G2), Symmetry::qvacuum(), 1., PROP::NON_FERMIONIC, PROP::NON_HERMITIAN);
}

template<typename Symmetry>
template<typename Dummy>
typename std::enable_if<!Dummy::IS_CHARGE_SU2(), Mpo<Symmetry> >::type HubbardObservables<Symmetry>::
TmTp (size_t locx1, size_t locx2, size_t locy1, size_t locy2, double fac) const
{
	auto G1 = static_cast<SUB_LATTICE>(static_cast<int>(pow(-1,locx1+locy1)));
	auto G2 = static_cast<SUB_LATTICE>(static_cast<int>(pow(-1,locx2+locy2)));
	return make_corr(locx1,locx2,locy1,locy2, fac*F[locx1].Tm(locy1,G1), F[locx2].Tp(locy2,G2), Symmetry::qvacuum(), 1., PROP::NON_FERMIONIC, PROP::NON_HERMITIAN);
}

template<typename Symmetry>
template<typename Dummy>
typename std::enable_if<!Dummy::IS_CHARGE_SU2(), Mpo<Symmetry> >::type HubbardObservables<Symmetry>::
TzTz (size_t locx1, size_t locx2, size_t locy1, size_t locy2) const
{
	return make_corr(locx1,locx2,locy1,locy2, F[locx1].Tz(locy1), F[locx2].Tz(locy2), Symmetry::qvacuum(), 1., PROP::NON_FERMIONIC, PROP::HERMITIAN);
}

template<typename Symmetry>
template<typename Dummy>
typename std::conditional<Dummy::IS_CHARGE_SU2(), Mpo<Symmetry>, vector<Mpo<Symmetry> > >::type HubbardObservables<Symmetry>::
TdagT (size_t locx1, size_t locx2, size_t locy1, size_t locy2) const
{
	if constexpr (Symmetry::IS_CHARGE_SU2())
				 {
					 return make_corr(locx1, locx2, locy1, locy2, F[locx1].Tdag(locy1), F[locx2].T(locy2), Symmetry::qvacuum(), sqrt(3.), PROP::BOSONIC, PROP::HERMITIAN);
					 // return make_corr("T†", "T", locx1, locx2, locy1, locy2, F[locx1].Tdag(locy1), F[locx2].T(locy2), Symmetry::qvacuum(), std::sqrt(3.), PROP::NON_FERMIONIC, PROP::HERMITIAN);
				 }
	else
	{
		vector<Mpo<Symmetry> > out(3);
		out[0] = TzTz(locx1,locx2,locy1,locy2);
		out[1] = TpTm(locx1,locx2,locy1,locy2,0.5);
		out[2] = TmTp(locx1,locx2,locy1,locy2,0.5);
		return out;
	}
}

template<typename Symmetry>
Mpo<Symmetry> HubbardObservables<Symmetry>::
ns (size_t locx, size_t locy) const
{
	return make_local(locx,locy, F[locx].ns(locy), 1., PROP::BOSONIC, PROP::HERMITIAN);
}

template<typename Symmetry>
Mpo<Symmetry> HubbardObservables<Symmetry>::
nh (size_t locx, size_t locy) const
{
	return make_local(locx,locy, F[locx].nh(locy), 1., PROP::BOSONIC, PROP::HERMITIAN);
}

template<typename Symmetry>
Mpo<Symmetry> HubbardObservables<Symmetry>::
nssq (size_t locx, size_t locy) const
{
	return make_local(locx,locy, F[locx].ns(locy) * F[locx].ns(locy), 1., PROP::BOSONIC, PROP::HERMITIAN);
}

template<typename Symmetry>
Mpo<Symmetry> HubbardObservables<Symmetry>::
nhsq (size_t locx, size_t locy) const
{
	return make_local(locx,locy, F[locx].nh(locy) * F[locx].nh(locy), 1., PROP::BOSONIC, PROP::HERMITIAN);
}

template<typename Symmetry>
template<SPIN_INDEX sigma1, SPIN_INDEX sigma2, typename Dummy>
typename std::enable_if<!Dummy::IS_SPIN_SU2(),Mpo<Symmetry> >::type HubbardObservables<Symmetry>::
nn (size_t locx1, size_t locx2, size_t locy1, size_t locy2) const
{
	return make_corr (locx1, locx2, locy1, locy2, F[locx1].n(sigma1,locy1), F[locx2].n(sigma2,locy2), Symmetry::qvacuum(), 1., PROP::NON_FERMIONIC, PROP::HERMITIAN);
}

template<typename Symmetry>
Mpo<Symmetry> HubbardObservables<Symmetry>::
nn (size_t locx1, size_t locx2, size_t locy1, size_t locy2) const
{
	return make_corr (locx1, locx2, locy1, locy2, F[locx1].n(locy1), F[locx2].n(locy2), Symmetry::qvacuum(), 1., PROP::NON_FERMIONIC, PROP::HERMITIAN);
}

template<typename Symmetry>
template<typename Dummy>
typename std::enable_if<!Dummy::IS_CHARGE_SU2(),Mpo<Symmetry> >::type HubbardObservables<Symmetry>::
hh (size_t locx1, size_t locx2, size_t locy1, size_t locy2) const
{
	return make_corr(locx1,locx2,locy1,locy2, 
	                 F[locx1].d(locy1)-F[locx1].n(locy1)+F[locx1].Id(),
	                 F[locx2].d(locy2)-F[locx2].n(locy2)+F[locx2].Id(),
					 Symmetry::qvacuum(), 1., PROP::NON_FERMIONIC, PROP::HERMITIAN);
}

template<typename Symmetry>
template<typename Dummy>
typename std::enable_if<!Dummy::IS_SPIN_SU2(), Mpo<Symmetry> >::type HubbardObservables<Symmetry>::
Scomp (SPINOP_LABEL Sa, size_t locx, size_t locy, double factor) const
{
	bool HERMITIAN = (Sa==SX or Sa==SZ)? true:false;
	return make_local(locx,locy, F[locx].Scomp(Sa,locy), factor, PROP::BOSONIC, HERMITIAN);
}

template<typename Symmetry>
<<<<<<< HEAD
template<typename Dummy>
typename std::enable_if<!Dummy::IS_SPIN_SU2(), Mpo<Symmetry> >::type HubbardObservables<Symmetry>::
=======
Mpo<Symmetry,complex<double>> HubbardObservables<Symmetry>::
Rcomp (SPINOP_LABEL Sa, size_t locx, size_t locy) const
{
	stringstream ss;
	if (Sa==iSY)
	{
		ss << "exp[2π" << Sa << "(" << locx << "," << locy << ")]";
	}
	else
	{
		ss << "exp[2πi" << Sa << "(" << locx << "," << locy << ")]";
	}
	
	auto Op = F[locx].Rcomp(Sa,locy);
	
	Mpo<Symmetry,complex<double>> Mout(F.size(), Op.Q, ss.str(), false);
	for (size_t l=0; l<F.size(); ++l) {Mout.setLocBasis(F[l].get_basis(),l);}
	
	Mout.setLocal(locx, Op);
	
	return Mout;
}

template<typename Symmetry>
Mpo<Symmetry> HubbardObservables<Symmetry>::
>>>>>>> 69dae285
ScompScomp (SPINOP_LABEL Sa1, SPINOP_LABEL Sa2, size_t locx1, size_t locx2, size_t locy1, size_t locy2, double fac) const
{
	return make_corr(locx1,locx2,locy1,locy2, F[locx1].Scomp(Sa1,locy1), F[locx2].Scomp(Sa2,locy2), getQ_ScompScomp(Sa1,Sa2), fac, PROP::NON_FERMIONIC, PROP::HERMITIAN);
}

template<typename Symmetry>
template<typename Dummy>
typename std::enable_if<!Dummy::IS_SPIN_SU2(), Mpo<Symmetry> >::type HubbardObservables<Symmetry>::
Sz (size_t locx, size_t locy) const
{
	return Scomp(SZ,locx,locy);
}

template<typename Symmetry>
template<typename Dummy>
typename std::conditional<Dummy::IS_SPIN_SU2(), Mpo<Symmetry>, vector<Mpo<Symmetry> > >::type HubbardObservables<Symmetry>::
SdagS (size_t locx1, size_t locx2, size_t locy1, size_t locy2) const
{
	if constexpr (Symmetry::IS_SPIN_SU2())
				 {
					 return make_corr(locx1, locx2, locy1, locy2, F[locx1].Sdag(locy1), F[locx2].S(locy2), Symmetry::qvacuum(), sqrt(3.), PROP::BOSONIC, PROP::HERMITIAN);
					 // return make_corr("T†", "T", locx1, locx2, locy1, locy2, F[locx1].Tdag(locy1), F[locx2].T(locy2), Symmetry::qvacuum(), std::sqrt(3.), PROP::NON_FERMIONIC, PROP::HERMITIAN);
				 }
	else
	{
		vector<Mpo<Symmetry> > out(3);
		out[0] = SzSz(locx1,locx2,locy1,locy2);
		out[1] = SpSm(locx1,locx2,locy1,locy2,0.5);
		out[2] = SmSp(locx1,locx2,locy1,locy2,0.5);
		return out;
	}
}

template<typename Symmetry>
template<typename Dummy>
typename std::enable_if<Dummy::IS_SPIN_SU2,Mpo<Symmetry,complex<double> > >::type HubbardObservables<Symmetry>::
S_ky (vector<complex<double> > phases) const
{
	vector<OperatorType> Ops(F.size());
	for (size_t l=0; l<F.size(); ++l)
	{
		Ops[l] = F[l].S(0);
	}
	return make_FourierYSum("S", Ops, 1., false, phases);
}

template<typename Symmetry>
template<typename Dummy>
typename std::enable_if<Dummy::IS_SPIN_SU2,Mpo<Symmetry,complex<double> > >::type HubbardObservables<Symmetry>::
Sdag_ky (vector<complex<double> > phases, double factor) const
{
	vector<OperatorType> Ops(F.size());
	for (size_t l=0; l<F.size(); ++l)
	{
		Ops[l] = F[l].Sdag(0);
	}
	return make_FourierYSum("S†", Ops, 1., false, phases);
}

template<typename Symmetry>
template<typename Dummy>
typename std::enable_if<Dummy::IS_CHARGE_SU2,Mpo<Symmetry,complex<double> > >::type HubbardObservables<Symmetry>::
T_ky (vector<complex<double> > phases) const
{
	vector<OperatorType> Ops(F.size());
	for (size_t l=0; l<F.size(); ++l)
	{
		Ops[l] = F[l].T(0);
	}
	return make_FourierYSum("T", Ops, 1., false, phases);
}

template<typename Symmetry>
template<typename Dummy>
typename std::enable_if<Dummy::IS_CHARGE_SU2,Mpo<Symmetry,complex<double> > >::type HubbardObservables<Symmetry>::
Tdag_ky (vector<complex<double> > phases, double factor) const
{
	vector<OperatorType> Ops(F.size());
	for (size_t l=0; l<F.size(); ++l)
	{
		Ops[l] = F[l].Tdag(0);
	}
	return make_FourierYSum("T†", Ops, 1., false, phases);
}

template<typename Symmetry>
template<typename Dummy>
typename std::enable_if<Dummy::IS_SPIN_SU2 and !Dummy::IS_CHARGE_SU2,Mpo<Symmetry,complex<double> > >::type HubbardObservables<Symmetry>::
c_ky (vector<complex<double> > phases, double factor) const
{
	vector<OperatorType> Ops(F.size());
	for (size_t l=0; l<F.size(); ++l)
	{
		Ops[l] = F[l].c(0);
	}
	return make_FourierYSum("c", Ops, 1., false, phases);
}

template<typename Symmetry>
template<typename Dummy>
typename std::enable_if<Dummy::IS_SPIN_SU2 and !Dummy::IS_CHARGE_SU2,Mpo<Symmetry,complex<double> > >::type HubbardObservables<Symmetry>::
cdag_ky (vector<complex<double> > phases, double factor) const
{
	vector<OperatorType> Ops(F.size());
	for (size_t l=0; l<F.size(); ++l)
	{
		Ops[l] = F[l].cdag(0);
	}
	return make_FourierYSum("c†", Ops, 1., false, phases);
}

template<typename Symmetry>
typename Symmetry::qType HubbardObservables<Symmetry>::getQ_ScompScomp(SPINOP_LABEL Sa1, SPINOP_LABEL Sa2) const
{
	typename Symmetry::qType out;
	if ( (Sa1 == SZ and Sa2 == SZ) or (Sa1 == SP and Sa2 == SM) or (Sa1 == SM and Sa2 == SP) or (Sa1 == SX or Sa1 == iSY) ) {out = Symmetry::qvacuum();}
	else {assert(false and "Quantumnumber for the chosen ScompScomp is not computed. Add in HubbardObservables::getQ_ScompScomp");}
	
}
#endif<|MERGE_RESOLUTION|>--- conflicted
+++ resolved
@@ -129,7 +129,6 @@
 	///@}
 	
 	///@{
-<<<<<<< HEAD
 	template<typename Dummy = Symmetry>
 	typename std::enable_if<!Dummy::IS_SPIN_SU2(), Mpo<Symmetry> >::type Scomp (SPINOP_LABEL Sa, size_t locx, size_t locy=0, double factor=1.) const;
 	template<typename Dummy = Symmetry>
@@ -148,18 +147,9 @@
 	typename std::enable_if<!Dummy::IS_SPIN_SU2(), Mpo<Symmetry> >::type SzSz (size_t locx1, size_t locx2, size_t locy1=0, size_t locy2=0) const {return ScompScomp(SZ,SZ,locx1,locx2,locy1,locy2,1.);};
 	template<typename Dummy = Symmetry>
 	typename std::conditional<Dummy::IS_SPIN_SU2(), Mpo<Symmetry>, vector<Mpo<Symmetry> > >::type SdagS (size_t locx1, size_t locx2, size_t locy1=0, size_t locy2=0) const;
-=======
-	Mpo<Symmetry> Scomp (SPINOP_LABEL Sa, size_t locx, size_t locy=0, double factor=1.) const;
-	Mpo<Symmetry,complex<double>> Rcomp (SPINOP_LABEL Sa, size_t locx, size_t locy=0) const;
-	Mpo<Symmetry> Sz (size_t locx, size_t locy=0) const;
-	Mpo<Symmetry> Sp (size_t locx, size_t locy=0) const {return Scomp(SP,locx,locy);};
-	Mpo<Symmetry> Sm (size_t locx, size_t locy=0) const {return Scomp(SM,locx,locy);};
-	Mpo<Symmetry> ScompScomp (SPINOP_LABEL Sa1, SPINOP_LABEL Sa2, size_t locx1, size_t locx2, size_t locy1=0, size_t locy2=0, double fac=1.) const;
-	Mpo<Symmetry> SpSm (size_t locx1, size_t locx2, size_t locy1=0, size_t locy2=0, double fac=1.) const {return ScompScomp(SP,SM,locx1,locx2,locy1,locy2,fac);};
-	Mpo<Symmetry> SmSp (size_t locx1, size_t locx2, size_t locy1=0, size_t locy2=0, double fac=1.) const {return ScompScomp(SM,SP,locx1,locx2,locy1,locy2,fac);};
-	Mpo<Symmetry> SzSz (size_t locx1, size_t locx2, size_t locy1=0, size_t locy2=0) const {return ScompScomp(SZ,SZ,locx1,locx2,locy1,locy2,1.);};
-	vector<Mpo<Symmetry> > SdagS (size_t locx1, size_t locx2, size_t locy1=0, size_t locy2=0) const;
->>>>>>> 69dae285
+
+	template<typename Dummy = Symmetry>
+	typename std::enable_if<!Dummy::IS_SPIN_SU2(), Mpo<Symmetry, complex<double> > >::type Rcomp (SPINOP_LABEL Sa, size_t locx, size_t locy=0) const;
 	///@}
 
 	template<typename Dummy = Symmetry>
@@ -839,11 +829,8 @@
 }
 
 template<typename Symmetry>
-<<<<<<< HEAD
-template<typename Dummy>
-typename std::enable_if<!Dummy::IS_SPIN_SU2(), Mpo<Symmetry> >::type HubbardObservables<Symmetry>::
-=======
-Mpo<Symmetry,complex<double>> HubbardObservables<Symmetry>::
+template<typename Dummy>
+typename std::enable_if<!Dummy::IS_SPIN_SU2(), Mpo<Symmetry,complex<double> > >::type HubbardObservables<Symmetry>::
 Rcomp (SPINOP_LABEL Sa, size_t locx, size_t locy) const
 {
 	stringstream ss;
@@ -859,7 +846,7 @@
 	auto Op = F[locx].Rcomp(Sa,locy);
 	
 	Mpo<Symmetry,complex<double>> Mout(F.size(), Op.Q, ss.str(), false);
-	for (size_t l=0; l<F.size(); ++l) {Mout.setLocBasis(F[l].get_basis(),l);}
+	for (size_t l=0; l<F.size(); ++l) {Mout.setLocBasis(F[l].get_basis().qloc(),l);}
 	
 	Mout.setLocal(locx, Op);
 	
@@ -867,8 +854,8 @@
 }
 
 template<typename Symmetry>
-Mpo<Symmetry> HubbardObservables<Symmetry>::
->>>>>>> 69dae285
+template<typename Dummy>
+typename std::enable_if<!Dummy::IS_SPIN_SU2(), Mpo<Symmetry> >::type HubbardObservables<Symmetry>::
 ScompScomp (SPINOP_LABEL Sa1, SPINOP_LABEL Sa2, size_t locx1, size_t locx2, size_t locy1, size_t locy2, double fac) const
 {
 	return make_corr(locx1,locx2,locy1,locy2, F[locx1].Scomp(Sa1,locy1), F[locx2].Scomp(Sa2,locy2), getQ_ScompScomp(Sa1,Sa2), fac, PROP::NON_FERMIONIC, PROP::HERMITIAN);
