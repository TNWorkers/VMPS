#ifndef HUBBARDOBSERVABLES
#define HUBBARDOBSERVABLES

#include "Mpo.h"
#include "ParamHandler.h" // from HELPERS
#include "bases/SpinBase.h"
#include "DmrgLinearAlgebra.h"
#include "DmrgExternal.h"
#include "tensors/SiteOperator.h"

template<typename Symmetry>
class HubbardObservables
{
typedef SiteOperator<Symmetry,double> OperatorType;
	
public:
	
	///@{
	HubbardObservables(){};
	HubbardObservables (const size_t &L); // for inheritance purposes
	HubbardObservables (const size_t &L, const vector<Param> &params, const std::map<string,std::any> &defaults);
	///@}
	
	///@{
	Mpo<Symmetry> c (SPIN_INDEX sigma, size_t locx, size_t locy=0) const;
	Mpo<Symmetry> cdag (SPIN_INDEX sigma, size_t locx, size_t locy=0) const;
	///@}
	
	///@{
	Mpo<Symmetry> cc (size_t locx, size_t locy=0) const;
	Mpo<Symmetry> cdagcdag (size_t locx, size_t locy=0) const;
	Mpo<Symmetry> cdagc (SPIN_INDEX sigma, size_t locx1, size_t locx2, size_t locy1=0, size_t locy2=0) const;
	Mpo<Symmetry> eta() const;
	///@}
	
	///@{
	Mpo<Symmetry> d (size_t locx, size_t locy=0) const;
	Mpo<Symmetry> dtot() const;
	Mpo<Symmetry> s (size_t locx, size_t locy=0) const;
	Mpo<Symmetry> n (SPIN_INDEX sigma, size_t locx, size_t locy=0) const;
	Mpo<Symmetry> n (size_t locx, size_t locy=0) const;
	Mpo<Symmetry> nn (SPIN_INDEX sigma1, size_t locx1, SPIN_INDEX sigma2, size_t locx2, size_t locy1=0, size_t locy2=0) const;
	Mpo<Symmetry> hh (size_t locx1, size_t locx2, size_t locy1=0, size_t locy2=0) const;
	///@}
	
	///@{
	Mpo<Symmetry> Scomp (SPINOP_LABEL Sa, size_t locx, size_t locy=0) const;
	Mpo<Symmetry> ScompScomp (SPINOP_LABEL Sa1, SPINOP_LABEL Sa2, size_t locx1, size_t locx2, size_t locy1=0, size_t locy2=0) const;
	Mpo<Symmetry> Sz (size_t locx, size_t locy=0) const;
	Mpo<Symmetry> SzSz (size_t locx1, size_t locx2, size_t locy1=0, size_t locy2=0) const;
	///@}
	
	///@{
//	Mpo<Symmetry,complex<double> > doublonPacket (complex<double> (*f)(int)) const;
//	Mpo<Symmetry,complex<double> > electronPacket (complex<double> (*f)(int)) const;
//	Mpo<Symmetry,complex<double> > holePacket (complex<double> (*f)(int)) const;
	///@}
	
	///@{
//	Mpo<Symmetry> triplon (SPIN_INDEX sigma, size_t locx, size_t locy=0) const;
//	Mpo<Symmetry> antitriplon (SPIN_INDEX sigma, size_t locx, size_t locy=0) const;
//	Mpo<Symmetry> quadruplon (size_t locx, size_t locy=0) const;
	///@}
	
protected:
	
<<<<<<< HEAD
	Mpo<Symmetry> make_local (string name, size_t locx, size_t locy, const OperatorType &Op, bool HERMITIAN=false, bool FERMIONIC=false) const;
	/**Note: IDENTICAL_AND_HERMITIAN means here that the two operators are identical and hermitian themselves. Then, if coordinates are the same, the total operator is also hermitian.*/
	Mpo<Symmetry> make_corr  (string name1, string name2, 
	                           size_t locx1, size_t locx2, size_t locy1, size_t locy2, 
	                           const OperatorType &Op1, const OperatorType &Op2,
	                           bool IDENTICAL_AND_HERMITIAN=false) const;
	                           	
=======
	Mpo<Symmetry> make_local (string name, 
	                          size_t locx, size_t locy, 
	                          const OperatorType &Op, 
	                          bool FERMIONIC=false, bool HERMITIAN=false) const;
	Mpo<Symmetry> make_corr  (string name1, string name2, 
	                          size_t locx1, size_t locx2, size_t locy1, size_t locy2, 
	                          const OperatorType &Op1, const OperatorType &Op2,
	                          bool BOTH_HERMITIAN=false) const;
	
>>>>>>> 32b9ec5f
	vector<FermionBase<Symmetry> > F;
};

template<typename Symmetry>
HubbardObservables<Symmetry>::
HubbardObservables (const size_t &L)
{
	F.resize(L);
}

template<typename Symmetry>
HubbardObservables<Symmetry>::
HubbardObservables (const size_t &L, const vector<Param> &params, const std::map<string,std::any> &defaults)
{
	ParamHandler P(params,defaults);
	size_t Lcell = P.size();
	F.resize(L);
	
	for (size_t l=0; l<L; ++l)
	{
		F[l] = FermionBase<Symmetry>(P.get<size_t>("Ly",l%Lcell), !isfinite(P.get<double>("U",l%Lcell)));
	}
}

//-------------

template<typename Symmetry>
Mpo<Symmetry> HubbardObservables<Symmetry>::
<<<<<<< HEAD
make_local (string name, size_t locx, size_t locy, const OperatorType &Op, bool HERMITIAN, bool FERMIONIC) const
=======
make_local (string name, size_t locx, size_t locy, const OperatorType &Op, bool FERMIONIC, bool HERMITIAN) const
>>>>>>> 32b9ec5f
{
	assert(locx<F.size() and locy<F[locx].dim());
	stringstream ss;
	ss << name << "(" << locx << "," << locy << ")";
	
	Mpo<Symmetry> Mout(F.size(), Op.Q, ss.str(), HERMITIAN);
	for (size_t l=0; l<F.size(); ++l) {Mout.setLocBasis(F[l].get_basis(),l);}
	
	(FERMIONIC)? Mout.setLocal(locx,Op,F[0].sign())
	           : Mout.setLocal(locx,Op);
	return Mout;
}

template<typename Symmetry>
Mpo<Symmetry> HubbardObservables<Symmetry>::
make_corr (string name1, string name2, 
           size_t locx1, size_t locx2, size_t locy1, size_t locy2, 
           const OperatorType &Op1, const OperatorType &Op2,
<<<<<<< HEAD
           bool IDENTICAL_AND_HERMITIAN) const
=======
           bool BOTH_HERMITIAN) const
>>>>>>> 32b9ec5f
{
	assert(locx1<F.size() and locx2<F.size() and locy1<F[locx1].dim() and locy2<F[locx2].dim());
	stringstream ss;
	ss << name1 << "(" << locx1 << "," << locy1 << ")"
	   << name2 << "(" << locx2 << "," << locy2 << ")";
	
	bool HERMITIAN = (BOTH_HERMITIAN and locx1==locx2 and locy1==locy2)? true:false;
	
	Mpo<Symmetry> Mout(F.size(), Op1.Q+Op2.Q, ss.str(), HERMITIAN);
	for (size_t l=0; l<F.size(); ++l) {Mout.setLocBasis(F[l].get_basis(),l);}
	
	Mout.setLocal({locx1,locx2}, {Op1,Op2});
	Mout.HERMTIAN = (locx1==locx2 and locy1==locy2 and IDENTICAL_AND_HERMITIAN)? true:false;
	return Mout;
}

//-------------

template<typename Symmetry>
Mpo<Symmetry> HubbardObservables<Symmetry>::
c (SPIN_INDEX sigma, size_t locx, size_t locy) const
{
	stringstream ss;
	ss << "c" << sigma;
	return make_local(ss.str(), locx,locy, F[locx].c(sigma,locy), false, true);
}

template<typename Symmetry>
Mpo<Symmetry> HubbardObservables<Symmetry>::
cdag (SPIN_INDEX sigma, size_t locx, size_t locy) const
{
	stringstream ss;
	ss << "c†" << sigma;
	return make_local(ss.str(), locx,locy, F[locx].cdag(sigma,locy), false, true);
}

//-------------

template<typename Symmetry>
Mpo<Symmetry> HubbardObservables<Symmetry>::
cc (size_t locx, size_t locy) const
{
	stringstream ss;
	ss << "c" << UP << "c" << DN;
	return make_local(ss.str(), locx,locy, F[locx].c(UP,locy)*F[locx].c(DN,locy), false, false);
}

template<typename Symmetry>
Mpo<Symmetry> HubbardObservables<Symmetry>::
cdagcdag (size_t locx, size_t locy) const
{
	stringstream ss;
	ss << "c†" << DN << "c†" << UP;
	return make_local(ss.str(), locx,locy, F[locx].cdag(DN,locy)*F[locx].cdag(UP,locy), false, false);
}

template<typename Symmetry>
Mpo<Symmetry> HubbardObservables<Symmetry>::
cdagc (SPIN_INDEX sigma, size_t locx1, size_t locx2, size_t locy1, size_t locy2) const
{
	assert(locx1<F.size() and locx2<F.size());
	stringstream ss;
	ss << "c†" << sigma << "(" << locx1 << "," << locy1 << "," << ")" 
	   << "c " << sigma << "(" << locx2 << "," << locy2 << "," << ")";
	
	auto cdag = F[locx1].cdag(sigma,locy1);
	auto c    = F[locx2].c   (sigma,locy2);
	
	Mpo<Symmetry> Mout(F.size(), cdag.Q+c.Q, ss.str());
	for (size_t l=0; l<F.size(); ++l) {Mout.setLocBasis(F[l].get_basis(),l);}
	
	if (locx1 == locx2)
	{
		Mout.setLocal(locx1, cdag*c);
	}
	else if (locx1<locx2)
	{
		Mout.setLocal({locx1, locx2}, {cdag*F[locx1].sign(), c}, F[0].sign());
	}
	else if (locx1>locx2)
	{
		Mout.setLocal({locx2, locx1}, {c*F[locx2].sign(), -1.*cdag}, F[0].sign());
	}
	
	Mout.HERMITIAN = (locx1==locx2 and locy1==locy2)? true:false;
		
	return Mout;
}

template<typename Symmetry>
Mpo<Symmetry> HubbardObservables<Symmetry>::
eta() const
{
	for (size_t l=0; l<F.size(); ++l) {assert(F.orbitals()==1);}
	
	OperatorType Op = F[0].c(UP)*F[0].c(DN);
	
	Mpo<Symmetry> Mout(F.size(), Op.Q, "eta");
	for (size_t l=0; l<F.size(); ++l) {Mout.setLocBasis(F[l].get_basis(),l);}
	
	Mout.setLocalSum(Op,stagger);
	return Mout;
}

//-------------

template<typename Symmetry>
Mpo<Symmetry> HubbardObservables<Symmetry>::
d (size_t locx, size_t locy) const
{
<<<<<<< HEAD
	return make_local("double_occ", locx,locy, F[locx].d(locy), true, false);
=======
	return make_local("double_occ", locx,locy, F[locx].d(locy), false, true);
	// FERMIONIC=false, HERMITIAN=true
>>>>>>> 32b9ec5f
}

template<typename Symmetry>
Mpo<Symmetry> HubbardObservables<Symmetry>::
dtot() const
{
	for (size_t l=0; l<F.size(); ++l) {assert(F.orbitals()==1);}
	
	OperatorType Op = F[0].d();
	
	Mpo<Symmetry> Mout(F.size(), Op.Q, "double_occ_total", true); // HERMITIAN=true
	for (size_t l=0; l<F.size(); ++l) {Mout.setLocBasis(F[l].get_basis(),l);}
	
	Mout.setLocalSum(Op);
	Mout.HERMITIAN = true;
	return Mout;
}

template<typename Symmetry>
Mpo<Symmetry> HubbardObservables<Symmetry>::
s (size_t locx, size_t locy) const
{
<<<<<<< HEAD
	return make_local("single_occ", locx,locy,  F[locx].n(UP,locy)+F[locx].n(DN,locy)-2.*F[locx].d(locy), true, false);
=======
	return make_local("single_occ", locx,locy,  F[locx].n(UP,locy)+F[locx].n(DN,locy)-2.*F[locx].d(locy), false, true);
	// FERMIONIC=false, HERMITIAN=true
>>>>>>> 32b9ec5f
}

template<typename Symmetry>
Mpo<Symmetry> HubbardObservables<Symmetry>::
n (SPIN_INDEX sigma, size_t locx, size_t locy) const
{
<<<<<<< HEAD
	return make_local("n", locx,locy, F[locx].n(sigma,locy), true, false);
=======
	return make_local("n", locx,locy, F[locx].n(sigma,locy), false, true);
	// FERMIONIC=false, HERMITIAN=true
>>>>>>> 32b9ec5f
}

template<typename Symmetry>
Mpo<Symmetry> HubbardObservables<Symmetry>::
n (size_t locx, size_t locy) const
{
<<<<<<< HEAD
	return make_local("n", locx,locy, F[locx].n(locy), true, false);
=======
	return make_local("n", locx,locy, F[locx].n(locy), false, true);
	// FERMIONIC=false, HERMITIAN=true
>>>>>>> 32b9ec5f
}

template<typename Symmetry>
Mpo<Symmetry> HubbardObservables<Symmetry>::
nn (SPIN_INDEX sigma1, size_t locx1, SPIN_INDEX sigma2, size_t locx2, size_t locy1, size_t locy2) const
{
	return make_corr ("n","n", locx1,locx2,locy1,locy2, F[locx1].n(sigma1,locy1), F[locx2].n(sigma2,locy2), true);
}

template<typename Symmetry>
Mpo<Symmetry> HubbardObservables<Symmetry>::
hh (size_t locx1, size_t locx2, size_t locy1, size_t locy2) const
{
	return make_corr("h","h", locx1,locx2,locy1,locy2, 
	                 F[locx1].d(locy1)-F[locx1].n(locy1)+F[locx1].Id(),
	                 F[locx2].d(locy2)-F[locx2].n(locy2)+F[locx2].Id(),
	                 true);
}

template<typename Symmetry>
Mpo<Symmetry> HubbardObservables<Symmetry>::
Scomp (SPINOP_LABEL Sa, size_t locx, size_t locy) const
{
	stringstream ss; ss << Sa;
	bool HERMITIAN = (Sa==SX or Sa==SZ)? true:false;
	return make_local(ss.str(), locx,locy, F[locx].Scomp(Sa,locy), false, HERMITIAN);
}

template<typename Symmetry>
Mpo<Symmetry> HubbardObservables<Symmetry>::
ScompScomp (SPINOP_LABEL Sa1, SPINOP_LABEL Sa2, size_t locx1, size_t locx2, size_t locy1, size_t locy2) const
{
<<<<<<< HEAD
	stringstream ss1; ss1 << SOP1;
	stringstream ss2; ss2 << SOP2;
	bool HERMITIAN = ((SOP1==SX or SOP1==SZ) and (SOP2==SX or SOP2==SZ) and SOP1==SOP2)? true:false;
	return make_corr(ss1.str(),ss2.str(), 
	                 locx1,locx2,locy1,locy2, 
	                 F[locx1].Scomp(SOP1,locy1), 
	                 F[locx2].Scomp(SOP2,locy2),
	                 HERMITIAN);
=======
	stringstream ss1; ss1 << Sa1;
	stringstream ss2; ss2 << Sa2;
	bool HERMITIAN = ((Sa1==SX or Sa2==SZ) and (Sa2==SX or Sa2==SZ))? true:false;
	return make_corr(ss1.str(),ss2.str(), locx1,locx2,locy1,locy2, F[locx1].Scomp(Sa1,locy1), F[locx2].Scomp(Sa2,locy2), HERMITIAN);
>>>>>>> 32b9ec5f
}

template<typename Symmetry>
Mpo<Symmetry> HubbardObservables<Symmetry>::
Sz (size_t locx, size_t locy) const
{
	return Scomp(SZ,locx,locy);
}

template<typename Symmetry>
Mpo<Symmetry> HubbardObservables<Symmetry>::
SzSz (size_t locx1, size_t locx2, size_t locy1, size_t locy2) const
{
	return ScompScomp(SZ,SZ,locx1,locx2,locy1,locy2);
}





//template<typename Symmetry>
//Mpo<Sym::U1xU1<double>,complex<double> > HubbardObservables<Symmetry>::
//doublonPacket (complex<double> (*f)(int))
//{
//	stringstream ss;
//	ss << "doublonPacket";
//	
//	Mpo<Symmetry,complex<double> > Mout(F.size(), qarray<Symmetry::Nq>({-1,-1}), HubbardU1xU1::Nlabel, ss.str());
//	for (size_t l=0; l<F.size(); ++l) {Mout.setLocBasis(F.get_basis(),l);}
//	
//	Mout.setLocalSum(F.c(UP)*F.c(DN), f);
//	return Mout;
//}

//template<typename Symmetry>
//Mpo<Sym::U1xU1<double>,complex<double> > HubbardObservables<Symmetry>::
//electronPacket (complex<double> (*f)(int))
//{
//	assert(N_legs==1);
//	stringstream ss;
//	ss << "electronPacket";
//	
//	qarray<2> qdiff = {+1,0};
//	
//	vector<SuperMatrix<Symmetry,complex<double> > > M(F.size());
//	M[0].setRowVector(2,F.dim());
////	M[0](0,0) = f(0) * F.cdag(UP);
//	M[0](0,0).data = f(0) * F.cdag(UP).data; M[0](0,0).Q = F.cdag(UP).Q;
//	M[0](0,1) = F.Id();
//	
//	for (size_t l=1; l<F.size()-1; ++l)
//	{
//		M[l].setMatrix(2,F.dim());
////		M[l](0,0) = complex<double>(1.,0.) * F.sign();
//		M[l](0,0).data = complex<double>(1.,0.) * F.sign().data; M[l](0,0).Q = F.sign().Q;
////		M[l](1,0) = f(l) * F.cdag(UP);
//		M[l](1,0).data = f(l) * F.cdag(UP).data; M[l](1,0).Q = F.cdag(UP).Q;
//		M[l](0,1).setZero();
//		M[l](1,1) = F.Id();
//	}
//	
//	M[F.size()-1].setColVector(2,F.dim());
////	M[F.size()-1](0,0) = complex<double>(1.,0.) * F.sign();
//	M[F.size()-1](0,0).data = complex<double>(1.,0.) * F.sign().data; M[F.size()-1](0,0).Q = F.sign().Q;
////	M[F.size()-1](1,0) = f(F.size()-1) * F.cdag(UP);
//	M[F.size()-1](1,0).data = f(F.size()-1) * F.cdag(UP).data; M[F.size()-1](1,0).Q = F.cdag(UP).Q;
//	
//	Mpo<Symmetry,complex<double> > Mout(F.size(), M, qarray<Symmetry::Nq>(qdiff), HubbardU1xU1::Nlabel, ss.str());
//	for (size_t l=0; l<F.size(); ++l) {Mout.setLocBasis(F.get_basis(),l);}
//	return Mout;
//}

//template<typename Symmetry>
//Mpo<Sym::U1xU1<double>,complex<double> > HubbardObservables<Symmetry>::
//holePacket (complex<double> (*f)(int))
//{
//	assert(N_legs==1);
//	stringstream ss;
//	ss << "holePacket";
//	
//	qarray<2> qdiff = {-1,0};
//	
//	vector<SuperMatrix<Symmetry,complex<double> > > M(F.size());
//	M[0].setRowVector(2,F.dim());
//	M[0](0,0) = f(0) * F.c(UP);
//	M[0](0,1) = F.Id();
//	
//	for (size_t l=1; l<F.size()-1; ++l)
//	{
//		M[l].setMatrix(2,F.dim());
//		M[l](0,0) = complex<double>(1.,0.) * F.sign();
//		M[l](1,0) = f(l) * F.c(UP);
//		M[l](0,1).setZero();
//		M[l](1,1) = F.Id();
//	}
//	
//	M[F.size()-1].setColVector(2,F.dim());
//	M[F.size()-1](0,0) = complex<double>(1.,0.) * F.sign();
//	M[F.size()-1](1,0) = f(F.size()-1) * F.c(UP);
//	
//	Mpo<Symmetry,complex<double> > Mout(F.size(), M, qarray<Symmetry::Nq>(qdiff), HubbardU1xU1::Nlabel, ss.str());
//	for (size_t l=0; l<F.size(); ++l) {Mout.setLocBasis(F.get_basis(),l);}
//	return Mout;
//}

//template<typename Symmetry>
//Mpo<Symmetry> HubbardObservables<Symmetry>::
//triplon (SPIN_INDEX sigma, size_t locx, size_t locy)
//{
//	assert(locx<F.size() and locy<F[locx].dim());
//	stringstream ss;
//	ss << "triplon(" << locx << ")" << "c(" << locx+1 << ",σ=" << sigma << ")";
//	
//	qarray<2> qdiff;
//	(sigma==UP) ? qdiff = {-2,-1} : qdiff = {-1,-2};
//	
//	vector<SuperMatrix<Symmetry,double> > M(F.size());
//	for (size_t l=0; l<locx; ++l)
//	{
//		M[l].setMatrix(1,F[l].dim());
//		M[l](0,0) = F[l].sign();
//	}
//	// c(locx,UP)*c(locx,DN)
//	M[locx].setMatrix(1,F[locx].dim());
//	M[locx](0,0) = F[locx].c(UP,locy)*F[locx].c(DN,locy);
//	// c(locx+1,UP|DN)
//	M[locx+1].setMatrix(1,F[locx+1].dim());
//	M[locx+1](0,0) = (sigma==UP)? F[locx+1].c(UP,locy) : F[locx+1].c(DN,locy);
//	for (size_t l=locx+2; l<F.size(); ++l)
//	{
//		M[l].setMatrix(1,F[l].dim());
//		M[l](0,0) = F[l].Id();
//	}
//	
//	Mpo<Symmetry> Mout(F.size(), M, qarray<Symmetry::Nq>(qdiff), HubbardU1xU1::Nlabel, ss.str());
//	for (size_t l=0; l<F.size(); ++l) {Mout.setLocBasis(F[l].get_basis(),l);}
//	return Mout;
//}

//template<typename Symmetry>
//Mpo<Symmetry> HubbardObservables<Symmetry>::
//antitriplon (SPIN_INDEX sigma, size_t locx, size_t locy)
//{
//	assert(locx<F.size() and locy<F[locx].dim());
//	stringstream ss;
//	ss << "antitriplon(" << locx << ")" << "c(" << locx+1 << ",σ=" << sigma << ")";
//	
//	qarray<2> qdiff;
//	(sigma==UP) ? qdiff = {+2,+1} : qdiff = {+1,+2};
//	
//	vector<SuperMatrix<Symmetry,double> > M(F.size());
//	for (size_t l=0; l<locx; ++l)
//	{
//		M[l].setMatrix(1,F[l].dim());
//		M[l](0,0) = F[l].sign();
//	}
//	// c†(locx,DN)*c†(locx,UP)
//	M[locx].setMatrix(1,F[locx].dim());
//	M[locx](0,0) = F[locx].cdag(DN,locy)*F[locx].cdag(UP,locy);
//	// c†(locx+1,UP|DN)
//	M[locx+1].setMatrix(1,F[locx+1].dim());
//	M[locx+1](0,0) = (sigma==UP)? F[locx+1].cdag(UP,locy) : F[locx+1].cdag(DN,locy);
//	for (size_t l=locx+2; l<F.size(); ++l)
//	{
//		M[l].setMatrix(1,F[l].dim());
//		M[l](0,0) = F[l].Id();
//	}
//	
//	Mpo<Symmetry> Mout(F.size(), M, qarray<Symmetry::Nq>(qdiff), HubbardU1xU1::Nlabel, ss.str());
//	for (size_t l=0; l<F.size(); ++l) {Mout.setLocBasis(F[l].get_basis(),l);}
//	return Mout;
//}

//template<typename Symmetry>
//Mpo<Symmetry> HubbardObservables<Symmetry>::
//quadruplon (size_t locx, size_t locy)
//{
//	assert(locx<F.size() and locy<F[locx].dim());
//	stringstream ss;
//	ss << "Auger(" << locx << ")" << "Auger(" << locx+1 << ")";
//	
//	vector<SuperMatrix<Symmetry,double> > M(F.size());
//	for (size_t l=0; l<locx; ++l)
//	{
//		M[l].setMatrix(1,F[l].dim());
//		M[l](0,0) = F[l].Id();
//	}
//	// c(loc,UP)*c(loc,DN)
//	M[locx].setMatrix(1,F[locx].dim());
//	M[locx](0,0) = F[locx].c(UP,locy)*F[locx].c(DN,locy);
//	// c(loc+1,UP)*c(loc+1,DN)
//	M[locx+1].setMatrix(1,F[locx+1].dim());
//	M[locx+1](0,0) = F[locx+1].c(UP,locy)*F[locx+1].c(DN,locy);
//	for (size_t l=locx+2; l<F.size(); ++l)
//	{
//		M[l].setMatrix(1,4);
//		M[l](0,0) = F[l].Id();
//	}
//	
//	Mpo<Symmetry> Mout(F.size(), M, qarray<Symmetry::Nq>({-2,-2}), HubbardU1xU1::Nlabel, ss.str());
//	for (size_t l=0; l<F.size(); ++l) {Mout.setLocBasis(F[l].get_basis(),l);}
//	return Mout;
//}


#endif<|MERGE_RESOLUTION|>--- conflicted
+++ resolved
@@ -64,15 +64,6 @@
 	
 protected:
 	
-<<<<<<< HEAD
-	Mpo<Symmetry> make_local (string name, size_t locx, size_t locy, const OperatorType &Op, bool HERMITIAN=false, bool FERMIONIC=false) const;
-	/**Note: IDENTICAL_AND_HERMITIAN means here that the two operators are identical and hermitian themselves. Then, if coordinates are the same, the total operator is also hermitian.*/
-	Mpo<Symmetry> make_corr  (string name1, string name2, 
-	                           size_t locx1, size_t locx2, size_t locy1, size_t locy2, 
-	                           const OperatorType &Op1, const OperatorType &Op2,
-	                           bool IDENTICAL_AND_HERMITIAN=false) const;
-	                           	
-=======
 	Mpo<Symmetry> make_local (string name, 
 	                          size_t locx, size_t locy, 
 	                          const OperatorType &Op, 
@@ -82,7 +73,6 @@
 	                          const OperatorType &Op1, const OperatorType &Op2,
 	                          bool BOTH_HERMITIAN=false) const;
 	
->>>>>>> 32b9ec5f
 	vector<FermionBase<Symmetry> > F;
 };
 
@@ -111,11 +101,7 @@
 
 template<typename Symmetry>
 Mpo<Symmetry> HubbardObservables<Symmetry>::
-<<<<<<< HEAD
-make_local (string name, size_t locx, size_t locy, const OperatorType &Op, bool HERMITIAN, bool FERMIONIC) const
-=======
 make_local (string name, size_t locx, size_t locy, const OperatorType &Op, bool FERMIONIC, bool HERMITIAN) const
->>>>>>> 32b9ec5f
 {
 	assert(locx<F.size() and locy<F[locx].dim());
 	stringstream ss;
@@ -134,11 +120,7 @@
 make_corr (string name1, string name2, 
            size_t locx1, size_t locx2, size_t locy1, size_t locy2, 
            const OperatorType &Op1, const OperatorType &Op2,
-<<<<<<< HEAD
-           bool IDENTICAL_AND_HERMITIAN) const
-=======
            bool BOTH_HERMITIAN) const
->>>>>>> 32b9ec5f
 {
 	assert(locx1<F.size() and locx2<F.size() and locy1<F[locx1].dim() and locy2<F[locx2].dim());
 	stringstream ss;
@@ -151,7 +133,6 @@
 	for (size_t l=0; l<F.size(); ++l) {Mout.setLocBasis(F[l].get_basis(),l);}
 	
 	Mout.setLocal({locx1,locx2}, {Op1,Op2});
-	Mout.HERMTIAN = (locx1==locx2 and locy1==locy2 and IDENTICAL_AND_HERMITIAN)? true:false;
 	return Mout;
 }
 
@@ -163,7 +144,7 @@
 {
 	stringstream ss;
 	ss << "c" << sigma;
-	return make_local(ss.str(), locx,locy, F[locx].c(sigma,locy), false, true);
+	return make_local(ss.str(), locx,locy, F[locx].c(sigma,locy), true);
 }
 
 template<typename Symmetry>
@@ -172,7 +153,7 @@
 {
 	stringstream ss;
 	ss << "c†" << sigma;
-	return make_local(ss.str(), locx,locy, F[locx].cdag(sigma,locy), false, true);
+	return make_local(ss.str(), locx,locy, F[locx].cdag(sigma,locy), true);
 }
 
 //-------------
@@ -183,7 +164,7 @@
 {
 	stringstream ss;
 	ss << "c" << UP << "c" << DN;
-	return make_local(ss.str(), locx,locy, F[locx].c(UP,locy)*F[locx].c(DN,locy), false, false);
+	return make_local(ss.str(), locx,locy, F[locx].c(UP,locy)*F[locx].c(DN,locy), false);
 }
 
 template<typename Symmetry>
@@ -192,7 +173,7 @@
 {
 	stringstream ss;
 	ss << "c†" << DN << "c†" << UP;
-	return make_local(ss.str(), locx,locy, F[locx].cdag(DN,locy)*F[locx].cdag(UP,locy), false, false);
+	return make_local(ss.str(), locx,locy, F[locx].cdag(DN,locy)*F[locx].cdag(UP,locy), false);
 }
 
 template<typename Symmetry>
@@ -223,8 +204,6 @@
 		Mout.setLocal({locx2, locx1}, {c*F[locx2].sign(), -1.*cdag}, F[0].sign());
 	}
 	
-	Mout.HERMITIAN = (locx1==locx2 and locy1==locy2)? true:false;
-		
 	return Mout;
 }
 
@@ -249,12 +228,8 @@
 Mpo<Symmetry> HubbardObservables<Symmetry>::
 d (size_t locx, size_t locy) const
 {
-<<<<<<< HEAD
-	return make_local("double_occ", locx,locy, F[locx].d(locy), true, false);
-=======
 	return make_local("double_occ", locx,locy, F[locx].d(locy), false, true);
 	// FERMIONIC=false, HERMITIAN=true
->>>>>>> 32b9ec5f
 }
 
 template<typename Symmetry>
@@ -269,7 +244,6 @@
 	for (size_t l=0; l<F.size(); ++l) {Mout.setLocBasis(F[l].get_basis(),l);}
 	
 	Mout.setLocalSum(Op);
-	Mout.HERMITIAN = true;
 	return Mout;
 }
 
@@ -277,36 +251,24 @@
 Mpo<Symmetry> HubbardObservables<Symmetry>::
 s (size_t locx, size_t locy) const
 {
-<<<<<<< HEAD
-	return make_local("single_occ", locx,locy,  F[locx].n(UP,locy)+F[locx].n(DN,locy)-2.*F[locx].d(locy), true, false);
-=======
 	return make_local("single_occ", locx,locy,  F[locx].n(UP,locy)+F[locx].n(DN,locy)-2.*F[locx].d(locy), false, true);
 	// FERMIONIC=false, HERMITIAN=true
->>>>>>> 32b9ec5f
 }
 
 template<typename Symmetry>
 Mpo<Symmetry> HubbardObservables<Symmetry>::
 n (SPIN_INDEX sigma, size_t locx, size_t locy) const
 {
-<<<<<<< HEAD
-	return make_local("n", locx,locy, F[locx].n(sigma,locy), true, false);
-=======
 	return make_local("n", locx,locy, F[locx].n(sigma,locy), false, true);
 	// FERMIONIC=false, HERMITIAN=true
->>>>>>> 32b9ec5f
 }
 
 template<typename Symmetry>
 Mpo<Symmetry> HubbardObservables<Symmetry>::
 n (size_t locx, size_t locy) const
 {
-<<<<<<< HEAD
-	return make_local("n", locx,locy, F[locx].n(locy), true, false);
-=======
 	return make_local("n", locx,locy, F[locx].n(locy), false, true);
 	// FERMIONIC=false, HERMITIAN=true
->>>>>>> 32b9ec5f
 }
 
 template<typename Symmetry>
@@ -339,21 +301,10 @@
 Mpo<Symmetry> HubbardObservables<Symmetry>::
 ScompScomp (SPINOP_LABEL Sa1, SPINOP_LABEL Sa2, size_t locx1, size_t locx2, size_t locy1, size_t locy2) const
 {
-<<<<<<< HEAD
-	stringstream ss1; ss1 << SOP1;
-	stringstream ss2; ss2 << SOP2;
-	bool HERMITIAN = ((SOP1==SX or SOP1==SZ) and (SOP2==SX or SOP2==SZ) and SOP1==SOP2)? true:false;
-	return make_corr(ss1.str(),ss2.str(), 
-	                 locx1,locx2,locy1,locy2, 
-	                 F[locx1].Scomp(SOP1,locy1), 
-	                 F[locx2].Scomp(SOP2,locy2),
-	                 HERMITIAN);
-=======
 	stringstream ss1; ss1 << Sa1;
 	stringstream ss2; ss2 << Sa2;
 	bool HERMITIAN = ((Sa1==SX or Sa2==SZ) and (Sa2==SX or Sa2==SZ))? true:false;
 	return make_corr(ss1.str(),ss2.str(), locx1,locx2,locy1,locy2, F[locx1].Scomp(Sa1,locy1), F[locx2].Scomp(Sa2,locy2), HERMITIAN);
->>>>>>> 32b9ec5f
 }
 
 template<typename Symmetry>
