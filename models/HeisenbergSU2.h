--- conflicted
+++ resolved
@@ -103,13 +103,7 @@
 		Terms[l] = set_operators(B[l],P,l%Lcell);
 	}
 	
-<<<<<<< HEAD
-	this->generate_label(Terms[0].name,Terms,Lcell);
-	this->construct(G, this->W, this->Gvec, false, P.get<bool>("OPEN_BC"));
-	this->Terms = Terms;
-=======
 	this->construct_from_Terms(Terms, Lcell, false, P.get<bool>("OPEN_BC"));
->>>>>>> 32b9ec5f
 	// false: For SU(2) symmetries, the squared Hamiltonian cannot be calculated in advance.
 }
 
