#ifndef VANILLA_UMPS
#define VANILLA_UMPS

#include <set>
#include <numeric>
#include <algorithm>
#include <ctime>
#include <type_traits>
#include <iostream>
#include <fstream>

struct GAUGE
{
	enum OPTION {L=0, R=1, C=2};
};

#include "VumpsTransferMatrix.h"
#include "LanczosSolver.h"
#include "ArnoldiSolver.h"

//template<typename MatrixType>
//void unique_QR (const MatrixType &M, MatrixType &Qmatrix, MatrixType &Rmatrix)
//{
//	#ifdef DONT_USE_EIGEN_QR
//	LapackQR<Scalar> Quirinus; // Lapack QR
//	#else
//	HouseholderQR<MatrixType> Quirinus; // Eigen QR
//	#endif
//	
//	Quirinus.compute(M);
//	
//	#ifdef DONT_USE_EIGEN_QR
//	Qmatrix = Quirinus.Qmatrix();
//	Rmatrix = Quirinus.Rmatrix();
//	#else
//	Qmatrix = Quirinus.householderQ() * MatrixType::Identity(M.rows(),M.cols());
//	Rmatrix = MatrixType::Identity(M.cols(),M.rows()) 
//	        * Quirinus.matrixQR().template triangularView<Upper>();
//	#endif
//	
//	// signs of the diagonal of Rmatrix in order to make the QR decomposition unique
//	VectorXd Signum = (Rmatrix.diagonal().array()/Rmatrix.diagonal().array().abs()).matrix();
//	Rmatrix = Signum.asDiagonal() * Rmatrix;
//	Qmatrix = Qmatrix * Signum.asDiagonal();
//}

//template<typename MatrixType>
//void unique_RQ (const MatrixType &M, MatrixType &Qmatrix, MatrixType &Rmatrix)
//{
//	#ifdef DONT_USE_EIGEN_QR
//	LapackQR<Scalar> Quirinus; // Lapack QR
//	#else
//	HouseholderQR<MatrixType> Quirinus; // Eigen QR
//	#endif
//	
//	Quirinus.compute(M.adjoint());
//	
//	#ifdef DONT_USE_EIGEN_QR
//	Qmatrix = Quirinus.Qmatrix().adjoint();
//	Rmatrix = Quirinus.Rmatrix().adjoint();
//	#else
//	Qmatrix = (Quirinus.householderQ() * MatrixType::Identity(M.cols(),M.rows())).adjoint();
//	Rmatrix = (MatrixType::Identity(M.rows(),M.cols()) 
//	        * Quirinus.matrixQR().template triangularView<Upper>()).adjoint();
//	#endif
//	
//	VectorXd Signum = (Rmatrix.diagonal().array()/Rmatrix.diagonal().array().abs()).matrix();
//	Rmatrix = Rmatrix * Signum.asDiagonal();
//	Qmatrix = Signum.asDiagonal() * Qmatrix;
//}

#include "Biped.h"
#include "Multipede.h"
#include "MpoQ.h"
#include "DmrgConglutinations.h"
#if !defined DONT_USE_LAPACK_SVD || !defined DONT_USE_LAPACK_QR
	#include "LapackWrappers.h"
#endif
#include "PolychromaticConsole.h"
#include "RandomVector.h"

/**Uniform Matrix Product State.
\describe_Nq
\describe_Scalar*/
template<size_t Nq, typename Scalar=double>
class UmpsQ
{
typedef Matrix<Scalar,Dynamic,Dynamic> MatrixType;
typedef Matrix<complex<double>,Dynamic,Dynamic> CMatrixType;
typedef Matrix<Scalar,Dynamic,1>       VectorType;
	
public:
	
	/**Does nothing.*/
	UmpsQ<Nq,Scalar>(){};
	
	template<typename Hamiltonian> UmpsQ (const Hamiltonian &H, size_t L_input, size_t Dmax, qarray<Nq> Qtot_input);
	
	UmpsQ (const vector<qarray<Nq> > &qloc_input, size_t L_input, size_t Dmax, qarray<Nq> Qtot_input);
	
	string info() const;
	string test_ortho (double tol=1e-10) const;
	
	void setRandom();
	
	void resize (size_t Dmax);
	
	/**Resizes all block matrices with the same forced dimensions. Useful for iDMRG.*/
	void forcedResize (size_t Dmax);
	
	void decompose (size_t loc, const vector<vector<Biped<Nq,MatrixType> > > &Apair);
	void svdDecompose (size_t loc);
	void polarDecompose (size_t loc);
	
<<<<<<< HEAD
	void calc_SchmidtSpectrum();
	VectorXd SchmidtSpectrum (size_t loc);
=======
	VectorXd singularValues (size_t loc=0);
>>>>>>> 69bd4ae9
	double entropy (size_t loc=0);
	
	inline vector<qarray<Nq> > locBasis (size_t loc) const {return qloc[loc];}
	inline vector<vector<qarray<Nq> > > locBasis()   const {return qloc;}
	
	/**Returns the amount of rows of first tensor without symmetries. Useful for iDMRG.*/
	size_t get_frst_rows() const {return A[GAUGE::C][0][0].block[0].rows();}
	
	/**Returns the amount of columns of last tensor without symmetries. Useful for iDMRG.*/
	size_t get_last_cols() const {return A[GAUGE::C][N_sites][0].block[0].cols();}
	
	size_t length() const {return N_sites;}
	
	void calc_epsLR (size_t loc, double &epsL, double &epsR);
	
	size_t calc_Dmax() const;
	size_t calc_Mmax() const;
	double memory (MEMUNIT memunit) const;
	
	complex<double> dot (const UmpsQ<Nq,Scalar> &Vket) const;
	
//private:
	
	size_t N_sites;
	size_t Dmax;
	double eps_svd = 1e-7;
	size_t N_sv;
	
	void calc_singularValues (size_t loc=0);
	
	// sets of all unique incoming & outgoing indices for convenience
	vector<vector<qarray<Nq> > > inset;
	vector<vector<qarray<Nq> > > outset;
	
	vector<vector<qarray<Nq> > > qloc;
	std::array<string,Nq> qlabel = {};
	qarray<Nq> Qtot;
	
	std::array<vector<vector<Biped<Nq,MatrixType> > >,3> A; // A[L/R/C][l][s].block[q]
	vector<Biped<Nq,MatrixType> >                        C; // zero-site part C[l]
	vector<vector<VectorType> >                          Sigma;
	
	vector<VectorXd> Csingular;
	VectorXd S;
};

template<size_t Nq, typename Scalar>
string UmpsQ<Nq,Scalar>::
info() const
{
	stringstream ss;
	ss << "Umps: ";
	
//	if (Nq != 0)
//	{
//		ss << "(";
//		for (size_t q=0; q<Nq; ++q)
//		{
//			ss << qlabel[q];
//			if (q!=Nq-1) {ss << ",";}
//		}
//		ss << ")=" << format(Qtot) << ", ";
//	}
//	else
//	{
		ss << "no symmetries, ";
//	}
	
	ss << "Lcell=" << N_sites << ", ";
	ss << "Mmax=" << calc_Mmax() << " (Dmax=" << calc_Dmax() << "), ";
//	ss << "Nqmax=" << calc_Nqmax() << ", ";
//	ss << "trunc_weight=" << truncWeight.sum() << ", ";
	ss << "S=" << S.transpose() << ", ";
	ss << "mem=" << round(memory(GB),3) << "GB";
//	"overhead=" << round(overhead(MB),3) << "MB";
	
	return ss.str();
}

template<size_t Nq, typename Scalar>
template<typename Hamiltonian>
UmpsQ<Nq,Scalar>::
UmpsQ (const Hamiltonian &H, size_t L_input, size_t Dmax, qarray<Nq> Qtot_input)
{
//	format = H.format;
//	qlabel = H.qlabel;
//	N_legs = H.width();
//	outerResize<typename Hamiltonian::qarrayIterator>(H.length(), H.locBasis(), Qtot_input);
	N_sites = L_input;
	qloc = H.locBasis();
	
//	outerResize(H.length(), H.locBasis(), Qtot_input);
	resize(Dmax);
}

template<size_t Nq, typename Scalar>
UmpsQ<Nq,Scalar>::
UmpsQ (const vector<qarray<Nq> > &qloc_input, size_t L_input, size_t Dmax, qarray<Nq> Qtot_input)
{
	N_sites = L_input;
	qloc.resize(N_sites);
	for (size_t l=0; l<N_sites; ++l) {qloc[l] = qloc_input;}
	resize(Dmax);
}

template<size_t Nq, typename Scalar>
size_t UmpsQ<Nq,Scalar>::
calc_Dmax() const
{
	size_t res = 0;
	for (size_t l=0; l<N_sites; ++l)
	{
		for (size_t s=0; s<qloc[l].size(); ++s)
		for (size_t q=0; q<A[GAUGE::C][l][s].dim; ++q)
		{
			if (A[GAUGE::C][l][s].block[q].rows()>res) {res = A[GAUGE::C][l][s].block[q].rows();}
			if (A[GAUGE::C][l][s].block[q].cols()>res) {res = A[GAUGE::C][l][s].block[q].cols();}
		}
	}
	return res;
}

template<size_t Nq, typename Scalar>
double UmpsQ<Nq,Scalar>::
memory (MEMUNIT memunit) const
{
	double res = 0.;
	for (size_t l=0; l<N_sites; ++l)
	{
		res += C[l].memory(memunit);
		for (size_t g=0; g<3; ++g)
		for (size_t s=0; s<qloc[l].size(); ++s)
		{
			res += A[g][l][s].memory(memunit);
		}
	}
	return res;
}

template<size_t Nq, typename Scalar>
size_t UmpsQ<Nq,Scalar>::
calc_Mmax() const
{
	size_t res = 0;
	for (size_t l=0; l<N_sites; ++l)
	for (size_t s=0; s<qloc[l].size(); ++s)
	{
		size_t Mrows = 0;
		size_t Mcols = 0;
		for (size_t q=0; q<A[GAUGE::C][l][s].dim; ++q)
		{
			Mrows += A[GAUGE::C][l][s].block[q].rows();
			Mcols += A[GAUGE::C][l][s].block[q].cols();
		}
		if (Mrows>res) {res = Mrows;}
		if (Mcols>res) {res = Mcols;}
	}
	return res;
}

template<size_t Nq, typename Scalar>
void UmpsQ<Nq,Scalar>::
resize (size_t Dmax_input)
{
	Dmax = Dmax_input;
	
	for (size_t g=0; g<3; ++g)
	{
		A[g].resize(N_sites);
		for (size_t l=0; l<N_sites; ++l)
		{
			A[g][l].resize(qloc[l].size());
		}
	}
	C.resize(N_sites);
	Sigma.resize(N_sites);
	inset.resize(N_sites);
	outset.resize(N_sites);
	
	for (size_t l=0; l<N_sites; ++l)
	{
		inset[l].push_back(qvacuum<Nq>());
		outset[l].push_back(qvacuum<Nq>());
		Sigma[l].resize(outset[l].size());
	}
	
	for (size_t g=0; g<3; ++g)
	for (size_t l=0; l<N_sites; ++l)
	for (size_t s=0; s<qloc[l].size(); ++s)
	{
		A[g][l][s].in.push_back(qvacuum<Nq>());
		A[g][l][s].out.push_back(qvacuum<Nq>());
		A[g][l][s].dict.insert({qarray2<Nq>{qvacuum<Nq>(),qvacuum<Nq>()}, A[g][l][s].dim});
		A[g][l][s].dim = 1;
		A[g][l][s].block.resize(1);
	}
	
	for (size_t g=0; g<3; ++g)
	for (size_t l=0; l<N_sites; ++l)
	for (size_t s=0; s<qloc[l].size(); ++s)
	{
		A[g][l][s].block[0].resize(Dmax,Dmax);
	}
	
	for (size_t l=0; l<N_sites; ++l)
	{
		C[l].in.push_back(qvacuum<Nq>());
		C[l].out.push_back(qvacuum<Nq>());
		C[l].dict.insert({qarray2<Nq>{qvacuum<Nq>(),qvacuum<Nq>()}, C[l].dim});
		C[l].dim = 1;
		C[l].block.resize(1);
		C[l].block[0].resize(Dmax,Dmax);
	}
	
	Csingular.clear();
	Csingular.resize(N_sites);
	S.resize(N_sites);
}

template<size_t Nq, typename Scalar>
void UmpsQ<Nq,Scalar>::
forcedResize (size_t Dmax)
{
	for (size_t l=0; l<N_sites; ++l)
	for (size_t s=0; s<qloc.size(); ++s)
	for (size_t q=0; q<A[GAUGE::C][l][s].dim; ++q)
	{
		A[GAUGE::C][l][s].block[q].resize(Dmax,Dmax);
	}
}

template<size_t Nq, typename Scalar>
void UmpsQ<Nq,Scalar>::
setRandom()
{
	for (size_t l=0; l<N_sites; ++l)
	for (size_t q=0; q<C[l].dim; ++q)
	for (size_t a1=0; a1<C[l].block[q].rows(); ++a1)
	for (size_t a2=0; a2<C[l].block[q].cols(); ++a2)
	{
		C[l].block[q](a1,a2) = threadSafeRandUniform<Scalar>(-1.,1.);
	}
	
	// normalize the centre matrices for proper wavefunction norm: Tr(C*C†)=1
	for (size_t l=0; l<N_sites; ++l)
	for (size_t q=0; q<C[l].dim; ++q)
	{
		C[l].block[q] /= sqrt((C[l].block[q] * C[l].block[q].adjoint()).trace());
	}
	
	for (size_t l=0; l<N_sites; ++l)
	for (size_t s=0; s<qloc[l].size(); ++s)
	for (size_t q=0; q<A[GAUGE::C][l][s].dim; ++q)
	for (size_t a1=0; a1<A[GAUGE::C][l][s].block[q].rows(); ++a1)
	for (size_t a2=0; a2<A[GAUGE::C][l][s].block[q].cols(); ++a2)
	{
		A[GAUGE::C][l][s].block[q](a1,a2) = threadSafeRandUniform<Scalar>(-1.,1.);
	}
	
	calc_singularValues();
}

template<size_t Nq, typename Scalar>
string UmpsQ<Nq,Scalar>::
test_ortho (double tol) const
{
	string sout = "";
	std::array<string,4> normal_token  = {"A","B","M","X"};
	std::array<string,4> special_token = {"\e[4mA\e[0m","\e[4mB\e[0m","\e[4mM\e[0m","\e[4mX\e[0m"};
	
	for (int l=0; l<this->N_sites; ++l)
	{
		// check for A
		Biped<Nq,MatrixType> Test = A[GAUGE::L][l][0].adjoint() * A[GAUGE::L][l][0];
		for (size_t s=1; s<qloc[l].size(); ++s)
		{
			Test += A[GAUGE::L][l][s].adjoint() * A[GAUGE::L][l][s];
		}
		
		vector<bool> A_CHECK(Test.dim);
		vector<double> A_infnorm(Test.dim);
		for (size_t q=0; q<Test.dim; ++q)
		{
			Test.block[q] -= MatrixType::Identity(Test.block[q].rows(), Test.block[q].cols());
			A_CHECK[q]     = Test.block[q].template lpNorm<Infinity>()<tol ? true : false;
			A_infnorm[q]   = Test.block[q].template lpNorm<Infinity>();
		}
		
		// check for B
		Test.clear();
		Test = A[GAUGE::R][l][0] * A[GAUGE::R][l][0].adjoint();
		for (size_t s=1; s<qloc[l].size(); ++s)
		{
			Test += A[GAUGE::R][l][s] * A[GAUGE::R][l][s].adjoint();
		}
		
		vector<bool> B_CHECK(Test.dim);
		vector<double> B_infnorm(Test.dim);
		for (size_t q=0; q<Test.dim; ++q)
		{
			Test.block[q] -= MatrixType::Identity(Test.block[q].rows(), Test.block[q].cols());
			B_CHECK[q]     = Test.block[q].template lpNorm<Infinity>()<tol ? true : false;
			B_infnorm[q]   = Test.block[q].template lpNorm<Infinity>();
		}
		
		vector<double> norms;
		norms.resize(C[l].dim);
		for (size_t q=0; q<C[l].dim; ++q)
		{
			norms[q] = (C[l].block[q] * C[l].block[q].adjoint()).trace();
			cout << "q=" << q << ", norm=" << norms[q] << endl;
		}
		
		// interpret result
//		if (all_of(A_CHECK.begin(),A_CHECK.end(),[](bool x){return x;}) and 
//		    all_of(B_CHECK.begin(),B_CHECK.end(),[](bool x){return x;}))
//		{
//			sout += TCOLOR(MAGENTA);
//			sout += normal_token[3]; // X
//		}
		if (all_of(A_CHECK.begin(),A_CHECK.end(),[](bool x){return x;}))
		{
			sout += TCOLOR(RED);
			sout += normal_token[0]; // A
		}
		else
		{
			sout += TCOLOR(GREEN);
			sout += normal_token[2]; // M
		}
		
		if (all_of(B_CHECK.begin(),B_CHECK.end(),[](bool x){return x;}))
		{
			sout += TCOLOR(BLUE);
			sout += normal_token[1]; // B
		}
		else
		{
			sout += TCOLOR(GREEN);
			sout += normal_token[2]; // M
		}
	}
	
	sout += TCOLOR(BLACK);
	return sout;
}

template<size_t Nq, typename Scalar>
complex<double> UmpsQ<Nq,Scalar>::
dot (const UmpsQ<Nq,Scalar> &Vket) const
{
	MatrixType LRdummy;
	size_t Mbra = A[GAUGE::R][0][0].block[0].rows();
	size_t Mket = Vket.A[GAUGE::R][0][0].block[0].rows();
	
	TransferMatrix<Nq,double> TR(GAUGE::R, A[GAUGE::R][0], Vket.A[GAUGE::R][0], LRdummy, {});
	CMatrixType Reigen(Mket,Mbra);
	
	ArnoldiSolver<TransferMatrix<Nq,double>,CMatrixType> Arnie;
	Arnie.set_dimK(min(100ul,Mbra*Mket));
	complex<double> lambda;
	
	Arnie.calc_dominant(TR,Reigen,lambda);
	
	return lambda;
}

template<size_t Nq, typename Scalar>
void UmpsQ<Nq,Scalar>::
calc_singularValues (size_t loc)
{
	BDCSVD<MatrixType> Jack(C[loc].block[0]);
	Csingular[loc] = Jack.singularValues();
	size_t Nnz = (Jack.singularValues().array() > 0.).count();
	S(loc) = -(Csingular[loc].head(Nnz).array().square() * Csingular[loc].head(Nnz).array().square().log()).sum();
}

template<size_t Nq, typename Scalar>
VectorXd UmpsQ<Nq,Scalar>::
singularValues (size_t loc)
{
	assert(loc<N_sites);
	return Csingular[loc];
}

template<size_t Nq, typename Scalar>
double UmpsQ<Nq,Scalar>::
entropy (size_t loc)
{
	assert(loc<N_sites);
	return S(loc);
}

// creates AL, AR from AC, C
template<size_t Nq, typename Scalar>
void UmpsQ<Nq,Scalar>::
polarDecompose (size_t loc)
{
	BDCSVD<MatrixType> Jack;
	
	for (size_t qout=0; qout<outset[loc].size(); ++qout)
	{
		qarray2<Nq> quple = {outset[loc][qout], outset[loc][qout]};
		
		// determine how many A's to glue together
		vector<size_t> svec, qvec, Nrowsvec;
		for (size_t s=0; s<qloc[loc].size(); ++s)
		for (size_t q=0; q<A[GAUGE::C][loc][s].dim; ++q)
		{
			if (A[GAUGE::C][loc][s].out[q] == outset[loc][qout])
			{
				svec.push_back(s);
				qvec.push_back(q);
				Nrowsvec.push_back(A[GAUGE::C][loc][s].block[q].rows());
			}
		}
		
		// do the glue
		size_t Ncols = A[GAUGE::C][loc][svec[0]].block[qvec[0]].cols();
		for (size_t i=1; i<svec.size(); ++i) {assert(A[GAUGE::C][loc][svec[i]].block[qvec[i]].cols() == Ncols);}
		size_t Nrows = accumulate(Nrowsvec.begin(),Nrowsvec.end(),0);
		
		MatrixType Aclump(Nrows,Ncols);
		MatrixType Acmp(Nrows,Ncols);
		Aclump.setZero();
		size_t stitch = 0;
		for (size_t i=0; i<svec.size(); ++i)
		{
			Aclump.block(stitch,0, Nrowsvec[i],Ncols) = A[GAUGE::C][loc][svec[i]].block[qvec[i]];
			stitch += Nrowsvec[i];
		}
		
		Jack.compute(Aclump,ComputeThinU|ComputeThinV);
		MatrixType UL = Jack.matrixU() * Jack.matrixV().adjoint();
//		MatrixType UL, Rmatrix;
//		unique_QR(Aclump, UL, Rmatrix);
		
		auto it = C[loc].dict.find(quple);
		size_t qC = it->second;
		
		vector<MatrixType> UC;
		
		for (size_t q=0; q<C[loc].dim; ++q)
		{
			Jack.compute(C[loc].block[q],ComputeThinU|ComputeThinV);
			UC.push_back(Jack.matrixU()*Jack.matrixV().adjoint());
			
			// get the singular values and the entropy while at it (C[loc].dim=1 assumed):
			Csingular[loc] = Jack.singularValues();
			size_t Nnz = (Jack.singularValues().array() > 0.).count();
			S(loc) = -(Csingular[loc].head(Nnz).array().square() * Csingular[loc].head(Nnz).array().square().log()).sum();
		}
		
		// update AL
		stitch = 0;
		for (size_t i=0; i<svec.size(); ++i)
		{
			A[GAUGE::L][loc][svec[i]].block[qvec[i]] = UL.block(stitch,0, Nrowsvec[i],Ncols) * UC[qC].adjoint();
			stitch += Nrowsvec[i];
		}
	}
	
	for (size_t qin=0; qin<inset[loc].size(); ++qin)
	{
		qarray2<Nq> quple = {inset[loc][qin], inset[loc][qin]};
		
		// determine how many A's to glue together
		vector<size_t> svec, qvec, Ncolsvec;
		for (size_t s=0; s<qloc[loc].size(); ++s)
		for (size_t q=0; q<A[GAUGE::C][loc][s].dim; ++q)
		{
			if (A[GAUGE::C][loc][s].in[q] == inset[loc][qin])
			{
				svec.push_back(s);
				qvec.push_back(q);
				Ncolsvec.push_back(A[GAUGE::C][loc][s].block[q].cols());
			}
		}
		
		// do the glue
		size_t Nrows = A[GAUGE::C][loc][svec[0]].block[qvec[0]].rows();
		for (size_t i=1; i<svec.size(); ++i) {assert(A[GAUGE::C][loc][svec[i]].block[qvec[i]].rows() == Nrows);}
		size_t Ncols = accumulate(Ncolsvec.begin(), Ncolsvec.end(), 0);
		
		MatrixType Aclump(Nrows,Ncols);
		size_t stitch = 0;
		for (size_t i=0; i<svec.size(); ++i)
		{
			Aclump.block(0,stitch, Nrows,Ncolsvec[i]) = A[GAUGE::C][loc][svec[i]].block[qvec[i]];
			stitch += Ncolsvec[i];
		}
		
		Jack.compute(Aclump,ComputeThinU|ComputeThinV);
		MatrixType UR = Jack.matrixU() * Jack.matrixV().adjoint();
//		MatrixType UR, Rmatrix;
//		unique_RQ(Aclump, UR, Rmatrix);
		
		size_t locC = (N_sites==1)? 0 : (loc-1)%2;
		auto it = C[locC].dict.find(quple);
		size_t qC = it->second;
		
		vector<MatrixType> UC;
		
		for (size_t q=0; q<C[locC].dim; ++q)
		{
			Jack.compute(C[locC].block[q],ComputeThinU|ComputeThinV);
			UC.push_back(Jack.matrixU()*Jack.matrixV().adjoint());
			
			// get the singular values and the entropy while at it (C[loc].dim=1 assumed):
			Csingular[loc] = Jack.singularValues();
			size_t Nnz = (Jack.singularValues().array() > 0.).count();
			S(loc) = -(Csingular[loc].head(Nnz).array().square() * Csingular[loc].head(Nnz).array().square().log()).sum();
		}
		
		// update AR
		stitch = 0;
		for (size_t i=0; i<svec.size(); ++i)
		{
			A[GAUGE::R][loc][svec[i]].block[qvec[i]] = UC[qC].adjoint() * UR.block(0,stitch, Nrows,Ncolsvec[i]);
			stitch += Ncolsvec[i];
		}
	}
}

template<size_t Nq, typename Scalar>
void UmpsQ<Nq,Scalar>::
calc_epsLR (size_t loc, double &epsL, double &epsR)
{
	for (size_t qout=0; qout<outset[loc].size(); ++qout)
	{
		qarray2<Nq> quple = {outset[loc][qout], outset[loc][qout]};
		auto it = C[loc].dict.find(quple);
		size_t qC = it->second;
		
		// determine how many A's to glue together
		vector<size_t> svec, qvec, Nrowsvec;
		for (size_t s=0; s<qloc.size(); ++s)
		for (size_t q=0; q<A[GAUGE::C][loc][s].dim; ++q)
		{
			if (A[GAUGE::C][loc][s].out[q] == outset[0][qout])
			{
				svec.push_back(s);
				qvec.push_back(q);
				Nrowsvec.push_back(A[GAUGE::C][loc][s].block[q].rows());
			}
		}
		
		// do the glue
		size_t Ncols = A[GAUGE::C][loc][svec[0]].block[qvec[0]].cols();
		for (size_t i=1; i<svec.size(); ++i) {assert(A[GAUGE::C][loc][svec[i]].block[qvec[i]].cols() == Ncols);}
		size_t Nrows = accumulate(Nrowsvec.begin(),Nrowsvec.end(),0);
		
		MatrixType Aclump(Nrows,Ncols);
		MatrixType Acmp(Nrows,Ncols);
		Aclump.setZero();
		size_t stitch = 0;
		for (size_t i=0; i<svec.size(); ++i)
		{
			Aclump.block(stitch,0, Nrowsvec[i],Ncols) = A[GAUGE::C][loc][svec[i]].block[qvec[i]];
			Acmp.block(stitch,0, Nrowsvec[i],Ncols)   = A[GAUGE::L][loc][svec[i]].block[qvec[i]];
			stitch += Nrowsvec[i];
		}
		
		epsL = (Aclump-Acmp*C[loc].block[qC]).norm();
	}
	
	for (size_t qin=0; qin<inset[loc].size(); ++qin)
	{
		qarray2<Nq> quple = {inset[loc][qin], inset[loc][qin]};
		size_t locC = (N_sites==1)? 0 : (loc-1)%2;
		auto it = C[locC].dict.find(quple);
		size_t qC = it->second;
		
		// determine how many A's to glue together
		vector<size_t> svec, qvec, Ncolsvec;
		for (size_t s=0; s<qloc[loc].size(); ++s)
		for (size_t q=0; q<A[GAUGE::C][loc][s].dim; ++q)
		{
			if (A[GAUGE::C][loc][s].in[q] == inset[loc][qin])
			{
				svec.push_back(s);
				qvec.push_back(q);
				Ncolsvec.push_back(A[GAUGE::C][loc][s].block[q].cols());
			}
		}
		
		// do the glue
		size_t Nrows = A[GAUGE::C][loc][svec[0]].block[qvec[0]].rows();
		for (size_t i=1; i<svec.size(); ++i) {assert(A[GAUGE::C][loc][svec[i]].block[qvec[i]].rows() == Nrows);}
		size_t Ncols = accumulate(Ncolsvec.begin(), Ncolsvec.end(), 0);
		
		MatrixType Aclump(Nrows,Ncols);
		MatrixType Acmp(Nrows,Ncols);
		size_t stitch = 0;
		for (size_t i=0; i<svec.size(); ++i)
		{
			Aclump.block(0,stitch, Nrows,Ncolsvec[i]) = A[GAUGE::C][loc][svec[i]].block[qvec[i]];
			Acmp.block  (0,stitch, Nrows,Ncolsvec[i]) = A[GAUGE::R][loc][svec[i]].block[qvec[i]];
			stitch += Ncolsvec[i];
		}
		
		epsR = (Aclump-C[locC].block[qC]*Acmp).norm();
	}
}

// creates AL, AR from AC, C
template<size_t Nq, typename Scalar>
void UmpsQ<Nq,Scalar>::
svdDecompose (size_t loc)
{
	for (size_t qout=0; qout<outset[loc].size(); ++qout)
	{
		qarray2<Nq> quple = {outset[loc][qout], outset[loc][qout]};
		auto it = C[loc].dict.find(quple);
		size_t qC = it->second;
		
		// determine how many A's to glue together
		vector<size_t> svec, qvec, Nrowsvec;
		for (size_t s=0; s<qloc[loc].size(); ++s)
		for (size_t q=0; q<A[GAUGE::C][loc][s].dim; ++q)
		{
			if (A[GAUGE::C][loc][s].out[q] == outset[loc][qout])
			{
				svec.push_back(s);
				qvec.push_back(q);
				Nrowsvec.push_back(A[GAUGE::C][loc][s].block[q].rows());
			}
		}
		
		// do the glue
		size_t Ncols = A[GAUGE::C][loc][svec[0]].block[qvec[0]].cols();
		for (size_t i=1; i<svec.size(); ++i) {assert(A[GAUGE::C][loc][svec[i]].block[qvec[i]].cols() == Ncols);}
		size_t Nrows = accumulate(Nrowsvec.begin(),Nrowsvec.end(),0);
		
		MatrixType Aclump(Nrows,Ncols);
		Aclump.setZero();
		size_t stitch = 0;
		for (size_t i=0; i<svec.size(); ++i)
		{
			Aclump.block(stitch,0, Nrowsvec[i],Ncols) = A[GAUGE::C][loc][svec[i]].block[qvec[i]];
			stitch += Nrowsvec[i];
		}
		
		Aclump *= C[loc].block[qC].adjoint();
		
		BDCSVD<MatrixType> Jack(Aclump,ComputeThinU|ComputeThinV);
		size_t Nret = Jack.singularValues().rows();
		
		// update AL
		stitch = 0;
		for (size_t i=0; i<svec.size(); ++i)
		{
			A[GAUGE::L][loc][svec[i]].block[qvec[i]] = Jack.matrixU().block(stitch,0, Nrowsvec[i],Nret) * 
			                                           Jack.matrixV().adjoint().topRows(Nret);
			stitch += Nrowsvec[i];
		}
	}
	
	for (size_t qin=0; qin<inset[loc].size(); ++qin)
	{
		qarray2<Nq> quple = {inset[loc][qin], inset[loc][qin]};
		size_t locC = (N_sites==1)? 0 : (loc-1)%2;
		auto it = C[locC].dict.find(quple);
		size_t qC = it->second;
		
		// determine how many A's to glue together
		vector<size_t> svec, qvec, Ncolsvec;
		for (size_t s=0; s<qloc[loc].size(); ++s)
		for (size_t q=0; q<A[GAUGE::C][loc][s].dim; ++q)
		{
			if (A[GAUGE::C][loc][s].in[q] == inset[loc][qin])
			{
				svec.push_back(s);
				qvec.push_back(q);
				Ncolsvec.push_back(A[GAUGE::C][loc][s].block[q].cols());
			}
		}
		
		// do the glue
		size_t Nrows = A[GAUGE::C][loc][svec[0]].block[qvec[0]].rows();
		for (size_t i=1; i<svec.size(); ++i) {assert(A[GAUGE::C][loc][svec[i]].block[qvec[i]].rows() == Nrows);}
		size_t Ncols = accumulate(Ncolsvec.begin(), Ncolsvec.end(), 0);
		
		MatrixType Aclump(Nrows,Ncols);
		Aclump.setZero();
		size_t stitch = 0;
		for (size_t i=0; i<svec.size(); ++i)
		{
			Aclump.block(0,stitch, Nrows,Ncolsvec[i]) = A[GAUGE::C][loc][svec[i]].block[qvec[i]];
			stitch += Ncolsvec[i];
		}
		
		Aclump = C[locC].block[qC].adjoint() * Aclump;
		
		BDCSVD<MatrixType> Jack(Aclump,ComputeThinU|ComputeThinV);
		size_t Nret = Jack.singularValues().rows();
		
		// update AR
		stitch = 0;
		for (size_t i=0; i<svec.size(); ++i)
		{
			A[GAUGE::R][loc][svec[i]].block[qvec[i]] = Jack.matrixU().leftCols(Nret) * 
			                                           Jack.matrixV().adjoint().block(0,stitch, Nret,Ncolsvec[i]);
			stitch += Ncolsvec[i];
		}
	}
	
	calc_singularValues(loc);
}

template<size_t Nq, typename Scalar>
void UmpsQ<Nq,Scalar>::
decompose (size_t loc, const vector<vector<Biped<Nq,MatrixType> > > &Apair)
{
	ArrayXd truncWeightSub(outset[loc].size()); truncWeightSub.setZero();
	ArrayXd entropySub(outset[loc].size()); entropySub.setZero();
	
	#ifndef DMRG_DONT_USE_OPENMP
	#pragma omp parallel for
	#endif
	for (size_t qout=0; qout<outset[loc].size(); ++qout)
	{
		vector<size_t> s1vec, s3vec;
		map<size_t,vector<size_t> > s13map;
		map<pair<size_t,size_t>,size_t> s13qmap;
		for (size_t s1=0; s1<qloc[loc].size(); ++s1)
		for (size_t s3=0; s3<qloc[loc+1].size(); ++s3)
		for (size_t q13=0; q13<Apair[s1][s3].dim; ++q13)
		{
			if (Apair[s1][s3].in[q13] + qloc[loc][s1] == outset[loc][qout])
			{
				s1vec.push_back(s1);
				s3vec.push_back(s3);
				s13map[s1].push_back(s3);
				s13qmap[make_pair(s1,s3)] = q13;
			}
		}
		
		if (s1vec.size() != 0)
		{
			vector<MatrixType> Aclumpvec(qloc[loc].size());
			size_t istitch = 0;
			size_t jstitch = 0;
			vector<size_t> get_s3;
			vector<size_t> get_Ncols;
			bool COLS_ARE_KNOWN = false;
			
			for (size_t s1=0; s1<qloc[loc].size(); ++s1)
			{
				for (size_t s3=0; s3<qloc[loc+1].size(); ++s3)
				{
					auto s3block = find(s13map[s1].begin(), s13map[s1].end(), s3);
					if (s3block != s13map[s1].end())
					{
						size_t q13 = s13qmap[make_pair(s1,s3)];
						addRight(Apair[s1][s3].block[q13], Aclumpvec[s1]);
						
						if (COLS_ARE_KNOWN == false)
						{
							get_s3.push_back(s3);
							get_Ncols.push_back(Apair[s1][s3].block[q13].cols());
						}
					}
				}
				if (get_s3.size() != 0) {COLS_ARE_KNOWN = true;}
			}
			
			vector<size_t> get_s1;
			vector<size_t> get_Nrows;
			MatrixType Aclump;
			for (size_t s1=0; s1<qloc[loc].size(); ++s1)
			{
				size_t Aclump_rows_old = Aclump.rows();
				addBottom(Aclumpvec[s1], Aclump);
				if (Aclump.rows() > Aclump_rows_old)
				{
					get_s1.push_back(s1);
					get_Nrows.push_back(Aclump.rows()-Aclump_rows_old);
				}
			}
			
			#ifdef DONT_USE_LAPACK_SVD
			BDCSVD<MatrixType> Jack; // Eigen SVD
			#else
			LapackSVD<Scalar> Jack; // Lapack SVD
			#endif
			
			#ifdef DONT_USE_LAPACK_SVD
			Jack.compute(Aclump,ComputeThinU|ComputeThinV);
			#else
			Jack.compute(Aclump);
			#endif
			
			// retained states:
			size_t Nret = Aclump.cols();
			Nret = (Jack.singularValues().array().abs() > this->eps_svd).count();
			Nret = min(max(Nret,1ul),static_cast<size_t>(Jack.singularValues().rows()));
			Nret = min(Nret,this->N_sv);
			
			truncWeightSub(qout) = Jack.singularValues().tail(Jack.singularValues().rows()-Nret).cwiseAbs2().sum();
			size_t Nnz = (Jack.singularValues().array() > 1e-9).count();
			entropySub(qout) = -(Jack.singularValues().head(Nnz).array().square() * Jack.singularValues().head(Nnz).array().square().log()).sum();
			
			MatrixType Aleft, Aright, ACright, ACleft;
			Aleft = Jack.matrixU().leftCols(Nret);
			ACleft = Jack.matrixU().leftCols(Nret) * Jack.singularValues().head(Nret).asDiagonal();
			#ifdef DONT_USE_LAPACK_SVD
			Aright = Jack.matrixV().adjoint().topRows(Nret);
			ACright = Jack.singularValues().head(Nret).asDiagonal() * Jack.matrixV().adjoint().topRows(Nret);
			#else
			Aright = Jack.matrixVT().topRows(Nret);
			ACright = Jack.singularValues().head(Nret).asDiagonal() * Jack.matrixVT().topRows(Nret);
			#endif
			Sigma[loc][qout] = Jack.singularValues();
			
			// update AL[loc]
			istitch = 0;
			for (size_t i=0; i<get_s1.size(); ++i)
			{
				size_t s1 = get_s1[i];
				size_t Nrows = get_Nrows[i];
				qarray2<Nq> quple = {outset[loc][qout]-qloc[loc][s1], outset[loc][qout]};
				auto q = A[GAUGE::L][loc][s1].dict.find(quple);
				if (q != A[GAUGE::L][loc][s1].dict.end())
				{
					A[GAUGE::L][loc][s1].block[q->second] = Aleft.block(istitch,0, Nrows,Nret);
					A[GAUGE::C][loc][s1].block[q->second] = ACleft.block(istitch,0, Nrows,Nret);
				}
				istitch += Nrows;
			}
			
			// update AR[loc+1]
			jstitch = 0;
			for (size_t i=0; i<get_s3.size(); ++i)
			{
				size_t s3 = get_s3[i];
				size_t Ncols = get_Ncols[i];
				qarray2<Nq> quple = {outset[loc][qout], outset[loc][qout]+qloc[loc][s3]};
				auto q = A[GAUGE::R][loc+1][s3].dict.find(quple);
				if (q != A[GAUGE::R][loc+1][s3].dict.end())
				{
					A[GAUGE::R][loc+1][s3].block[q->second] = Aright.block(0,jstitch, Nret,Ncols);
					A[GAUGE::C][loc+1][s3].block[q->second] = ACright.block(0,jstitch, Nret,Ncols);
				}
				jstitch += Ncols;
			}
		}
	}
	
//	truncWeight(loc) = truncWeightSub.sum();
}

#endif<|MERGE_RESOLUTION|>--- conflicted
+++ resolved
@@ -112,12 +112,7 @@
 	void svdDecompose (size_t loc);
 	void polarDecompose (size_t loc);
 	
-<<<<<<< HEAD
-	void calc_SchmidtSpectrum();
-	VectorXd SchmidtSpectrum (size_t loc);
-=======
 	VectorXd singularValues (size_t loc=0);
->>>>>>> 69bd4ae9
 	double entropy (size_t loc=0);
 	
 	inline vector<qarray<Nq> > locBasis (size_t loc) const {return qloc[loc];}
@@ -160,6 +155,7 @@
 	vector<Biped<Nq,MatrixType> >                        C; // zero-site part C[l]
 	vector<vector<VectorType> >                          Sigma;
 	
+	bool SCHMIDT_SPECTRUM_CALCULATED = false;
 	vector<VectorXd> Csingular;
 	VectorXd S;
 };
