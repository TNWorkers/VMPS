--- conflicted
+++ resolved
@@ -58,11 +58,7 @@
 	 * \param orbital : orbital index
 	 */
 	Operator cdag (std::size_t orbital=0) const;
-<<<<<<< HEAD
 		
-=======
-	
->>>>>>> 3b4f8608
 	/**
 	 * Fermionic sign for the hopping between two orbitals of nearest-neighbour supersites of a ladder.
 	 * \param orb1 : orbital on supersite i
@@ -280,6 +276,49 @@
 }
 
 SiteOperatorQ<Sym::S1xS2<Sym::SU2<Sym::SpinSU2>,Sym::SU2<Sym::ChargeSU2> >,Eigen::Matrix<double,Eigen::Dynamic,Eigen::Dynamic> > FermionBase<Sym::S1xS2<Sym::SU2<Sym::SpinSU2>,Sym::SU2<Sym::ChargeSU2> > >::
+csub (SUB_LATTICE subL, std::size_t orbital) const
+{
+	Operator Op_1s;
+	if(subL == SUB_LATTICE::A)
+	{
+		if(orbital%2 == 0) {Op_1s = c_1sA;}
+		else {{Op_1s = c_1sB;}}
+	}
+	else if(subL == SUB_LATTICE::B)
+	{
+		if(orbital%2 == 0) {Op_1s = c_1sB;}
+		else {{Op_1s = c_1sA;}}
+	}
+	else {assert(1!=1 and "Crazy...");}
+
+	if(N_orbitals == 1) { return Op_1s; }
+	else
+	{
+		Operator out;
+		bool TOGGLE=false;
+		if(orbital == 0) { out = Operator::outerprod(Op_1s,Id_1s,{2,2}); TOGGLE=true; }
+		else
+		{
+			if( orbital == 1 ) { out = Operator::outerprod(F_1s,Op_1s,{2,2}); TOGGLE=true; }
+			else { out = Operator::outerprod(F_1s,F_1s,{1,1}); }
+		}
+		for(std::size_t o=2; o<N_orbitals; o++)
+		{
+			if(orbital == o) { out = Operator::outerprod(out,Op_1s,{2,2}); TOGGLE=true; }
+			else if(TOGGLE==false) { out = Operator::outerprod(out,F_1s,{1,1}); }
+			else if(TOGGLE==true) { out = Operator::outerprod(out,Id_1s,{2,2}); }
+		}
+		return out;
+	}
+}
+
+SiteOperatorQ<Sym::S1xS2<Sym::SU2<Sym::SpinSU2>,Sym::SU2<Sym::ChargeSU2> >,Eigen::Matrix<double,Eigen::Dynamic,Eigen::Dynamic> > FermionBase<Sym::S1xS2<Sym::SU2<Sym::SpinSU2>,Sym::SU2<Sym::ChargeSU2> > >::
+csubdag (SUB_LATTICE subL, std::size_t orbital) const
+{
+	return csub(subL,orbital).adjoint();
+}
+
+SiteOperatorQ<Sym::S1xS2<Sym::SU2<Sym::SpinSU2>,Sym::SU2<Sym::ChargeSU2> >,Eigen::Matrix<double,Eigen::Dynamic,Eigen::Dynamic> > FermionBase<Sym::S1xS2<Sym::SU2<Sym::SpinSU2>,Sym::SU2<Sym::ChargeSU2> > >::
 sign (std::size_t orb1, std::size_t orb2) const
 {
 	if(N_orbitals == 1) { return F_1s; }
