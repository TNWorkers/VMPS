--- conflicted
+++ resolved
@@ -398,10 +398,6 @@
 	stringstream ss;
 	ss << "(U=" << U << ",V=" << V << ",tPrime=" << tPrime << ")";
 	this->label += ss.str();
-<<<<<<< HEAD
-	
-	this->Daux = (V==0.)? 6 : 7;
-=======
 
 	if(tPrime == 0)
 	{
@@ -412,7 +408,6 @@
 		this->Daux = (V==0.)? 14 : 15;		
 	}
 	this->N_sv = this->Daux;
->>>>>>> efc7195c
 	
 	SuperMatrix<double> G = Generator(U,V,tPrime);
 	this->construct(G, this->W, this->Gvec);
