--- conflicted
+++ resolved
@@ -68,7 +68,7 @@
 						{
 							size_t a1 = iW.row();
 							size_t a2 = iW.col();
-<<<<<<< HEAD
+
 							if (Lold.block[qL][a1][0].rows() != 0)
 							{
 								MatrixType Mtmp;
@@ -172,9 +172,6 @@
 							size_t a1 = iW.row();
 							size_t a2 = iW.col();
 				
-=======
-							
->>>>>>> b4e98f2d
 							if (Lold.block[qL][a1][0].rows() != 0)
 							{
 								MatrixType Mtmp;
@@ -184,7 +181,6 @@
 												 Lold.block[qL][a1][0],
 												 Aket[s2].block[qAket],
 												 Mtmp);
-<<<<<<< HEAD
 								// if(quple[0]==qarray<Symmetry::Nq>{2} and quple[1]==qarray<Symmetry::Nq>{2} and (quple[2]==qarray<Symmetry::Nq>{1} or quple[2]==qarray<Symmetry::Nq>{3}) and (a2 == 13 or a2 == 22))
 								// {
 								// 	cout << "Mtmp for qL=0 and a2=" << a2 << " and a1=" << a1 <<  " is:" << endl << Mtmp << endl;
@@ -216,9 +212,6 @@
 									continue;
 								}
 					
-=======
-								
->>>>>>> b4e98f2d
 								auto it = Lnew.dict.find(quple);
 								if (it != Lnew.dict.end())
 								{
