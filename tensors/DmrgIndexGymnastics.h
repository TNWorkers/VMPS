#ifndef STRAWBERRY_DMRGINDEXGYMNASTICS
#define STRAWBERRY_DMRGINDEXGYMNASTICS

/// \cond
#include <tuple>
/// \endcond

//include "symmetry/qarray.h"
#include "DmrgTypedefs.h"
#include "tensors/Biped.h"
#include "tensors/Multipede.h"
#include "numeric_limits.h" // from HELPERS

/**
 * Calculates the matching right indices when contracting a left transfer matrix with two MpsQ and an MpoQ.
 * \dotfile AWA.dot
 * \param Lin
 * \param Lout
 * \param Lmid
 * \param s1
 * \param s2
 * \param qloc : local basis
 * \param k
 * \param qOp : operator basis
 * \param Abra
 * \param Aket
 * \param result : tuple of: an array with \p Rin, \p Rout, \p Rmid; block index of \p Abra; block index of \p Aket
 * \param IS_HAMILTONIAN : If the Mpo is a Hamiltonian, the calculation can be optimized
 * \returns \p true if a match is found, \p false if not
 * \warning When using this function to create the left block on the next site, one needs to swap \p Rin and \p Rout.
 */
template<typename Symmetry, typename MatrixType, typename MatrixType2>
bool LAWA (const qarray<Symmetry::Nq> &Lin, const qarray<Symmetry::Nq> &Lout, const qarray<Symmetry::Nq> &Lmid,
          const qarray<Symmetry::Nq> &qloc1, const qarray<Symmetry::Nq> &qloc2,
          const qarray<Symmetry::Nq> &qOp,
          const Biped<Symmetry,MatrixType> &Abra,
          const Biped<Symmetry,MatrixType> &Aket,
           const Biped<Symmetry,MatrixType2> &W,
          vector<tuple<qarray3<Symmetry::Nq>,size_t,size_t,size_t> > &result)
{
	bool out = false;
	result.clear();
	
	auto Routs = Symmetry::reduceSilent(Lin,qloc1);
	for (const auto &Rout:Routs)
	{
		qarray2<Symmetry::Nq> cmp1 = {Lin, Rout};
		auto qAbra = Abra.dict.find(cmp1);
		if (qAbra != Abra.dict.end())
		{
			auto Rins = Symmetry::reduceSilent(Lout,qloc2);
			for (const auto &Rin:Rins)
			{
				qarray2<Symmetry::Nq> cmp2 = {Lout, Rin};
				auto qAket = Aket.dict.find(cmp2);
				if (qAket != Aket.dict.end())
				{
					auto Rmids = Symmetry::reduceSilent(Lmid,qOp);
					for (const auto &Rmid:Rmids)
					{
                        qarray2<Symmetry::Nq> cmp3 = {Lmid,Rmid};
                        auto qW = W.dict.find(cmp3);
                        if (qW != W.dict.end())
                        {
                            if (Symmetry::validate(qarray3<Symmetry::Nq>{Rin,Rmid,Rout}))
                            {
                                result.push_back(make_tuple(qarray3<Symmetry::Nq>{Rin,Rout,Rmid}, qAbra->second, qAket->second, qW->second));
                                out = true;
                            }
                        }
					}
				}
			}
		}
	}
	return out;
}

template<typename Symmetry, typename MatrixType, typename MatrixType2>
bool AWAR (const qarray<Symmetry::Nq> &Rin, const qarray<Symmetry::Nq> &Rout, const qarray<Symmetry::Nq> &Rmid,
           const qarray<Symmetry::Nq> &qloc1, const qarray<Symmetry::Nq> &qloc2,
           const qarray<Symmetry::Nq> &qOp,
           const Biped<Symmetry,MatrixType> &Abra,
           const Biped<Symmetry,MatrixType> &Aket,
           const Biped<Symmetry,MatrixType2> &W,
           vector<tuple<qarray3<Symmetry::Nq>,size_t,size_t,size_t> > &result)
{
	bool out = false;
	result.clear();
	
	auto Lins = Symmetry::reduceSilent(Rout,Symmetry::flip(qloc1));
	for (const auto& Lin : Lins)
	{
		qarray2<Symmetry::Nq> cmp1 = {Lin, Rout};
		auto qAbra = Abra.dict.find(cmp1);
		if (qAbra != Abra.dict.end())
		{
			auto Louts = Symmetry::reduceSilent(Rin,Symmetry::flip(qloc2));
			for (const auto &Lout : Louts)
			{
				qarray2<Symmetry::Nq> cmp2 = {Lout, Rin};
				auto qAket = Aket.dict.find(cmp2);
				if (qAket != Aket.dict.end())
				{
					auto Lmids = Symmetry::reduceSilent(Rmid,Symmetry::flip(qOp));
					for (const auto &Lmid : Lmids)
					{
						qarray2<Symmetry::Nq> cmp3 = {Lmid,Rmid};
                        auto qW = W.dict.find(cmp3);
                        if (qW != W.dict.end())
                        {
                            if (Symmetry::validate(qarray3<Symmetry::Nq>{Lout,Lmid,Lin}))
                            {
                                result.push_back(make_tuple(qarray3<Symmetry::Nq>{Lin,Lout,Lmid}, qAbra->second, qAket->second, qW->second));
                                out = true;
                            }
                        }
					}
				}
			}
		}
	}
	return out;
}

template<typename Symmetry, typename MatrixType>
bool LAA (qarray<Symmetry::Nq> Lin,
          qarray<Symmetry::Nq> Lout,
          size_t s, 
          vector<qarray<Symmetry::Nq> > qloc,
          const vector<Biped<Symmetry,MatrixType> > &Abra, 
          const vector<Biped<Symmetry,MatrixType> > &Aket, 
          vector<tuple<qarray2<Symmetry::Nq>,size_t,size_t> > &result)
{
	bool out = false;
	result.clear();
	
	assert(Lin == Lout);
	qarray<Symmetry::Nq> Linout = Lin; // Lin = Lout = Linout;
	
	auto Rinouts = Symmetry::reduceSilent(Linout,qloc[s]);
	
	for (const auto &Rinout : Rinouts)
	{
		qarray2<Symmetry::Nq> cmp = {Linout, Rinout};
		auto qAket = Aket[s].dict.find(cmp);
		
		if (qAket != Aket[s].dict.end())
		{
			auto qAbra = Abra[s].dict.find(cmp);
			
			if (qAbra != Abra[s].dict.end())
			{
				result.push_back(make_tuple(qarray2<Symmetry::Nq>{Rinout,Rinout}, qAbra->second, qAket->second));
				out = true;
			}
		}
	}
	return out;
}

template<typename Symmetry, typename MatrixType>
bool AAR (qarray<Symmetry::Nq> Rin,
          qarray<Symmetry::Nq> Rout,
          size_t s, 
          vector<qarray<Symmetry::Nq> > qloc,
          const vector<Biped<Symmetry,MatrixType> > &Abra, 
          const vector<Biped<Symmetry,MatrixType> > &Aket, 
          vector<tuple<qarray2<Symmetry::Nq>,size_t,size_t> > &result)
{
	bool out = false;
	result.clear();
	
	assert(Rin == Rout);
	qarray<Symmetry::Nq> Rinout = Rin; // Rin = Rout = Rinout;
	
	auto Linouts = Symmetry::reduceSilent(Rinout, Symmetry::flip(qloc[s]));
	
	for (const auto &Linout : Linouts)
	{
		qarray2<Symmetry::Nq> cmp = {Linout, Rinout};
		auto qAket = Aket[s].dict.find(cmp);
		
		if (qAket != Aket[s].dict.end())
		{
			auto qAbra = Abra[s].dict.find(cmp);
			
			if (qAbra != Abra[s].dict.end())
			{
				result.push_back(make_tuple(qarray2<Symmetry::Nq>{Linout,Linout}, qAbra->second, qAket->second));
				out = true;
			}
		}
	}
	return out;
}

template<typename Symmetry, typename MatrixType, typename MpoMatrixType>
bool AAWWAA (const qarray<Symmetry::Nq> &Lin,
             const qarray<Symmetry::Nq> &Lout,
             const qarray<Symmetry::Nq> &Lmid,
             const qarray<Symmetry::Nq> &qOp12,
             const qarray<Symmetry::Nq> &qOp34,
             const qarray<Symmetry::Nq> &qmerge13,
             const qarray<Symmetry::Nq> &qmerge24,
             const Biped<Symmetry,MatrixType> &AA13,
             const Biped<Symmetry,MatrixType> &AA24,
             const Biped<Symmetry,MpoMatrixType> &W12,
             const Biped<Symmetry,MpoMatrixType> &W34,
             vector<tuple<qarray3<Symmetry::Nq>,qarray<Symmetry::Nq>,size_t,size_t, size_t, size_t> > &result)
{
	bool out = false;
	result.clear();
	
	auto qRouts = Symmetry::reduceSilent(Lin,  qmerge13);
	auto qRins  = Symmetry::reduceSilent(Lout, qmerge24);
	
	auto qWs = Symmetry::reduceSilent(Lmid, qOp12);
	
	for (const auto &qRout:qRouts)
	{
		qarray2<Symmetry::Nq> cmp1 = {Lin, qRout};
		auto q13 = AA13.dict.find(cmp1);
		
		if (q13 != AA13.dict.end())
		{
			for (const auto &qRin:qRins)
			{
				qarray2<Symmetry::Nq> cmp2 = {Lout, qRin};
				auto q24 = AA24.dict.find(cmp2);
				
				if (q24 != AA24.dict.end())
				{
					for (const auto &qW:qWs)
					{
                        qarray2<Symmetry::Nq> cmp3 = {Lmid,qW};
                        auto qW12 = W12.dict.find(cmp3);
                        if(qW12 != W12.dict.end())
                        {
                            auto qRmids = Symmetry::reduceSilent(qW, qOp34);
                            
                            for (const auto &qRmid:qRmids)
                            {
                                qarray2<Symmetry::Nq> cmp4 = {qW,qRmid};
                                auto qW34 = W34.dict.find(cmp4);
                                if(qW34 != W34.dict.end())
                                {
                                    if (Symmetry::validate(qarray3<Symmetry::Nq>{qRin,qRmid,qRout}))
                                    {
                                        result.push_back(make_tuple(qarray3<Symmetry::Nq>{qRin,qRout,qRmid}, qW, q13->second, q24->second, qW12->second, qW34->second));
                                        out = true;
                                    }
                                }
                            }
                        }
                    }
				}
			}
		}
	}
	return out;
}

template<typename Symmetry, typename Scalar>
vector<qarray<Symmetry::Nq> > calc_qsplit (const vector<Biped<Symmetry,Eigen::Matrix<Scalar,Dynamic,Dynamic> > > &A1, 
                                           const vector<qarray<Symmetry::Nq> > &qloc1, 
                                           const vector<Biped<Symmetry,Eigen::Matrix<Scalar,Dynamic,Dynamic> > > &A2, 
                                           vector<qarray<Symmetry::Nq> > qloc2,
                                           const qarray<Symmetry::Nq> &Qtop, 
                                           const qarray<Symmetry::Nq> &Qbot)
{
	set<qarray<Symmetry::Nq> > qmid_fromL;
	set<qarray<Symmetry::Nq> > qmid_fromR;
	vector<qarray<Symmetry::Nq> > A1in;
	vector<qarray<Symmetry::Nq> > A2out;
	
	// gather all qin at the left:
	for (size_t s1=0; s1<qloc1.size(); ++s1)
	for (size_t q=0; q<A1[s1].dim; ++q)
	{
		A1in.push_back(A1[s1].in[q]);
	}
	// gather all qout at the right:
	for (size_t s2=0; s2<qloc2.size(); ++s2)
	for (size_t q=0; q<A2[s2].dim; ++q)
	{
		A2out.push_back(A2[s2].out[q]);
	}
	
	for (size_t s1=0; s1<qloc1.size(); ++s1)
	{
		auto qls = Symmetry::reduceSilent(A1in, qloc1[s1]);
		for (auto const &ql:qls)
		{
			if (ql<=Qtop and ql>=Qbot)
			{
				qmid_fromL.insert(ql);
			}
		}
	}
	for (size_t s2=0; s2<qloc2.size(); ++s2)
	{
		auto qrs = Symmetry::reduceSilent(A2out, Symmetry::flip(qloc2[s2]));
		for (auto const &qr:qrs)
		{
			if (qr<=Qtop and qr>=Qbot)
			{
				qmid_fromR.insert(qr);
			}
		}
	}
	
	vector<qarray<Symmetry::Nq> > qres;
//	sort(qmid_fromL.begin(), qmid_fromL.end());
//	sort(qmid_fromR.begin(), qmid_fromR.end());
	// take common elements between left and right:
	set_intersection(qmid_fromL.begin(), qmid_fromL.end(), qmid_fromR.begin(), qmid_fromR.end(), back_inserter(qres));
	// erase non-unique elements to be sure:
	sort(qres.begin(), qres.end());
	qres.erase(unique(qres.begin(), qres.end()), qres.end());
	
	return qres;
}

template<typename Symmetry, typename MatrixType>
bool AAAA (qarray<Symmetry::Nq> Lin, qarray<Symmetry::Nq> Lout, 
           size_t s1s2, const qarray<Symmetry::Nq> &qmerge12, 
           const vector<Biped<Symmetry,MatrixType> > &AAbra,
           const vector<Biped<Symmetry,MatrixType> > &AAket, 
           vector<tuple<qarray2<Symmetry::Nq>,size_t,size_t> > &result)
{	
	bool out = false;
	result.clear();
	
	auto qRouts = Symmetry::reduceSilent(Lin, qmerge12);
	
	for (const auto &qRout:qRouts)
	{
		qarray2<Symmetry::Nq> cmp1 = {Lin, qRout};
		auto qbra = AAbra[s1s2].dict.find(cmp1);
		
		if (qbra != AAbra[s1s2].dict.end())
		{
			auto qRins = Symmetry::reduceSilent(Lout, qmerge12);
			
			for (const auto &qRin:qRins)
			{
				if (Symmetry::validate(qarray2<Symmetry::Nq>{qRin,qRout}))
				{
					qarray2<Symmetry::Nq> cmp2 = {Lout, qRin};
					auto qket = AAket[s1s2].dict.find(cmp2);
					
					if (qket != AAket[s1s2].dict.end())
					{
						result.push_back(make_tuple(qarray2<Symmetry::Nq>{qRin,qRout}, qbra->second, qket->second));
						out = true;
					}
				}
			}
		}
	}
	return out;
}

/**
 * Calculates the matching right indices when contracting a left transfer matrix with two MpsQ and two MpoQ.
 * \dotfile AWWA.dot
 * \param Lin
 * \param Lout
 * \param Lbot
 * \param Ltop
 * \param s1
 * \param s2
 * \param s3
 * \param qloc : local basis
 * \param k1
 * \param qOpBot : operator basis of bottom operator
 * \param k2
 * \param qOpTop : operator basis of top operator
 * \param Abra
 * \param Aket
 * \param result : tuple of: an array with \p Rin, \p Rout, \p Rbot, \p Rtop; block index of \p Abra; block index of \p Aket
 * \returns \p true if a match is found, \p false if not
 * \warning When using this function to create the left block on the next site, one needs to swap \p Rin and \p Rout.
 */
template<typename Symmetry, typename MatrixType, typename MpoMatrixType>
bool AWWA (qarray<Symmetry::Nq> Lin, qarray<Symmetry::Nq> Lout, qarray<Symmetry::Nq> Lbot, qarray<Symmetry::Nq> Ltop, 
           qarray<Symmetry::Nq>  qloc1, qarray<Symmetry::Nq>  qloc2, qarray<Symmetry::Nq>  qloc3,
           qarray<Symmetry::Nq>  qOpBot, qarray<Symmetry::Nq>  qOpTop,
           const Biped<Symmetry,MatrixType> &Abra,
          const Biped<Symmetry,MatrixType> &Aket,
           const Biped<Symmetry,MpoMatrixType> &Wbot,            const Biped<Symmetry,MpoMatrixType> &Wtop,
          tuple<qarray4<Symmetry::Nq>,size_t,size_t, size_t, size_t> &result)
{
	qarray<Symmetry::Nq> qRout = Lin + qloc1;
	qarray2<Symmetry::Nq> cmp1 = {Lin, qRout};
	auto q1 = Abra.dict.find(cmp1);
	
	if (q1 != Abra.dict.end())
	{
		qarray<Symmetry::Nq> qRin = Lout + qloc3;
		qarray2<Symmetry::Nq> cmp2 = {Lout, qRin};
		auto q2 = Aket.dict.find(cmp2);
		
		if (q2 != Aket.dict.end())
		{
			qarray<Symmetry::Nq> qRbot = Lbot + qloc1 - qloc2;
			qarray<Symmetry::Nq> qRtop = Ltop + qloc2 - qloc3;
            qarray2<Symmetry::Nq> cmp3 = {Lbot,qRbot};
            auto qWbot = Wbot.dict.find(cmp3);
            if(qWbot != Wbot.dict.end())
            {
                qarray2<Symmetry::Nq> cmp4 = {Ltop,qRtop};
                auto qWtop = Wtop.dict.find(cmp4);
                if(qWtop != Wtop.dict.end())
                {
                    result = make_tuple(qarray4<Symmetry::Nq>{qRin,qRout,qRbot,qRtop}, q1->second, q2->second, qWbot->second, qWtop->second);
                    return true;
                }
            }
		}
	}
	return false;
}


/**Updates the quantum Numbers of a right environment when a new site with quantum numbers qloc and qOp is added.*/
template<typename Symmetry, typename Scalar>
void updateInset (const std::vector<std::array<typename Symmetry::qType,3> > &insetOld, 
                  const vector<Biped<Symmetry,Eigen::Matrix<Scalar,Dynamic,Dynamic> > > &Abra, 
                  const vector<Biped<Symmetry,Eigen::Matrix<Scalar,Dynamic,Dynamic> > > &Aket, 
                  const vector<qarray<Symmetry::Nq> > &qloc,
                  const vector<qarray<Symmetry::Nq> > &qOp,
                  std::vector<std::array<typename Symmetry::qType,3> > &insetNew)
{
	std::array<typename Symmetry::qType,3> qCheck;
	Scalar factor_cgc;
	std::unordered_set<std::array<typename Symmetry::qType,3> > uniqueControl;
	
	insetNew.clear();
	for (size_t s1=0; s1<qloc.size(); ++s1)
	for (size_t s2=0; s2<qloc.size(); ++s2)
	for (size_t k=0; k<qOp.size(); ++k)
	{
		qCheck = {qloc[s2],qOp[k],qloc[s1]};
		if(!Symmetry::validate(qCheck)) {continue;}
		for(const auto & [qIn_old,qOut_old,qMid_old] : insetOld)
		{
			auto qRouts = Symmetry::reduceSilent(qOut_old,Symmetry::flip(qloc[s1]));
			auto qRins = Symmetry::reduceSilent(qIn_old,Symmetry::flip(qloc[s2]));
			for(const auto& qOut_new : qRouts)
				for(const auto& qIn_new : qRins)
				{
					qarray2<Symmetry::Nq> cmp1 = {qOut_new, qOut_old};
					qarray2<Symmetry::Nq> cmp2 = {qIn_new, qIn_old};
		
					auto q1 = Abra[s1].dict.find(cmp1);
					auto q2 = Aket[s2].dict.find(cmp2);

					if (q1!=Abra[s1].dict.end() and 
						q2!=Aket[s2].dict.end())
					{
						// qarray<Symmetry::Nq> new_qin  = Aket[s2].in[q2->second]; // A.in
						// qarray<Symmetry::Nq> new_qout = Abra[s1].in[q1->second]; // A†.out = A.in
						auto qRmids = Symmetry::reduceSilent(qMid_old,Symmetry::flip(qOp[k]));
						for(const auto& qMid_new : qRmids)
						{
							// qarray3<Symmetry::Nq> quple = {new_qin, new_qout, new_qmid};
							factor_cgc = Symmetry::coeff_buildR(Aket[s2].out[q2->second],qloc[s2],Aket[s2].in[q2->second],
																qMid_old,qOp[k],qMid_new,
																Abra[s1].out[q1->second],qloc[s1],Abra[s1].in[q1->second]);
							if (std::abs(factor_cgc) < ::mynumeric_limits<Scalar>::epsilon()) { continue; }
							if( auto it=uniqueControl.find({qIn_new,qOut_new,qMid_new}) == uniqueControl.end() )
							{
								uniqueControl.insert({qIn_new,qOut_new,qMid_new});
								insetNew.push_back({qIn_new,qOut_new,qMid_new});
							}
						}
					}
				}
		}
	}
}

/**Prepares a PivotMatrix by filling PivotMatrix::qlhs and PivotMatrix::qrhs with the corresponding subspace indices.
Uses OpenMP.*/
template<typename Symmetry, typename Scalar, typename MpoMatrixType>
void precalc_blockStructure (const Tripod<Symmetry,Eigen::Matrix<Scalar,Dynamic,Dynamic> > &L, 
                             const vector<Biped<Symmetry,Eigen::Matrix<Scalar,Dynamic,Dynamic> > > &Abra, 
                             const vector<vector<vector<Biped<Symmetry,MpoMatrixType> > > > &W,
                             const vector<Biped<Symmetry,Eigen::Matrix<Scalar,Dynamic,Dynamic> > > &Aket, 
                             const Tripod<Symmetry,Eigen::Matrix<Scalar,Dynamic,Dynamic> > &R, 
                             const vector<qarray<Symmetry::Nq> > &qloc,
                             const vector<qarray<Symmetry::Nq> > &qOp, 
                             vector<std::array<size_t,2> > &qlhs, 
                             vector<vector<std::array<size_t,6> > > &qrhs,
                             vector<vector<Scalar> > &factor_cgcs)
{
//	Heff.W = W;
	
	unordered_map<std::array<size_t,2>, std::pair<vector<std::array<size_t,6> >, vector<Scalar> > > lookup;
	std::array<typename Symmetry::qType,3> qCheck;
	Scalar factor_cgc;
	
	#ifndef DMRG_DONT_USE_OPENMP
	#ifndef __INTEL_COMPILER
	#pragma omp parallel for collapse(3)
	#elif __INTEL_COMPILER
	#pragma omp parallel for
	#endif
	#endif
	for (size_t s1=0; s1<qloc.size(); ++s1)
	for (size_t s2=0; s2<qloc.size(); ++s2)
	for (size_t k=0; k<qOp.size(); ++k)
	{
		if (!Symmetry::validate(qarray3<Symmetry::Nq>{qloc[s2],qOp[k],qloc[s1]})) {continue;}
		
		for (size_t qL=0; qL<L.dim; ++qL)
		{
			vector<tuple<qarray3<Symmetry::Nq>,size_t,size_t, size_t> > ix;
			bool FOUND_MATCH = LAWA(L.in(qL),  L.out(qL), L.mid(qL), qloc[s1], qloc[s2], qOp[k], Abra[s1], Aket[s2], W[s1][s2][k], ix);
			
			if (FOUND_MATCH == true)
			{
				for(size_t n=0; n<ix.size(); ++n)
				{
//					if (Aket[s2].block[get<2>(ix[n])].size() == 0) {continue;}
					
					auto qR = R.dict.find(get<0>(ix[n]));
					
					if (qR != R.dict.end())
					{
						bool ALL_BLOCKS_ARE_EMPTY = true;
                        auto qW = get<3>(ix[n]);

						for (int r=0; r<W[s1][s2][k].block[qW].outerSize(); ++r)
						for (typename MpoMatrixType::InnerIterator iW(W[s1][s2][k].block[qW],r); iW; ++iW)
						{
							if (L.block[qL][iW.row()][0].size() != 0 and 
							    R.block[qR->second][iW.col()][0].size() != 0)
							{
								ALL_BLOCKS_ARE_EMPTY = false;
							}
						}
						if (ALL_BLOCKS_ARE_EMPTY == false)
						{
							// factor_cgc = (Symmetry::NON_ABELIAN)? 
							// Symmetry::coeff_HPsi(Aket[s2].out[get<2>(ix[n])], qloc[s2], Aket[s2].in[get<2>(ix[n])],
							//                      get<0>(ix[n])[2], qOp[k], L.mid(qL),
							//                      Abra[s1].out[get<1>(ix[n])], qloc[s1], Abra[s1].in[get<1>(ix[n])])
							//                      :1.;
							factor_cgc = (Symmetry::NON_ABELIAN)? 
							Symmetry::coeff_HPsi(Aket[s2].in[get<2>(ix[n])], qloc[s2], Aket[s2].out[get<2>(ix[n])],
							                     L.mid(qL), qOp[k], get<0>(ix[n])[2],
							                     Abra[s1].in[get<1>(ix[n])], qloc[s1], Abra[s1].out[get<1>(ix[n])])
							                     :1.;

							if (std::abs(factor_cgc) < std::abs(mynumeric_limits<Scalar>::epsilon())) {continue;}
							
							std::array<size_t,2> key = {s1, get<1>(ix[n])};
							std::array<size_t,6> val = {s2, get<2>(ix[n]), qL, qR->second, k, qW};
							#ifndef DMRG_DONT_USE_OPENMP
							#pragma omp critical
							#endif
							{
								lookup[key].first.push_back(val);
								lookup[key].second.push_back(factor_cgc);
							}
						}
					}
				}
			}
		}
	}
	
	qlhs.clear();
	qrhs.clear();
	factor_cgcs.clear();
	
	qlhs.reserve(lookup.size());
	qrhs.reserve(lookup.size());
	factor_cgcs.reserve(lookup.size());
	
	for (auto it=lookup.begin(); it!=lookup.end(); ++it)
	{
		qlhs.push_back(it->first);
		qrhs.push_back((it->second).first);
		factor_cgcs.push_back((it->second).second);
	}
}

/**Prepares a PivotMatrix2 by filling PivotMatrix::qlhs and PivotMatrix::qrhs with the corresponding subspace indices.*/
template<typename Symmetry, typename Scalar, typename MpoMatrixType>
void precalc_blockStructure (const Tripod<Symmetry,Eigen::Matrix<Scalar,Dynamic,Dynamic> > &L, 
                             const vector<Biped<Symmetry,Eigen::Matrix<Scalar,Dynamic,Dynamic> > > &Abra, 
                             const vector<vector<vector<Biped<Symmetry,MpoMatrixType> > > > &W12,
                             const vector<vector<vector<Biped<Symmetry,MpoMatrixType> > > > &W34,
                             const vector<Biped<Symmetry,Eigen::Matrix<Scalar,Dynamic,Dynamic> > > &Aket, 
                             const Tripod<Symmetry,Eigen::Matrix<Scalar,Dynamic,Dynamic> > &R, 
                             const vector<qarray<Symmetry::Nq> > &qloc12,
                             const vector<qarray<Symmetry::Nq> > &qloc34,
                             const vector<qarray<Symmetry::Nq> > &qOp12,
                             const vector<qarray<Symmetry::Nq> > &qOp34,
                             const vector<TwoSiteData<Symmetry,typename MpoMatrixType::Scalar> > &TSD,
                             vector<std::array<size_t,2> > &qlhs, 
                             vector<vector<std::array<size_t,12> > > &qrhs,
                             vector<vector<Scalar> > &factor_cgcs)
{
	unordered_map<std::array<size_t,2>, 
	              std::pair<vector<std::array<size_t,12> >, vector<Scalar> > > lookup;
	
//	vector<unordered_map<std::array<size_t,2>, 
//	                     std::pair<vector<std::array<size_t,12> >, vector<Scalar> > > > lookups(L.dim);
//	
//	#ifdef DMRG_PRECALCBLOCKTSD_PARALLELIZE
//	#pragma omp parallel for
//	#endif
	for (size_t qL=0; qL<L.dim; ++qL)
	for (const auto &tsd:TSD)
	{
		vector<tuple<qarray3<Symmetry::Nq>,qarray<Symmetry::Nq>,size_t,size_t, size_t, size_t> > ixs;
		bool FOUND_MATCH = AAWWAA(L.in(qL), L.out(qL), L.mid(qL), 
		                          qOp12[tsd.k12], qOp34[tsd.k34],
		                          tsd.qmerge13, tsd.qmerge24,
		                          Abra[tsd.s1s3], Aket[tsd.s2s4], W12[tsd.s1][tsd.s2][tsd.k12], W34[tsd.s3][tsd.s4][tsd.k34], ixs);
		
		if (FOUND_MATCH)
		{
			for (const auto &ix:ixs)
			{
				auto qR = R.dict.find(get<0>(ix));
				auto qW     = get<1>(ix);
				size_t qA13 = get<2>(ix);
				size_t qA24 = get<3>(ix);
				size_t qW12 = get<4>(ix);
				size_t qW34 = get<5>(ix);
				
				// multiplication of Op12, Op34 in the auxiliary space
				Scalar factor_cgc6 = (Symmetry::NON_ABELIAN)? 
				Symmetry::coeff_Apair(L.mid(qL), qOp12[tsd.k12], qW,
				                      qOp34[tsd.k34], get<0>(ix)[2], tsd.qOp)
				                      :1.;
				// Symmetry::coeff_Apair(L.mid(qL), qOp34[tsd.k34], qW,
				//                       qOp12[tsd.k12], get<0>(ix)[2], tsd.qOp)
				//                       :1.;
				if (abs(factor_cgc6) < abs(mynumeric_limits<Scalar>::epsilon())) {continue;}
				
				if (qR != R.dict.end())
				{
					// standard coefficient for H*Psi with environments
					// Scalar factor_cgcHPsi = (Symmetry::NON_ABELIAN)?
					// Symmetry::coeff_HPsi(Aket[tsd.s2s4].out[qA24], tsd.qmerge24, Aket[tsd.s2s4].in[qA24],
					//                      R.mid(qR->second), tsd.qOp, L.mid(qL),
					//                      Abra[tsd.s1s3].out[qA13], tsd.qmerge13, Abra[tsd.s1s3].in[qA13])
					//                      :1.;
					Scalar factor_cgcHPsi = (Symmetry::NON_ABELIAN)?
					Symmetry::coeff_HPsi(Aket[tsd.s2s4].in[qA24], tsd.qmerge24, Aket[tsd.s2s4].out[qA24],
					                     L.mid(qL), tsd.qOp, R.mid(qR->second),
					                     Abra[tsd.s1s3].in[qA13], tsd.qmerge13, Abra[tsd.s1s3].out[qA13])
					                     :1.;
					
					std::array<size_t,2>  key = {static_cast<size_t>(tsd.s1s3), qA13};
					std::array<size_t,12> val = {static_cast<size_t>(tsd.s2s4), qA24, qL, qR->second,
					                             tsd.s1, tsd.s2, tsd.k12, qW12, tsd.s3, tsd.s4, tsd.k34, qW34};
//					lookups[qL][key].first.push_back(val);
//					lookups[qL][key].second.push_back(factor_cgc6 * tsd.cgc9 * factor_cgcHPsi);
					lookup[key].first.push_back(val);
					lookup[key].second.push_back(factor_cgc6 * tsd.cgc9 * factor_cgcHPsi);
				}
			}
		}
	}
	
//	for (size_t qL=0; qL<L.dim; ++qL)
//	{
//		for (auto it=lookups[qL].begin(); it!=lookups[qL].end(); ++it)
//		{
//			lookup[it->first] = it->second;
//		}
//	}
	
	qlhs.clear();
	qrhs.clear();
	factor_cgcs.clear();
	
	qlhs.reserve(lookup.size());
	qrhs.reserve(lookup.size());
	factor_cgcs.reserve(lookup.size());
	
	for (auto it=lookup.begin(); it!=lookup.end(); ++it)
	{
		qlhs.push_back(it->first);
		qrhs.push_back((it->second).first);
		factor_cgcs.push_back((it->second).second);
	}
}

/**Prepares a PivotMatrix2 by filling PivotMatrix::qlhs and PivotMatrix::qrhs with the corresponding subspace indices.*/
template<typename Symmetry, typename Scalar, typename MpoMatrixType>
void precalc_blockStructure (const Tripod<Symmetry,Eigen::Matrix<Scalar,Dynamic,Dynamic> > &L, 
                             const vector<Biped<Symmetry,Eigen::Matrix<Scalar,Dynamic,Dynamic> > > &Abra, 
                             const vector<vector<vector<Biped<Symmetry,MpoMatrixType> > > > &W12,
                             const vector<vector<vector<Biped<Symmetry,MpoMatrixType> > > > &W34,
                             const vector<Biped<Symmetry,Eigen::Matrix<Scalar,Dynamic,Dynamic> > > &Aket, 
                             const Tripod<Symmetry,Eigen::Matrix<Scalar,Dynamic,Dynamic> > &R, 
                             const vector<qarray<Symmetry::Nq> > &qloc12,
                             const vector<qarray<Symmetry::Nq> > &qloc34,
                             const vector<qarray<Symmetry::Nq> > &qOp12,
                             const vector<qarray<Symmetry::Nq> > &qOp34,
                             vector<std::array<size_t,2> > &qlhs, 
                             vector<vector<std::array<size_t,12> > > &qrhs,
                             vector<vector<Scalar> > &factor_cgcs)
{
	unordered_map<std::array<size_t,2>, 
	              std::pair<vector<std::array<size_t,12> >, vector<Scalar> > > lookup;

	Qbasis<Symmetry> loc12; loc12.pullData(qloc12);
	Qbasis<Symmetry> loc34; loc34.pullData(qloc34);
	//Qbasis<Symmetry> tensor_basis = loc12.combine(loc34);
    auto tensor_basis = Symmetry::tensorProd(qloc12, qloc34);
	
	for (size_t s1=0; s1<qloc12.size(); ++s1)
	for (size_t s2=0; s2<qloc12.size(); ++s2)
	for (size_t k12=0; k12<qOp12.size(); ++k12)
	{
		if (!Symmetry::validate(qarray3<Symmetry::Nq>{qloc12[s2], qOp12[k12], qloc12[s1]})) {continue;}
		
		for (size_t s3=0; s3<qloc34.size(); ++s3)
		for (size_t s4=0; s4<qloc34.size(); ++s4)
		for (size_t k34=0; k34<qOp34.size(); ++k34)
		{
			if (!Symmetry::validate(qarray3<Symmetry::Nq>{qloc34[s4], qOp34[k34], qloc34[s3]})) {continue;}
			
//			vector<qarray<Symmetry::Nq> > qOps;
//			if constexpr (Symmetry::NON_ABELIAN)
//			{
//				if (qOp12[k12] == qOp34[k34])
//				{
//					qOps.push_back(Symmetry::qvacuum());
//				}
//				else
//				{
//					qOps.push_back({3});
//				}
//			}
//			else
//			{
//				qOps = Symmetry::reduceSilent(qOp12[k12], qOp34[k34]);
//			}
			auto qOps = Symmetry::reduceSilent(qOp12[k12], qOp34[k34]);
			
			for (const auto &qOp:qOps)
			{
//				if (find(qOp34.begin(), qOp34.end(), qOp) == qOp34.end()) {continue;}
				
				auto qmerges13 = Symmetry::reduceSilent(qloc12[s1], qloc34[s3]);
				auto qmerges24 = Symmetry::reduceSilent(qloc12[s2], qloc34[s4]);
				
				for (const auto &qmerge13:qmerges13)
				for (const auto &qmerge24:qmerges24)
				{
					
<<<<<<< HEAD
					// auto qtensor13 = make_tuple(qloc12[s1], s1, qloc34[s3], s3, qmerge13);
					// auto s1s3 = distance(tensor_basis.begin(), find(tensor_basis.begin(), tensor_basis.end(), qtensor13));
					// size_t s1s3 = tensor_basis.outer_num(qmerge13) + tensor_basis.leftAmount(qmerge13,{qloc12[s1],qloc34[s3]}) + loc12.inner_num(s1) + loc34.inner_num(s3)*loc12.inner_dim(qloc12[s1]);
					size_t s1s3 = tensor_basis.outer_num(qmerge13) + tensor_basis.leftOffset(qmerge13,{qloc12[s1],qloc34[s3]},{loc12.inner_num(s1),loc34.inner_num(s3)});
					// auto qtensor24 = make_tuple(qloc12[s2], s2, qloc34[s4], s4, qmerge24);
					// auto s2s4 = distance(tensor_basis.begin(), find(tensor_basis.begin(), tensor_basis.end(), qtensor24));
					// size_t s2s4 = tensor_basis.outer_num(qmerge24) + tensor_basis.leftAmount(qmerge24,{qloc12[s2],qloc34[s4]}) + loc12.inner_num(s2) + loc34.inner_num(s4)*loc12.inner_dim(qloc12[s2]);
					size_t s2s4 = tensor_basis.outer_num(qmerge24) + tensor_basis.leftOffset(qmerge24,{qloc12[s2],qloc34[s4]},{loc12.inner_num(s2),loc34.inner_num(s4)});
=======
                    auto qtensor13 = make_tuple(qloc12[s1], s1, qloc34[s3], s3, qmerge13);
					auto s1s3 = distance(tensor_basis.begin(), find(tensor_basis.begin(), tensor_basis.end(), qtensor13));
					//size_t s1s3 = tensor_basis.outer_num(qmerge13) + tensor_basis.leftAmount(qmerge13,{qloc12[s1],qloc34[s3]}) + loc12.inner_num(s1) + loc34.inner_num(s3)*loc12.inner_dim(qloc12[s1]);
					
					auto qtensor24 = make_tuple(qloc12[s2], s2, qloc34[s4], s4, qmerge24);
					auto s2s4 = distance(tensor_basis.begin(), find(tensor_basis.begin(), tensor_basis.end(), qtensor24));
					//size_t s2s4 = tensor_basis.outer_num(qmerge24) + tensor_basis.leftAmount(qmerge24,{qloc12[s2],qloc34[s4]}) + loc12.inner_num(s2) + loc34.inner_num(s4)*loc12.inner_dim(qloc12[s2]);
					
>>>>>>> 55482e8b
					// tensor product of the MPO operators in the physical space
					Scalar factor_cgc9 = (Symmetry::NON_ABELIAN)? 
					Symmetry::coeff_tensorProd(qloc12[s2], qloc34[s4], qmerge24,
					                           qOp12[k12], qOp34[k34], qOp,
					                           qloc12[s1], qloc34[s3], qmerge13)
					                           :1.;
					if (abs(factor_cgc9) < abs(mynumeric_limits<Scalar>::epsilon())) {continue;}
					
					for (size_t qL=0; qL<L.dim; ++qL)
					{
						vector<tuple<qarray3<Symmetry::Nq>,qarray<Symmetry::Nq>,size_t,size_t, size_t, size_t> > ixs;
						bool FOUND_MATCH = AAWWAA(L.in(qL), L.out(qL), L.mid(qL),
                                                  qOp12[k12], qOp34[k34],
                                                  qmerge13, qmerge24,
                                                  Abra[s1s3], Aket[s2s4], W12[s1][s2][k12], W34[s3][s4][k34], ixs);
						
						if (FOUND_MATCH)
						{
							for (const auto &ix:ixs)
							{
								auto qR = R.dict.find(get<0>(ix));
								auto qW     = get<1>(ix);
								size_t qA13 = get<2>(ix);
								size_t qA24 = get<3>(ix);
                                size_t qW12 = get<4>(ix);
                                size_t qW34 = get<5>(ix);
								
								// multiplication of Op12, Op34 in the auxiliary space
								Scalar factor_cgc6 = (Symmetry::NON_ABELIAN)? 
								Symmetry::coeff_Apair(L.mid(qL), qOp12[k12], qW,
								                      qOp34[k34], get<0>(ix)[2], qOp)
								                      :1.;
								// Scalar factor_cgc6 = (Symmetry::NON_ABELIAN)? 
								// Symmetry::coeff_Apair(get<0>(ix)[2], qOp34[k34], qW,
								//                       qOp12[k12]   , L.mid(qL) , qOp)
								//                       :1.;

								if (abs(factor_cgc6) < abs(mynumeric_limits<Scalar>::epsilon())) {continue;}
								
								if (qR != R.dict.end())
								{
									// standard coefficient for H*Psi with environments
									// Scalar factor_cgcHPsi = (Symmetry::NON_ABELIAN)?
									// Symmetry::coeff_HPsi(Aket[s2s4].out[qA24], qmerge24, Aket[s2s4].in[qA24],
									//                      R.mid(qR->second), qOp, L.mid(qL),
									//                      Abra[s1s3].out[qA13], qmerge13, Abra[s1s3].in[qA13])
									//                      :1.;
									Scalar factor_cgcHPsi = (Symmetry::NON_ABELIAN)?
									Symmetry::coeff_HPsi(Aket[s2s4].in[qA24], qmerge24, Aket[s2s4].out[qA24],
									                     L.mid(qL), qOp, R.mid(qR->second),
									                     Abra[s1s3].in[qA13], qmerge13, Abra[s1s3].out[qA13])
									                     :1.;
									
									std::array<size_t,2>  key = {static_cast<size_t>(s1s3), qA13};
									std::array<size_t,12> val = {static_cast<size_t>(s2s4), qA24, qL, qR->second,
									                             s1, s2, k12, qW12, s3, s4, k34, qW34};
									lookup[key].first.push_back(val);
									lookup[key].second.push_back(factor_cgc6 * factor_cgc9 * factor_cgcHPsi);
								}
							}
						}
					}
				}
			}
		}
	}
	
	qlhs.clear();
	qrhs.clear();
	factor_cgcs.clear();
	
	qlhs.reserve(lookup.size());
	qrhs.reserve(lookup.size());
	factor_cgcs.reserve(lookup.size());
	
	for (auto it=lookup.begin(); it!=lookup.end(); ++it)
	{
		qlhs.push_back(it->first);
		qrhs.push_back((it->second).first);
		factor_cgcs.push_back((it->second).second);
	}
}

#endif<|MERGE_RESOLUTION|>--- conflicted
+++ resolved
@@ -716,8 +716,8 @@
 
 	Qbasis<Symmetry> loc12; loc12.pullData(qloc12);
 	Qbasis<Symmetry> loc34; loc34.pullData(qloc34);
-	//Qbasis<Symmetry> tensor_basis = loc12.combine(loc34);
-    auto tensor_basis = Symmetry::tensorProd(qloc12, qloc34);
+	Qbasis<Symmetry> tensor_basis = loc12.combine(loc34);
+    // auto tensor_basis = Symmetry::tensorProd(qloc12, qloc34);
 	
 	for (size_t s1=0; s1<qloc12.size(); ++s1)
 	for (size_t s2=0; s2<qloc12.size(); ++s2)
@@ -760,7 +760,6 @@
 				for (const auto &qmerge24:qmerges24)
 				{
 					
-<<<<<<< HEAD
 					// auto qtensor13 = make_tuple(qloc12[s1], s1, qloc34[s3], s3, qmerge13);
 					// auto s1s3 = distance(tensor_basis.begin(), find(tensor_basis.begin(), tensor_basis.end(), qtensor13));
 					// size_t s1s3 = tensor_basis.outer_num(qmerge13) + tensor_basis.leftAmount(qmerge13,{qloc12[s1],qloc34[s3]}) + loc12.inner_num(s1) + loc34.inner_num(s3)*loc12.inner_dim(qloc12[s1]);
@@ -769,16 +768,7 @@
 					// auto s2s4 = distance(tensor_basis.begin(), find(tensor_basis.begin(), tensor_basis.end(), qtensor24));
 					// size_t s2s4 = tensor_basis.outer_num(qmerge24) + tensor_basis.leftAmount(qmerge24,{qloc12[s2],qloc34[s4]}) + loc12.inner_num(s2) + loc34.inner_num(s4)*loc12.inner_dim(qloc12[s2]);
 					size_t s2s4 = tensor_basis.outer_num(qmerge24) + tensor_basis.leftOffset(qmerge24,{qloc12[s2],qloc34[s4]},{loc12.inner_num(s2),loc34.inner_num(s4)});
-=======
-                    auto qtensor13 = make_tuple(qloc12[s1], s1, qloc34[s3], s3, qmerge13);
-					auto s1s3 = distance(tensor_basis.begin(), find(tensor_basis.begin(), tensor_basis.end(), qtensor13));
-					//size_t s1s3 = tensor_basis.outer_num(qmerge13) + tensor_basis.leftAmount(qmerge13,{qloc12[s1],qloc34[s3]}) + loc12.inner_num(s1) + loc34.inner_num(s3)*loc12.inner_dim(qloc12[s1]);
 					
-					auto qtensor24 = make_tuple(qloc12[s2], s2, qloc34[s4], s4, qmerge24);
-					auto s2s4 = distance(tensor_basis.begin(), find(tensor_basis.begin(), tensor_basis.end(), qtensor24));
-					//size_t s2s4 = tensor_basis.outer_num(qmerge24) + tensor_basis.leftAmount(qmerge24,{qloc12[s2],qloc34[s4]}) + loc12.inner_num(s2) + loc34.inner_num(s4)*loc12.inner_dim(qloc12[s2]);
-					
->>>>>>> 55482e8b
 					// tensor product of the MPO operators in the physical space
 					Scalar factor_cgc9 = (Symmetry::NON_ABELIAN)? 
 					Symmetry::coeff_tensorProd(qloc12[s2], qloc34[s4], qmerge24,
