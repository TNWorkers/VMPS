#define USE_HDF5_STORAGE
#include "util/LapackManager.h"
//#define EIGEN_DONT_PARALLELIZE
#define DMRG_DONT_USE_OPENMP

#define EIGEN_DEFAULT_DENSE_INDEX_TYPE int
#define EIGEN_DEFAULT_INDEX_TYPE int

#include <iostream>
#include <fstream>
#include <complex>
#include <variant>
#ifdef _OPENMP
#include <omp.h>
#endif
using namespace std;

#include "ArgParser.h"

#include "solvers/DmrgSolver.h"
#include "VUMPS/VumpsSolver.h"
#include "VUMPS/VumpsLinearAlgebra.h"
#include "models/HubbardSU2xSU2.h"
#include "models/HubbardSU2xU1.h"
#include "models/Hubbard.h"

#include "Geometry2D.h" // from TOOLS
#include "NestedLoopIterator.h" // from TOOLS
#include "models/ParamCollection.h"

size_t L, Ncells, Ly;
int volume;
double t, tRung, U, J, V, Vxy, Vz, Vext, X;
int fullMmax;
int M, N, S, T;
double str_tol;
DMRG::VERBOSITY::OPTION VERB;
double Emin = 0.;
double emin = 0.;
bool STRUCTURE, CONTRACTIONS, CALC_TSQ, CALC_BOW, VUMPS, PBC, CALC_TGAP, CALC_SGAP;
string wd; // working directory
string base;

Eigenstate<MODEL::StateXd> g_fix;
Eigenstate<MODEL::StateUd> g_foxy;

double z()
{
	if (VUMPS)
	{
		if      (Ly==1) return 2.;
		else if (Ly==2) return 3.;
		else            return 4.;
	}
	else
	{
		if      (Ly==1) return 2.-2./L;
		else if (Ly==2) return 3.-2./L;
		else            return 4.-2./L;
	}
}

double e_empty()
{
	return 0.125*z()*V+0.5*U;
}

struct Obs
{
	Eigen::MatrixXd nh;
	Eigen::MatrixXd ns;
	Eigen::MatrixXd tz;
	Eigen::MatrixXd tx;
	Eigen::MatrixXd ity;
	Eigen::MatrixXd nhvar;
	Eigen::MatrixXd nsvar;
	Eigen::MatrixXd opBOW;
	Eigen::MatrixXd entropy;
	double energy;
	double dedV;
	Eigen::MatrixXd finite_entropy; // for finite systems
	double Tsq; // T^2
	double Ssq; // S^2
	
	double BOW, CDW, SDW;
	
	double energyS;
	double energyT;
	
	double S_M;
	double T_M;
	double B_M;
	double C_M;
	double S_Gamma;
	double T_Gamma;
	double B_Gamma;
	double C_Gamma;
	
	Eigen::MatrixXd SdagS;
	Eigen::MatrixXd TdagT;
	Eigen::MatrixXd BdagB;
	Eigen::MatrixXd CdagC;
	
	vector<vector<Eigen::MatrixXd> > spectrum;
	
	void resize (size_t Lx, size_t Ly, size_t Lobs)
	{
		nh.resize(Lx,Ly); nh.setZero();
		ns.resize(Lx,Ly); ns.setZero();
		tz.resize(Lx,Ly); tz.setZero();
		tx.resize(Lx,Ly); tx.setZero();
		ity.resize(Lx,Ly); ity.setZero();
		nhvar.resize(Lx,Ly); nhvar.setZero();
		nsvar.resize(Lx,Ly); nsvar.setZero();
		opBOW.resize(Lx,Ly); opBOW.setZero();
		
		entropy.resize(Lx,Ly); entropy.setZero();
		finite_entropy.resize(Lx-1,Ly);
		
		// format:
		// n x0 y0 x1 y1 value
		SdagS.resize(Ncells*Lx*Ly*Lx*Ly,6); SdagS.setZero();
		TdagT.resize(Ncells*Lx*Ly*Lx*Ly,6); TdagT.setZero();
		BdagB.resize(Ncells*Lx*Ly*Lx*Ly,6); BdagB.setZero();
		CdagC.resize(Ncells*Lx*Ly*Lx*Ly,6); CdagC.setZero();
		
		spectrum.resize(Lx);
		for (int l=0; l<L; ++l) spectrum[l].resize(Ly);
	}
};

Obs obs;

vector<vector<vector<vector<ArrayXd> > > > SdagS;
vector<vector<vector<vector<ArrayXd> > > > TdagT;
vector<vector<vector<vector<ArrayXd> > > > BdagB;
vector<vector<vector<vector<ArrayXd> > > > CdagC;

void resize_OdagO (size_t Ncells)
{
	SdagS.resize(L);
	TdagT.resize(L);
	BdagB.resize(L);
	CdagC.resize(L);
	for (size_t x0=0; x0<L; ++x0)
	{
		SdagS[x0].resize(Ly);
		TdagT[x0].resize(Ly);
		BdagB[x0].resize(Ly);
		CdagC[x0].resize(Ly);
		for (size_t y0=0; y0<Ly; ++y0)
		{
			SdagS[x0][y0].resize(L);
			TdagT[x0][y0].resize(L);
			BdagB[x0][y0].resize(L);
			CdagC[x0][y0].resize(L);
			for (size_t x1=0; x1<L; ++x1)
			{
				SdagS[x0][y0][x1].resize(Ly);
				TdagT[x0][y0][x1].resize(Ly);
				BdagB[x0][y0][x1].resize(Ly);
				CdagC[x0][y0][x1].resize(Ly);
				for (size_t y1=0; y1<Ly; ++y1)
				{
					SdagS[x0][y0][x1][y1].resize(Ncells);
					TdagT[x0][y0][x1][y1].resize(Ncells);
					BdagB[x0][y0][x1][y1].resize(Ncells);
					CdagC[x0][y0][x1][y1].resize(Ncells);
					
					SdagS[x0][y0][x1][y1].setZero();
					TdagT[x0][y0][x1][y1].setZero();
					BdagB[x0][y0][x1][y1].setZero();
					CdagC[x0][y0][x1][y1].setZero();
				}
			}
		}
	}
}

void fill_OdagO (size_t L, size_t Ly, size_t n, const Eigenstate<MODEL::StateUd> &g, bool CALC_S=true, bool CALC_T=true, bool CALC_B=true, bool CALC_C=true)
{
	Geometry2D Geo(SNAKE,L,Ly,1.,true);
	
	VectorXd Bavg(L*Ly);
	MODEL H1cell(L*Ly+Ly,{{"OPEN_BC",false},{"CALC_SQUARE",false}});
	#pragma omp parallel for collapse(2)
	for (size_t x0=0; x0<L; ++x0)
	for (size_t y0=0; y0<Ly; ++y0)
	{
		int i0 = Geo(x0,y0);
		
		#ifdef USING_U0
		Bavg(i0) = avg(g.state, H1cell.cdagc<UP>(i0,i0+Ly), g.state)+
		           avg(g.state, H1cell.cdagc<DN>(i0,i0+Ly), g.state);
		#else
		Bavg(i0) = avg(g.state, H1cell.cdagc(i0,i0+Ly), g.state);
		#endif
	}
	
	Stopwatch<> CellTimer;
	MODEL Hncell((n+1)*L*Ly+2*Ly,{{"OPEN_BC",false},{"CALC_SQUARE",false}});
	
	cout << "n=" << n << ", length=" << Hncell.length() << endl;
	
	#pragma omp parallel for collapse(4)
	for (size_t x0=0; x0<L; ++x0)
	for (size_t x1=0; x1<L; ++x1)
	for (size_t y0=0; y0<Ly; ++y0)
	for (size_t y1=0; y1<Ly; ++y1)
	{
		int i0 = Geo(x0,y0);
		int i1 = Geo(x1,y1);
		
		#ifdef USING_U0
		if (CALC_S) SdagS[x0][y0][x1][y1](n) = avg(g.state, Hncell.SpSm(i0,L*Ly*n+i1), g.state)+
		                                       avg(g.state, Hncell.SzSz(i0,L*Ly*n+i1), g.state);
		if (CALC_T) TdagT[x0][y0][x1][y1](n) = avg(g.state, Hncell.TpTm(i0,L*Ly*n+i1), g.state)+
		                                       avg(g.state, Hncell.TzTz(i0,L*Ly*n+i1), g.state);
		#else
		if (CALC_S) SdagS[x0][y0][x1][y1](n) = avg(g.state, Hncell.SdagS(i0,L*Ly*n+i1), g.state);
		if (CALC_T) TdagT[x0][y0][x1][y1](n) = avg(g.state, Hncell.TdagT(i0,L*Ly*n+i1), g.state);
		#endif
		#ifdef USING_SO4
		if (CALC_B) BdagB[x0][y0][x1][y1](n) = avg(g.state, Hncell.B(i0,i0+Ly), Hncell.B(L*Ly*n+i1,L*Ly*n+i1+Ly), g.state)-Bavg(i0)*Bavg(i1);
		if (CALC_C) CdagC[x0][y0][x1][y1](n) = avg(g.state, Hncell.C(i0,i0+Ly), Hncell.C(L*Ly*n+i1,L*Ly*n+i1+Ly), g.state);
		#endif
//		#pragma omp critical
//		{
//			lout << "x0=" << x0 << ", x1=" << x1 << ", n=" << n << ", i0=" << i0 << ", i1=" << i1 << ", C=" << CdagC[x0][y0][x1][y1](n) << endl;
//		}
	}
	
	lout << CellTimer.info(make_string("n=",n)) << endl;
}

void save_OdagO (size_t Ncells)
{
	Geometry2D Geo(SNAKE,L,Ly,1.,true);
	
	// save to obs
	NestedLoopIterator Nelly(5,{Ncells,L,Ly,L,Ly});
	for (Nelly=Nelly.begin(); Nelly!=Nelly.end(); ++Nelly)
	{
		int n  = Nelly(0);
		int x0 = Nelly(1);
		int y0 = Nelly(2);
		int x1 = Nelly(3);
		int y1 = Nelly(4);
		if (Ly>1) lout << "n=" << n << ", x0=" << x0 << ", y0=" << y0 << ", x1=" << x1 << ", y1=" << y1 << ", vals=";
		else      lout << "n=" << n << ", x0=" << x0 << ", x1=" << x1 << ", vals=";
		lout << SdagS[x0][y0][x1][y1](n) << ", " 
		     << TdagT[x0][y0][x1][y1](n) << ", " 
		     << BdagB[x0][y0][x1][y1](n) << ", "
		     << CdagC[x0][y0][x1][y1](n) 
		     << endl;
		
		int i0 = Geo(x0,y0);
		int i1 = Geo(x1,y1);
		
		obs.SdagS(Nelly.index(),0) = n;
		obs.SdagS(Nelly.index(),1) = x0;
		obs.SdagS(Nelly.index(),2) = y0;
		obs.SdagS(Nelly.index(),3) = x1;
		obs.SdagS(Nelly.index(),4) = y1;
		obs.SdagS(Nelly.index(),5) = SdagS[x0][y0][x1][y1](n);
		
		obs.TdagT(Nelly.index(),0) = n;
		obs.TdagT(Nelly.index(),1) = x0;
		obs.TdagT(Nelly.index(),2) = y0;
		obs.TdagT(Nelly.index(),3) = x1;
		obs.TdagT(Nelly.index(),4) = y1;
		obs.TdagT(Nelly.index(),5) = TdagT[x0][y0][x1][y1](n);
		
		obs.BdagB(Nelly.index(),0) = n;
		obs.BdagB(Nelly.index(),1) = x0;
		obs.BdagB(Nelly.index(),2) = y0;
		obs.BdagB(Nelly.index(),3) = x1;
		obs.BdagB(Nelly.index(),4) = y1;
		obs.BdagB(Nelly.index(),5) = BdagB[x0][y0][x1][y1](n);
		
		obs.CdagC(Nelly.index(),0) = n;
		obs.CdagC(Nelly.index(),1) = x0;
		obs.CdagC(Nelly.index(),2) = y0;
		obs.CdagC(Nelly.index(),3) = x1;
		obs.CdagC(Nelly.index(),4) = y1;
		obs.CdagC(Nelly.index(),5) = CdagC[x0][y0][x1][y1](n);
	}
}

complex<double> calc_FT (double kx, int iky, size_t Ncells, const vector<vector<vector<vector<ArrayXd> > > > &OdagO)
{
	ArrayXXcd FTintercell(L,L);
	Geometry2D Geo(SNAKE,L,Ly,1.,true);
	
	for (size_t x0=0; x0<L; ++x0)
	for (size_t x1=0; x1<L; ++x1)
	{
		FTintercell(x0,x1) = 0;
		vector<complex<double> > phases_m0 = Geo.FTy_phases(x0,iky,1);
		vector<complex<double> > phases_p1 = Geo.FTy_phases(x1,iky,0);
		
		for (size_t y0=0; y0<Ly; ++y0)
		for (size_t y1=0; y1<Ly; ++y1)
		{
			int i0 = Geo(x0,y0);
			int i1 = Geo(x1,y1);
			
			FTintercell(x0,x1) += phases_m0[i0] * phases_p1[i1] * OdagO[x0][y0][x1][y1](0);
			
			for (size_t n=1; n<Ncells; ++n)
			{
				FTintercell(x0,x1) += phases_m0[i0] * phases_p1[i1] *
				                       (
				                        OdagO[x0][y0][x1][y1](n) * exp(-1.i*kx*static_cast<double>(L*n)) + 
				                        OdagO[x1][y1][x0][y0](n) * exp(+1.i*kx*static_cast<double>(L*n)) // careful: 0-1 exchange here!
				                       );
			}
		}
	}
	
	complex<double> res = 0;
	
	for (size_t x0=0; x0<L; ++x0)
	for (size_t x1=0; x1<L; ++x1)
	{
		double x0d = x0;
		double x1d = x1;
		
		res += 1./L * exp(-1.i*kx*(x0d-x1d)) * FTintercell(x0,x1);
	}
	
	return res;
}

//===============================
int main (int argc, char* argv[])
{
	ArgParser args(argc,argv);
	L = args.get<size_t>("L",2);
	Ly = args.get<size_t>("Ly",1);
	volume = L*Ly;
	N = args.get<int>("N",volume);
	T = volume-N+1;
	Ncells = args.get<size_t>("Ncells",80); // maximal amount of unit cells for explicit contractions
	str_tol = args.get<double>("str_tol",1e-3); // SF convergence tolerance with explicit contractions
	t = args.get<double>("t",1.);
	tRung = args.get<double>("tRung",t); // tRung != t for testing only
	U = args.get<double>("U",8.);
	J = args.get<double>("J",0.);
	X = args.get<double>("X",0.);
	V = args.get<double>("V",0.);
	Vxy = args.get<double>("Vxy",V);
	Vz = args.get<double>("Vz",V);
	Vext = args.get<double>("Vext",0.);
	M = args.get<int>("M",0);
	S = abs(M)+1;
	STRUCTURE = args.get<bool>("STRUCTURE",false);
	CONTRACTIONS = args.get<bool>("CONTRACTIONS",false);
	CALC_TSQ = args.get<bool>("CALC_TSQ",false);
	CALC_BOW = args.get<bool>("CALC_BOW",false);
	VUMPS = args.get<bool>("VUMPS",true);
	fullMmax = args.get<int>("fullMmax",0);
	string INIT = args.get<string>("INIT","");
	PBC = args.get<bool>("PBC",false);
	CALC_TGAP = args.get<bool>("CALC_TGAP",false);
	CALC_SGAP = args.get<bool>("CALC_SGAP",false);
	
	VERB = static_cast<DMRG::VERBOSITY::OPTION>(args.get<int>("VERB",2));
	
	wd = args.get<string>("wd","./");
	correct_foldername(wd);
	
	#ifdef USING_SO4
//	base = make_string("U=",U,"_V=",V,"_J=",J,"_L=",L,"_Ly=",Ly);
	base = make_string("L=",L,"_Ly=",Ly,"_t=",t,"_U=",U,"_V=",V,"_J=",J);
	#else
	if (abs(Vext) > 0.)
	{
		base = make_string("L=",L,"_Ly=",Ly,"_N=",N,"_t=",t,"_U=",U,"_Vext=",Vext,"_J=",J);
	}
	else
	{
		if (Vxy==Vz)
		{
			base = make_string("L=",L,"_Ly=",Ly,"_N=",N,"_t=",t,"_U=",U,"_V=",V,"_J=",J);
		}
		else
		{
			base = make_string("L=",L,"_Ly=",Ly,"_N=",N,"_t=",t,"_U=",U,"_Vxy=",Vxy,"_Vz=",Vz,"_J=",J);
		}
	}
	#endif
	if (X != 0.)
	{
		base += make_string("_X=",X);
	}
	if (PBC)
	{
		base += make_string("_BC=PBC");
	}
	string obsfile = make_string(wd,"obs/",base,".h5");
	string statefile = make_string(wd,"state/",base);
	
	DMRG::CONTROL::GLOB GlobParam_fix;
	DMRG::CONTROL::DYN  DynParam_fix;
	VUMPS::CONTROL::GLOB GlobParam_foxy;
	VUMPS::CONTROL::DYN  DynParam_foxy;
	
	size_t min_Nsv = args.get<size_t>("min_Nsv",0ul);
	DynParam_fix.min_Nsv = [min_Nsv] (size_t i) {return min_Nsv;};
	
	size_t lim_alpha = args.get<size_t>("lim_alpha",11);
	double alpha = args.get<double>("alpha",100.);
	DynParam_fix.max_alpha_rsvd = [lim_alpha, alpha] (size_t i) {return (i<lim_alpha)? alpha:0.;};
	
	int max_Nrich = args.get<int>("max_Nrich",-1);
	DynParam_fix.max_Nrich = [max_Nrich] (size_t i) {return max_Nrich;};
	
	GlobParam_fix.Dinit  = args.get<size_t>("Dinit",2ul);
	GlobParam_fix.Dlimit = args.get<size_t>("Dlimit",200ul);
	GlobParam_fix.Qinit = args.get<size_t>("Qinit",10ul);
	GlobParam_fix.min_halfsweeps = args.get<size_t>("Imin",1);
	GlobParam_fix.max_halfsweeps = args.get<size_t>("Imax",22);
	GlobParam_fix.tol_eigval = args.get<double>("tol_eigval",1e-6);
	GlobParam_fix.tol_state = args.get<double>("tol_state",1e-5);
	GlobParam_fix.savePeriod = args.get<size_t>("savePeriod",0ul);
	GlobParam_fix.saveName = args.get<string>("saveName",statefile);
	
	GlobParam_foxy.Dinit  = args.get<size_t>("Dinit",10ul);
	GlobParam_foxy.Dlimit = args.get<size_t>("Dlimit",200ul);
	GlobParam_foxy.Qinit = args.get<size_t>("Qinit",10ul);
	GlobParam_foxy.min_iterations = args.get<size_t>("Imin",6ul);
	GlobParam_foxy.max_iterations = args.get<size_t>("Imax",1000ul);
	GlobParam_foxy.max_iter_without_expansion = args.get<size_t>("max",30ul);
	GlobParam_foxy.fullMmaxBreakoff = args.get<size_t>("Chimax",25000ul);
	
	GlobParam_foxy.tol_eigval = args.get<double>("tol_eigval",1e-6);
	GlobParam_foxy.tol_var = args.get<double>("tol_var",1e-6);
	GlobParam_foxy.tol_state = args.get<double>("tol_state",1e-5);
	GlobParam_foxy.savePeriod = args.get<size_t>("savePeriod",0ul);
	GlobParam_foxy.saveName = args.get<string>("saveName",statefile);
	
	#ifdef USING_SO4
	lout.set(base+".log",wd+"log");
	#else
	lout.set(base+".log",wd+"log");
	#endif
	
	lout << args.info() << endl;
	lout << "wd=" << wd << endl;
	
	#ifdef _OPENMP
	lout << "threads=" << omp_get_max_threads() << endl;
	#else
	lout << "not parallelized" << endl;
	#endif
	
	lout << "e_empty=" << e_empty() << endl;
	
	Stopwatch<> Watch;
	
	Geometry2D Geo1cell(SNAKE,1*L,Ly,1.,true); // periodic BC in y = true
	Geometry2D Geo2cell(SNAKE,2*L,Ly,1.,true);
	
	// save to temporary, otherwise std::bad_any_cast
	ArrayXXd tArray, Varray, Vxyarray, Vzarray, Jarray, Xarray, ZeroArray, OneArray, VextArray;
	if (VUMPS)
	{
		tArray    = t * Geo2cell.hopping();
		Varray    = V * Geo2cell.hopping();
		Vxyarray  = Vxy * Geo2cell.hopping();
		Vzarray   = Vz * Geo2cell.hopping();
		VextArray = Vext * Geo2cell.hopping();
		Jarray    = J * Geo2cell.hopping();
		Xarray    = X * Geo2cell.hopping();
		ZeroArray = 0. * Geo2cell.hopping();
		OneArray  = 1. * Geo2cell.hopping();
		lout << "t=" << t << ", V=" << V << ", J=" << J << endl;
		if (volume <= 100) lout << "hopping 2cells=" << endl << Geo2cell.hopping() << endl << endl;
	}
	else
	{
		ArrayXXd tFull;
		tFull = (PBC)? create_1D_PBC(L):Geo1cell.hopping();
		tArray    = t * tFull;
		Varray    = V * tFull;
		Vxyarray  = Vxy * tFull;
		Vzarray   = Vz * tFull;
		VextArray = Vext * tFull;
		Jarray    = J * tFull;
		Xarray    = X * tFull;
		ZeroArray = 0. * tFull;
		OneArray  = 1. * tFull;
		if (volume <= 100) lout << "hopping=" << endl << tFull << endl << endl;
	}
	
	vector<Param> params;
<<<<<<< HEAD
	qarray<MODEL::Symmetry::Nq> Qc, Qc2, QcT, QcS;
=======
    #if  defined(USING_U0)
	qarray<0> Qc, Qc2;
    #elif defined (USING_SU2)
	qarray<1> Qc, Qc2;
	#else
	qarray<2> Qc, Qc2;
	#endif
>>>>>>> ae66f2a9
	if constexpr (std::is_same<MODEL,VMPS::HubbardSU2xSU2>::value)
	{
		params.push_back({"tFull",tArray});
		params.push_back({"Vfull",Varray});
		params.push_back({"Jfull",Jarray});
		params.push_back({"Xfull",Xarray});
		params.push_back({"U",U});
		if (VUMPS) {params.push_back({"OPEN_BC",false});}
		Qc  = {S,T};
		Qc2 = {S,T};
		QcT = {S,T+2};
		QcS = {S+2,T};
	}
	else if constexpr (std::is_same<MODEL,VMPS::HubbardSU2xU1>::value)
	{
		params.push_back({"tFull",tArray});
		params.push_back({"Vxyfull",Vxyarray});
		params.push_back({"Vzfull",Vzarray});
		params.push_back({"VextFull",VextArray});
		params.push_back({"Jfull",Jarray});
		params.push_back({"Xfull",Xarray});
		if (abs(Vext) > 0.)
		{
			params.push_back({"U",U});
			params.push_back({"Uph",0.});
			lout << termcolor::blue << "Warning: Setting U instead of particle-hole-symmetric Uph, since Vext is specified!" << termcolor::reset << endl;
		}
		else
		{
			params.push_back({"Uph",U});
			params.push_back({"U",0.});
		}
		if (VUMPS) {params.push_back({"OPEN_BC",false});}
		Qc  = {S,N};
		Qc2 = {S,2*N}; // for 2 unit cells
		QcT = {S,N-2};
		QcS = {S+2,N};
	}
	else if constexpr (std::is_same<MODEL,VMPS::HubbardSU2>::value)
    {
		params.push_back({"tFull",tArray});
		params.push_back({"Vxyfull",Vxyarray});
		params.push_back({"Vzfull",Vzarray});
		params.push_back({"VextFull",VextArray});
		params.push_back({"Jfull",Jarray});
		params.push_back({"Xfull",Xarray});
		if (abs(Vext) > 0.)
		{
			params.push_back({"U",U});
			params.push_back({"Uph",0.});
			lout << termcolor::blue << "Warning: Setting U instead of particle-hole-symmetric Uph, since Vext is specified!" << termcolor::reset << endl;
		}
		else
		{
			params.push_back({"Uph",U});
			params.push_back({"U",0.});
		}
		if (VUMPS) {params.push_back({"OPEN_BC",false});}
		Qc  = {S};
		Qc2 = {S}; // for 2 unit cells						  
	}
	else if constexpr (std::is_same<MODEL,VMPS::Hubbard>::value)
	{
		// only 1D implemented for U(0)
		params.push_back({"t",t});
		params.push_back({"Vxy",Vxy});
		params.push_back({"Vz",Vz});
		params.push_back({"X",X});
		params.push_back({"J",J});
		params.push_back({"Uph",U});
		if (VUMPS) {params.push_back({"OPEN_BC",false});}
		Qc  = {};
		Qc2 = {};
	}
	else if (std::is_same<MODEL,VMPS::HubbardU1xU1>::value)
	{
		// only 1D implemented for U(0)
		params.push_back({"t",t});
		params.push_back({"Vxy",Vxy});
		params.push_back({"Vz",Vz});
		params.push_back({"X",X});
		params.push_back({"J",J});
		params.push_back({"Uph",U});
		if (VUMPS) {params.push_back({"OPEN_BC",false});}
		Qc  = {0,N};
		Qc2 = {0,N};
	}
	
	MODEL H(volume,params);
	if (VUMPS) H.transform_base(Qc);
	lout << "•H for ground state:" << endl;
	lout << H.info() << endl;
	
	// To calculate de/dV for finite systems as exp. value of Hamiltonian with only V=1
	vector<Param> dHdV_params;
	dHdV_params.push_back({"tFull",ZeroArray});
	dHdV_params.push_back({"Jfull",ZeroArray});
	dHdV_params.push_back({"Xfull",ZeroArray});
	dHdV_params.push_back({"U",0.});
	dHdV_params.push_back({"Uph",0.});
	if constexpr (std::is_same<MODEL,VMPS::HubbardSU2xSU2>::value)
	{
		dHdV_params.push_back({"Vfull",OneArray});
	}
	else
	{
		if (abs(Vxy)   > 0.) dHdV_params.push_back({"Vxyfull",OneArray});
		if (abs(Vz)    > 0.) dHdV_params.push_back({"Vzfull", OneArray});
		if (abs(Vext)  > 0.) dHdV_params.push_back({"VextFull", OneArray});
	}
	
	MODEL dHdV;
	if (VUMPS)
	{
		// For VUMPS: Hamiltonian with two unit cells for contractions across the cell
		dHdV = MODEL(2*volume,{{"OPEN_BC",false},{"CALC_SQUARE",false}});
		dHdV.transform_base(Qc2,false); // PRINT=false
	}
	else
	{
		dHdV = MODEL(volume,dHdV_params);
	}
	lout << "•H to calculate de/dV (needs no params in VUMPS case, V=1 in finite case):" << endl;
	lout << dHdV.info() << endl;
	
	obs.resize(L,Ly,Ncells);
	
	//================= VUMPS =================
	if (VUMPS)
	{
		MODEL::uSolver Foxy(VERB);
		HDF5Interface target;
		cout << obsfile << endl;
		target = HDF5Interface(obsfile,WRITE);
		target.close();
		
		auto measure_and_save = [&H,&dHdV,&target,&params,&Geo1cell,&Geo2cell,&Foxy,&obsfile,&Qc](size_t j) -> void
		{
			if (Foxy.errVar() < 1e-8 or Foxy.FORCE_DO_SOMETHING == true)
			{
				std::stringstream bond;
				target = HDF5Interface(obsfile,REWRITE);
				bond << g_foxy.state.calc_fullMmax();
				cout << termcolor::red << "Measure at M=" << bond.str() << ", if possible" << termcolor::reset << endl;
				
				//----------k-points to calculate----------
				vector<pair<double,int> > kxy;
				if (Ly == 1)
				{
					kxy.push_back(make_pair(0.,0));
					kxy.push_back(make_pair(M_PI,0));
				}
				else
				{
//					kxy.push_back(make_pair(0.,0)); // Γ point (0,0)
					kxy.push_back(make_pair(M_PI,Ly/2)); // M point (π,π)
				}
				
				#ifndef USING_U0
				if (STRUCTURE)
				{
					for (int i=0; i<kxy.size(); ++i)
					{
						double kx = kxy[i].first;
						int   iky = kxy[i].second;
						
						vector<Mpo<MODEL::Symmetry,complex<double> > > Sdag_ky(L);
						vector<Mpo<MODEL::Symmetry,complex<double> > > S_ky   (L);
						vector<Mpo<MODEL::Symmetry,complex<double> > > Tdag_ky(L);
						vector<Mpo<MODEL::Symmetry,complex<double> > > T_ky   (L);
						vector<Mpo<MODEL::Symmetry,complex<double> > > B_ky   (L);
						vector<Mpo<MODEL::Symmetry,complex<double> > > Bdag_ky(L);
						
						MODEL Htmp(volume+1,{});
						
						ArrayXd Bavg(L);
						for (size_t x=0; x<L; ++x)
						{
							Bavg(x) = avg(g_foxy.state, Htmp.cdagc(x,x+1), g_foxy.state);
//							lout << "x=" << x << ", Bavg(x)=" << Bavg(x) << endl;
						}
						
						// Fourier transform of operators in y-direction
						for (size_t x=0; x<L; ++x)
						{
							vector<complex<double> > phases_p = Geo1cell.FTy_phases(x,iky,0);
							vector<complex<double> > phases_m = Geo1cell.FTy_phases(x,iky,1);
							
							Sdag_ky[x] = H.Sdag_ky(phases_m);
							S_ky[x]    = H.S_ky   (phases_p);
							
							Tdag_ky[x] = H.Tdag_ky(phases_m);
							T_ky[x]    = H.T_ky   (phases_p);
							
							#ifdef USING_SO4
							Bdag_ky[x] = VMPS::HubbardSU2xSU2BondOperator<complex<double> >(volume+1,{{"x",x},{"shift",-Bavg(x)}});
							B_ky[x]    = VMPS::HubbardSU2xSU2BondOperator<complex<double> >(volume+1,{{"x",x},{"shift",-Bavg(x)}});
							#endif
							
							Sdag_ky[x].transform_base(Qc,false); // PRINT=false
							S_ky[x].transform_base(Qc,false);
							
							Tdag_ky[x].transform_base(Qc,false);
							T_ky[x].transform_base(Qc,false);
							
							#ifdef USING_SO4
							Bdag_ky[x].transform_base(Qc,false);
							B_ky[x].transform_base(Qc,false);
							#endif
						}
						lout << "Fourier transform in y-direction done!" << endl;
						
						// Calculate expectation values within the cell
						ArrayXXcd Sij_cell(L,L); Sij_cell = 0;
						ArrayXXcd Tij_cell(L,L); Tij_cell = 0;
						ArrayXXcd Bij_cell(L,L); Bij_cell = 0;
						
						for (size_t x1=0; x1<L; ++x1)
						for (size_t x2=0; x2<L; ++x2)
						{
							auto phases_m1 = Geo1cell.FTy_phases(x1,iky,1);
							auto phases_p2 = Geo1cell.FTy_phases(x2,iky,0);
							
							for (size_t y1=0; y1<Ly; ++y1)
							for (size_t y2=0; y2<Ly; ++y2)
							{
								size_t index1 = Geo1cell(x1,y1);
								size_t index2 = Geo1cell(x2,y2);
								
								if (phases_m1[index1] * phases_p2[index2] != 0.)
								{
									Sij_cell(x1,x2) += phases_m1[index1] * phases_p2[index2] * 
									                   avg(g_foxy.state, H.SdagS(index1,index2), g_foxy.state);
									Tij_cell(x1,x2) += phases_m1[index1] * phases_p2[index2] * 
									                   avg(g_foxy.state, H.TdagT(index1,index2), g_foxy.state);
//									Bij_cell(x1,x2) += phases_m1[index1] * phases_p2[index2] * 
//									                    avg(
//									                      g_foxy.state, 
//									                       VMPS::HubbardSU2xSU2BondOperator<double>(volume+1,{{"x",index1},{"shift",-Bavg(index1)}}),
//									                       VMPS::HubbardSU2xSU2BondOperator<double>(volume+1,{{"x",index2},{"shift",-Bavg(index2)}}), 
//									                      g_foxy.state
//									                       );
									Bij_cell(x1,x2) += phases_m1[index1] * phases_p2[index2] * 
									                   (avg(g_foxy.state, Htmp.cdagc(index1,index1+1), Htmp.cdagc(index2,index2+1), g_foxy.state)
									                    -Bavg(index1)*Bavg(index2));
								}
							}
						}
						
						#ifdef USING_SO4
						cout << "Bij_cell=" << endl << Bij_cell << endl << endl;
						
						cout << avg(g_foxy.state, H.cdagc(0,1), H.cdagc(0,1), g_foxy.state) - Bavg(0)*Bavg(0) << endl;
						cout << avg(g_foxy.state, H.cdagc(0,1), H.cdagc(1,2), g_foxy.state) - Bavg(0)*Bavg(1) << endl;
						cout << avg(g_foxy.state, H.cdagc(0,1), H.cdagc(2,3), g_foxy.state) - Bavg(0)*Bavg(2) << endl;
						
						cout << sqrt(3.)*avg(g_foxy.state, H.Tdag(0), H.T(1), g_foxy.state) << "\t" << avg(g_foxy.state, H.TdagT(0,1), g_foxy.state) << endl;
						cout << sqrt(3.)*avg(g_foxy.state, H.Sdag(0), H.S(1), g_foxy.state) << "\t" << avg(g_foxy.state, H.SdagS(0,1), g_foxy.state) << endl;
						
						cout << "should give zero:" << endl;
						cout << avg(g_foxy.state, VMPS::HubbardSU2xSU2BondOperator<double>(volume+1,{{"x",1ul},{"shift",-Bavg(1)}}), g_foxy.state) << endl;
						cout << "should be same:" << endl;
						cout << Bavg(0) << "\t" 
						     << avg(g_foxy.state, VMPS::HubbardSU2xSU2BondOperator<double>(volume+1,{{"x",0ul},{"shift",1e-15}}), g_foxy.state) << endl;
						cout << Bavg(1) << "\t" 
						     << avg(g_foxy.state, VMPS::HubbardSU2xSU2BondOperator<double>(volume+1,{{"x",1ul},{"shift",1e-15}}), g_foxy.state) << endl;
						
						cout << "<O*O>:" << endl;
						cout << avg(g_foxy.state, 
						            VMPS::HubbardSU2xSU2BondOperator<double>(volume+1,{{"x",1ul},{"shift",0.}}),
						            VMPS::HubbardSU2xSU2BondOperator<double>(volume+1,{{"x",2ul},{"shift",0.}}), 
						            g_foxy.state)
						     << "\t" << avg(g_foxy.state, H.cdagc(1,2), H.cdagc(2,3), g_foxy.state) << endl;
						cout << "tests done!" << endl;
						#endif
						
//						cout << VMPS::HubbardSU2xSU2BondOperator<double>(volume+1,{{"x",1ul},{"shift",0.}}) << endl;
						
						// Calculate full structure factor
						complex<double> SF_S, SF_T, SF_B, SF_C;
						#pragma omp parallel sections
						{
//							#pragma omp section
//							{
//								SF_S = g_foxy.state.SFpoint(Sij_cell, Sdag_ky,S_ky, L, kx, DMRG::VERBOSITY::ON_EXIT);
//							}
//							#pragma omp section
//							{
//								SF_T = g_foxy.state.SFpoint(Tij_cell, Tdag_ky,T_ky, L, kx, DMRG::VERBOSITY::ON_EXIT);
//							}
//							#pragma omp section
							{
								#ifdef USING_SO4
								SF_B = g_foxy.state.SFpoint(Bij_cell, Bdag_ky,B_ky, L, kx, DMRG::VERBOSITY::STEPWISE);
								#endif
							}
						}
						// Umps::SF returns 2x2 array with rows in the format:
						// 0,SF(0)
						// π,SF(π)
						
						// Γ point
						if (kx == 0. and iky == 0)
						{
							obs.S_Gamma = isReal(SF_S);
							obs.T_Gamma = isReal(SF_T);
							obs.B_Gamma = isReal(SF_B);
							obs.C_Gamma = isReal(SF_C);
							lout << termcolor::red << "S_Γ=" << SF_S << ", T_Γ=" << SF_T << ", B_Γ=" << SF_B << ", C_Γ=" << SF_C << termcolor::reset << endl;
						}
						// M point
						else if (kx == M_PI and iky == Ly/2)
						{
							obs.S_M = isReal(SF_S);
							obs.T_M = isReal(SF_T);
							obs.B_M = isReal(SF_B);
							obs.C_M = isReal(SF_C);
							lout << termcolor::red << "S_M=" << SF_S << ", T_M=" << SF_T << ", B_M=" << SF_B << ", C_M=" << SF_C << termcolor::reset << endl;
						}
					}
				}
				#endif
				
				if (CONTRACTIONS)
				{
					resize_OdagO(Ncells);
					Stopwatch<> ContractionTimer;
					int nmax = -1;
					
					for (int i=0; i<kxy.size(); ++i)
					{
						double kx  = kxy[i].first;
						int    iky = kxy[i].second;
						
						// fill contractions within the cell and for the first neighbour cell
						if (nmax < 0)
						{
							fill_OdagO(L, Ly, 0, g_foxy); 
							nmax = 0;
						}
						if (nmax < 1)
						{
							fill_OdagO(L, Ly, 1, g_foxy);
							nmax = 1;
						}
						complex<double> SF_S = calc_FT(kx, iky, 1, SdagS);
						complex<double> SF_T = calc_FT(kx, iky, 1, TdagT);
						complex<double> SF_B = calc_FT(kx, iky, 1, BdagB);
//						complex<double> SF_C = calc_FT(kx, iky, 1, CdagC);
						
						bool CALC_S = true;
						bool CALC_T = true;
						bool CALC_B = true;
						bool CALC_C = false;
						
						for (int n=2; n<Ncells; ++n)
						{
//							lout << boolalpha << "S=" << CALC_S << ", T=" << CALC_T << ", B=" << CALC_B << endl;
							
							if (nmax < n)
							{
								fill_OdagO(L, Ly, n, g_foxy, CALC_S, CALC_T, CALC_B, CALC_C); // add contractions for n-th unit cell
								nmax = n;
							}
							
							// FT for n unit cells
							complex<double> SF_S_new = calc_FT(kx, iky, n, SdagS);
							complex<double> SF_T_new = calc_FT(kx, iky, n, TdagT);
							complex<double> SF_B_new = calc_FT(kx, iky, n, BdagB);
//							complex<double> SF_C_new = calc_FT(kx, iky, n, CdagC);
							
//							CALC_S = (min(abs(SF_S-SF_S_new)/abs(SF_S), abs(SF_S-SF_S_new)) < str_tol)? false:true;
//							CALC_T = (min(abs(SF_T-SF_T_new)/abs(SF_T), abs(SF_T-SF_T_new)) < str_tol)? false:true;
//							CALC_B = (min(abs(SF_B-SF_B_new)/abs(SF_B), abs(SF_B-SF_B_new)) < str_tol)? false:true;
							
							lout << "S: " << SF_S << ", "  << SF_S_new << ", abs=" << abs(SF_S-SF_S_new) << ", rel=" << abs(SF_S-SF_S_new)/abs(SF_S) << endl;
							lout << "T: " << SF_T << ", "  << SF_T_new << ", abs=" << abs(SF_T-SF_T_new) << ", rel=" << abs(SF_T-SF_T_new)/abs(SF_T) << endl;
							lout << "B: " << SF_B << ", "  << SF_B_new << ", abs=" << abs(SF_B-SF_B_new) << ", rel=" << abs(SF_B-SF_B_new)/abs(SF_B) << endl;
//							lout << "C: " << SF_C << ", "  << SF_C_new << ", abs=" << abs(SF_C-SF_C_new) << ", rel=" << abs(SF_C-SF_C_new)/abs(SF_C) << endl;
							
							swap(SF_S,SF_S_new);
							swap(SF_T,SF_T_new);
							swap(SF_B,SF_B_new);
//							swap(SF_C,SF_C_new);
							
							// exit if absolute or relative change smaller than str_tol
							if (min(abs(SF_S-SF_S_new)/abs(SF_S), abs(SF_S-SF_S_new)) < str_tol and 
							    min(abs(SF_T-SF_T_new)/abs(SF_T), abs(SF_T-SF_T_new)) < str_tol and 
							    min(abs(SF_B-SF_B_new)/abs(SF_B), abs(SF_B-SF_B_new)) < str_tol)
//							    min(abs(SF_C-SF_C_new)/abs(SF_C), abs(SF_C-SF_C_new)) < str_tol)
							{
								save_OdagO(n);
								lout << "SF convergence after n=" << n << " unit cells or " << (n+1)*L*Ly << " sites" << endl;
								break;
							}
						}
						
						// Γ point
						if (kx == 0. and iky == 0)
						{
							obs.S_Gamma = isReal(SF_S);
							obs.T_Gamma = isReal(SF_T);
							obs.B_Gamma = isReal(SF_B);
//							obs.C_Gamma = isReal(SF_C);
							
							lout << termcolor::red 
							     << "S(Γ)=" << SF_S 
							     << ", T(Γ)=" << SF_T 
							     << ", B(Γ)=" << SF_B 
//							     << ", C(Γ)=" << SF_C 
							     << termcolor::reset << endl;
						}
						// M point
						else if (kx == M_PI and iky == Ly/2)
						{
							obs.S_M = isReal(SF_S);
							obs.T_M = isReal(SF_T);
							obs.B_M = isReal(SF_B);
//							obs.C_M = isReal(SF_C);
							
							lout << termcolor::red 
							     << "S(M)=" << SF_S 
							     << ", T(M)=" << SF_T 
							     << ", B(M)=" << SF_B 
//							     << ", C(M)=" << SF_C 
							     << termcolor::reset << endl;
						}
					}
					lout << ContractionTimer.info("CONTRACTIONS") << endl;
				}
				
				if (target.HAS_GROUP(bond.str())) {return;}
				
				Stopwatch<> SaveAndMeasure;
				for (size_t x=0; x<L; ++x)
				for (size_t y=0; y<Ly; ++y)
				{
					lout << "x=" << x << ", y=" << y << endl;
					
					obs.nh(x,y)        = avg(g_foxy.state, H.nh(Geo1cell(x,y)), g_foxy.state);
					obs.ns(x,y)        = avg(g_foxy.state, H.ns(Geo1cell(x,y)), g_foxy.state);
					#ifdef USING_SU2
					obs.tz(x,y)        = avg(g_foxy.state, H.Tz(Geo1cell(x,y)), g_foxy.state);
					obs.tx(x,y)        = avg(g_foxy.state, H.Tx(Geo1cell(x,y)), g_foxy.state);
					obs.ity(x,y)        = avg(g_foxy.state, H.iTy(Geo1cell(x,y)), g_foxy.state);
					#endif
//					obs.nhvar(x,y)     = avg(g_foxy.state, H.nhsq(Geo1cell(x,y)), g_foxy.state) - pow(obs.nh(x,y),2);
//					obs.nsvar(x,y)     = avg(g_foxy.state, H.nssq(Geo1cell(x,y)), g_foxy.state) - pow(obs.ns(x,y),2);
//					lout << "nh=" << obs.nh(x,y) << ", var=" << obs.nhvar(x,y) << ", ns=" << obs.ns(x,y) << ", var=" << obs.nsvar(x,y) << endl;
					
					#ifdef USING_U0
					obs.opBOW(x,y)     = +avg(g_foxy.state, dHdV.cdagc<UP>(Geo2cell(x,y),  Geo2cell(x+1,y)), g_foxy.state)
					                     +avg(g_foxy.state, dHdV.cdagc<DN>(Geo2cell(x,y),  Geo2cell(x+1,y)), g_foxy.state)
					                     -avg(g_foxy.state, dHdV.cdagc<UP>(Geo2cell(x+1,y),Geo2cell(x+2,y)), g_foxy.state)
					                     -avg(g_foxy.state, dHdV.cdagc<DN>(Geo2cell(x+1,y),Geo2cell(x+2,y)), g_foxy.state);
					#else
					obs.opBOW(x,y)     = +avg(g_foxy.state, dHdV.cdagc(Geo2cell(x,y),  Geo2cell(x+1,y)), g_foxy.state)
					                     -avg(g_foxy.state, dHdV.cdagc(Geo2cell(x+1,y),Geo2cell(x+2,y)), g_foxy.state);
					#endif
					lout << "opBOW=" << obs.opBOW(x,y) << endl;
					
					obs.entropy(x,y)   = g_foxy.state.entropy()(Geo1cell(x,y));
					lout << "S=" << obs.entropy(x,y) << endl;
					
					obs.spectrum[x][y] = g_foxy.state.entanglementSpectrumLoc(Geo1cell(x,y));
					lout << "spec=" << obs.spectrum[x][y].transpose() << endl;
				}
				
				obs.energy = g_foxy.energy;
				
				//----------de/dV----------
				obs.dedV = 0;
				for (size_t x=0; x<L;  ++x)
				for (size_t y=0; y<Ly; ++y)
				{
					// horizontal
					#ifdef USING_SO4
					{
						obs.dedV += avg(g_foxy.state, dHdV.TdagT(Geo2cell(x,y),Geo2cell(x+1,y)), g_foxy.state);
					}
					#else
					{
						obs.dedV += 0.5 * avg(g_foxy.state, dHdV.TpTm(Geo2cell(x,y),Geo2cell(x+1,y)), g_foxy.state);
						obs.dedV += 0.5 * avg(g_foxy.state, dHdV.TmTp(Geo2cell(x,y),Geo2cell(x+1,y)), g_foxy.state);
						obs.dedV +=       avg(g_foxy.state, dHdV.TzTz(Geo2cell(x,y),Geo2cell(x+1,y)), g_foxy.state);
					}
					#endif
					
					// vertical
					if (Ly > 1)
					{
						double edge_correction = (Ly==2)? 0.5:1.;
						#ifdef USING_SO4
						{
							obs.dedV += edge_correction * avg(g_foxy.state, dHdV.TdagT(Geo2cell(x,y),Geo2cell(x,(y+1)%L)), g_foxy.state);
						}
						#else
						{
							obs.dedV += edge_correction * 0.5 * avg(g_foxy.state, dHdV.TpTm(Geo2cell(x,y),Geo2cell(x,(y+1)%L)), g_foxy.state);
							obs.dedV += edge_correction * 0.5 * avg(g_foxy.state, dHdV.TmTp(Geo2cell(x,y),Geo2cell(x,(y+1)%L)), g_foxy.state);
							obs.dedV += edge_correction *       avg(g_foxy.state, dHdV.TzTz(Geo2cell(x,y),Geo2cell(x,(y+1)%L)), g_foxy.state);
						}
						#endif
					}
				}
				obs.dedV /= (L*Ly);
				//----------de/dV----------
				
				target.create_group(bond.str());
				std::stringstream Dmax;
				Dmax << g_foxy.state.calc_Dmax();
				std::stringstream Mmax;
				Mmax << g_foxy.state.calc_Mmax();
				
				target.save_scalar(g_foxy.state.calc_Dmax(),"Dmax",bond.str());
				target.save_scalar(g_foxy.state.calc_Mmax(),"Mmax",bond.str());
				target.save_scalar(g_foxy.state.calc_fullMmax(),"full Mmax",bond.str());
				target.save_scalar(Foxy.errEigval(),"err_eigval",bond.str());
				target.save_scalar(Foxy.errState(),"err_state",bond.str());
				target.save_scalar(Foxy.errVar(),"err_var",bond.str());
				target.save_scalar(obs.energy,"energy",bond.str());
				target.save_scalar(obs.dedV,"dedV",bond.str());
				
				target.save_matrix(obs.nh,"nh",bond.str());
				target.save_matrix(obs.ns,"ns",bond.str());
				#ifdef USING_SU2
				target.save_matrix(obs.tz,"Tz",bond.str());
				target.save_matrix(obs.tx,"Tx",bond.str());
				target.save_matrix(obs.ity,"iTy",bond.str());
				#endif
//				target.save_matrix(obs.nhvar,"nhvar",bond.str());
//				target.save_matrix(obs.nsvar,"nsvar",bond.str());
				target.save_matrix(obs.opBOW,"opBOW",bond.str());
				target.save_matrix(obs.entropy,"Entropy",bond.str());
				
				for (size_t x=0; x<L; ++x)
				for (size_t y=0; y<Ly; ++y)
				{
					target.save_matrix(obs.spectrum[x][y],make_string("spectrum_x=",x,"_y=",y),bond.str());
				}
				
				if (STRUCTURE or CONTRACTIONS)
				{
					target.save_scalar(obs.S_Gamma,"S_Gamma",bond.str());
					target.save_scalar(obs.T_Gamma,"T_Gamma",bond.str());
					target.save_scalar(obs.B_Gamma,"B_Gamma",bond.str());
					
					target.save_scalar(obs.S_M,"S_M",bond.str());
					target.save_scalar(obs.T_M,"T_M",bond.str());
					target.save_scalar(obs.B_M,"B_M",bond.str());
					
					target.save_matrix(obs.SdagS,"SiSj",bond.str());
					target.save_matrix(obs.TdagT,"TiTj",bond.str());
					target.save_matrix(obs.BdagB,"BiBj",bond.str());
					target.save_matrix(obs.CdagC,"CiCj",bond.str());
				}
				target.close();
				stringstream ss;
				ss << "Calcuated and saved observables for M=" << g_foxy.state.calc_fullMmax() << " to " << obsfile;
				
				if (Foxy.get_verbosity() >= DMRG::VERBOSITY::HALFSWEEPWISE) {lout << SaveAndMeasure.info(ss.str()) << endl << endl;}
			}
		};
		
		if (fullMmax > 0)
		{
			g_foxy.state.load(make_string(statefile,"_fullMmax=",fullMmax));
			measure_and_save(0);
		}
		else
		{
			bool USE_STATE = false;
			if (INIT != "")
			{
				g_foxy.state.load(wd+"init/"+INIT);
				USE_STATE = true;
			}
			Foxy.userSetGlobParam();
			Foxy.userSetDynParam();
			Foxy.GlobParam = GlobParam_foxy;
			Foxy.DynParam = DynParam_foxy;
			Foxy.DynParam.doSomething = measure_and_save;
			Foxy.DynParam.iteration = [](size_t i) -> UMPS_ALG::OPTION {return UMPS_ALG::PARALLEL;};
			Foxy.set_log(1, wd+"log/e0_"+base+".log",
			                wd+"log/err-eigval_"+base+".log",
			                wd+"log/err-var_"+base+".log",
			                wd+"log/err-state_"+base+".log");
			Foxy.edgeState(H, g_foxy, Qc, LANCZOS::EDGE::GROUND, USE_STATE);
			measure_and_save(0);
		}
		
		emin = g_foxy.energy;
	}
	//================= Fix =================
	else
	{
		MODEL::Solver Fix(VERB);
		
		Fix.userSetGlobParam();
		Fix.userSetDynParam();
		Fix.GlobParam = GlobParam_fix;
		Fix.DynParam = DynParam_fix;
		
		#pragma omp parallel sections
		{
			#pragma omp section
			{
				Fix.edgeState(H, g_fix, Qc, LANCZOS::EDGE::GROUND);
			}
			#pragma omp section
			{
				if (CALC_TGAP)
				{
					MODEL::Solver FixT(DMRG::VERBOSITY::ON_EXIT);
					auto g_fixT = g_fix;
					FixT.edgeState(H, g_fixT, QcT, LANCZOS::EDGE::GROUND);
					obs.energyT = g_fixT.energy/volume;
				}
			}
			#pragma omp section
			{
				if (CALC_SGAP)
				{
					MODEL::Solver FixS(DMRG::VERBOSITY::ON_EXIT);
					auto g_fixS = g_fix;
					FixT.edgeState(H, g_fixS, QcS, LANCZOS::EDGE::GROUND);
					obs.energyS = g_fixS.energy/volume;
				}
			}
		}
		
		Stopwatch<> ObsWatch;
		
		obs.energy = g_fix.energy/volume;
		obs.dedV = avg(g_fix.state, dHdV, g_fix.state)/volume;
		
		lout << "Tgap=" << L*(obs.energyT-obs.energy) << endl;
		lout << "Sgap=" << L*(obs.energyS-obs.energy) << endl;
		
		#pragma omp parallel for collapse(2)
		for (size_t x=0; x<L-1; ++x)
		for (size_t y=0; y<Ly; ++y)
		{
			obs.nh(x,y) = avg(g_fix.state, H.nh(Geo1cell(x,y)), g_fix.state);
			obs.ns(x,y) = avg(g_fix.state, H.ns(Geo1cell(x,y)), g_fix.state);
//			obs.nhvar(x,y) = avg(g_fix.state, H.nhsq(Geo1cell(x,y)), g_fix.state) - pow(obs.nh(x,y),2);
//			obs.nsvar(x,y) = avg(g_fix.state, H.nssq(Geo1cell(x,y)), g_fix.state) - pow(obs.ns(x,y),2);
			obs.spectrum[x][y] = g_fix.state.entanglementSpectrumLoc(Geo1cell(x,y));
		}
		
		for (size_t x=0; x<L-1; ++x)
		for (size_t y=0; y<Ly; ++y)
		{
			obs.finite_entropy(x,y) = g_fix.state.entropy()(Geo1cell(x,y%Ly));
		}
		lout << "bipartition entropy=" << obs.finite_entropy(L/2,Ly/2) << endl;
		
		if (CALC_TSQ)
		{
			double Tsq = 0.;
			double Ssq = 0.;
			#pragma omp parallel for reduction(+:Ssq) reduction(+:Tsq)
			for (int i=0; i<volume; ++i)
			for (int j=0; j<=i; ++j)
			{
				double symfactor = (i==j)? 1.:2.;
				#ifdef USING_SO4
				{
					Tsq += symfactor * avg(g_fix.state, H.TdagT(i,j), g_fix.state);
				}
				#else
				{
					Tsq += symfactor * 0.5 * avg(g_fix.state, H.TpTm(i,j), g_fix.state);
					Tsq += symfactor * 0.5 * avg(g_fix.state, H.TmTp(i,j), g_fix.state);
					Tsq += symfactor *       avg(g_fix.state, H.TzTz(i,j), g_fix.state);
				}
				#endif
				
				#ifdef USING_U0
				Ssq += symfactor * (avg(g_fix.state, H.SpSm(i,j), g_fix.state) + avg(g_fix.state, H.SzSz(i,j), g_fix.state));
				#else
				Ssq += symfactor * avg(g_fix.state, H.SdagS(i,j), g_fix.state);
				#endif
			}
			obs.Tsq = Tsq;
			obs.Ssq = Ssq;
			lout << "Tsq=" << obs.Tsq << ", Ssq=" << obs.Ssq << endl;
		}
		if (CALC_BOW)
		{
			double BOW = 0.;
			double CDW = 0.;
			double SDW = 0.;
			
			int Nbonds = (PBC)? volume:volume-1;
			VectorXd BOWloc(Nbonds);
			#pragma omp parallel for
			for (int i=0; i<Nbonds; ++i)
			{
				#ifdef USING_SO4
				{
					BOWloc(i) = avg(g_fix.state, H.cdagc(i,(i+1)%L), g_fix.state);
				}
				#elif defined(USING_U0)
					BOWloc(i) = avg(g_fix.state, H.cdagc<UP>(i,(i+1)%L), g_fix.state)+
					            avg(g_fix.state, H.cdagc<DN>(i,(i+1)%L), g_fix.state)+
					            avg(g_fix.state, H.cdagc<UP>((i+1)%L,i), g_fix.state)+
					            avg(g_fix.state, H.cdagc<DN>((i+1)%L,i), g_fix.state);
				#else
				{
					BOWloc(i) = avg(g_fix.state, H.cdagc(i,(i+1)%L), g_fix.state) 
					           +avg(g_fix.state, H.cdagc((i+1)%L,i), g_fix.state);
				}
				#endif
			}
			for (int i=0; i<Nbonds-1; ++i)
			{
				obs.opBOW(i,0) = BOWloc(i)-BOWloc((i+1)%L);
			}
			lout << "BOWloc=" << endl << BOWloc << endl;
			lout << "obs.opBOW=" << endl << obs.opBOW << endl;
			
			#pragma omp parallel for reduction(+:BOW)
			for (int i=0; i<volume-1; ++i)
			for (int j=0; j<=i; ++j)
			{
				double symfactor = (i==j)? 1.:2.;
				#ifdef USING_SO4
				{
					BOW += symfactor * pow(-1.,i+j) * (
					                         avg(g_fix.state, H.cdagc(i,i+1), H.cdagc(j,j+1), g_fix.state)
					                       - pow(BOWloc(i),2)
					                      );
					CDW += symfactor * pow(-1.,i+j) * avg(g_fix.state, H.TdagT(i,j), g_fix.state);
					SDW += symfactor * pow(-1.,i+j) * avg(g_fix.state, H.SdagS(i,j), g_fix.state);
				}
				#elif defined(USING_U0)
				{
					BOW += 0; // not implemented
				}
				#else
				{
					BOW += symfactor * pow(-1.,i+j) * (
					                         avg(g_fix.state, H.cdagc(i,i+1), H.cdagc(j,j+1), g_fix.state)
					                       + avg(g_fix.state, H.cdagc(i,i+1), H.cdagc(j+1,j), g_fix.state)
					                       + avg(g_fix.state, H.cdagc(i+1,i), H.cdagc(j,j+1), g_fix.state)
					                       + avg(g_fix.state, H.cdagc(i+1,i), H.cdagc(j+1,j), g_fix.state)
					                       - pow(BOWloc(i),2)
					                      );
				}
				#endif
			}
			obs.BOW = BOW/volume;
			obs.CDW = CDW/volume;
			obs.SDW = SDW/volume;
			lout << "BOW=" << obs.BOW << endl;
			lout << "CDW=" << obs.CDW << endl;
			lout << "SDW=" << obs.SDW << endl;
		}
		
		lout << "ns=" << obs.ns.sum()/volume << endl;
		lout << "nh=" << obs.nh.sum()/volume << endl;
		
		HDF5Interface target;
		std::stringstream bond;
		target = HDF5Interface(obsfile,WRITE);
		bond << g_fix.state.calc_fullMmax();
		target.create_group(bond.str());
		
		target.save_scalar(obs.energy,"energy",bond.str());
		target.save_scalar(obs.energyT,"energyT",bond.str());
		target.save_scalar(obs.dedV,"dedV",bond.str());
		target.save_scalar(g_fix.state.calc_Dmax(),"Dmax",bond.str());
		target.save_scalar(g_fix.state.calc_Mmax(),"Mmax",bond.str());
		target.save_scalar(g_fix.state.calc_fullMmax(),"full Mmax",bond.str());
		target.save_scalar(Fix.get_errEigval(),"err_eigval",bond.str());
		target.save_scalar(Fix.get_errState(),"err_state",bond.str());
		
		target.save_matrix(obs.nh,"nh",bond.str());
		target.save_matrix(obs.ns,"ns",bond.str());
		for (size_t x=0; x<L; ++x)
		for (size_t y=0; y<Ly; ++y)
		{
			target.save_matrix(obs.spectrum[x][y],make_string("spectrum_x=",x,"_y=",y),bond.str());
		}
		target.save_matrix(obs.opBOW,"opBOW",bond.str());
		target.save_matrix(obs.finite_entropy,"finite_entropy",bond.str());
		target.save_scalar(obs.Tsq,"Tsq",bond.str());
		target.save_scalar(obs.Ssq,"Ssq",bond.str());
		target.save_scalar(obs.BOW,"BOW",bond.str());
		target.save_scalar(obs.CDW,"CDW",bond.str());
		target.save_scalar(obs.SDW,"SDW",bond.str());
		target.close();
		
		lout << ObsWatch.info("observables") << endl;
		lout << "saved to: " << obsfile << endl;
	}
	
	lout << Watch.info("total time") << endl;
	lout << "emin=" << obs.energy << ", e_empty=" << e_empty() << endl;
}<|MERGE_RESOLUTION|>--- conflicted
+++ resolved
@@ -33,6 +33,7 @@
 double t, tRung, U, J, V, Vxy, Vz, Vext, X;
 int fullMmax;
 int M, N, S, T;
+double alpha;
 double str_tol;
 DMRG::VERBOSITY::OPTION VERB;
 double Emin = 0.;
@@ -495,17 +496,7 @@
 	}
 	
 	vector<Param> params;
-<<<<<<< HEAD
 	qarray<MODEL::Symmetry::Nq> Qc, Qc2, QcT, QcS;
-=======
-    #if  defined(USING_U0)
-	qarray<0> Qc, Qc2;
-    #elif defined (USING_SU2)
-	qarray<1> Qc, Qc2;
-	#else
-	qarray<2> Qc, Qc2;
-	#endif
->>>>>>> ae66f2a9
 	if constexpr (std::is_same<MODEL,VMPS::HubbardSU2xSU2>::value)
 	{
 		params.push_back({"tFull",tArray});
@@ -544,30 +535,7 @@
 		QcT = {S,N-2};
 		QcS = {S+2,N};
 	}
-	else if constexpr (std::is_same<MODEL,VMPS::HubbardSU2>::value)
-    {
-		params.push_back({"tFull",tArray});
-		params.push_back({"Vxyfull",Vxyarray});
-		params.push_back({"Vzfull",Vzarray});
-		params.push_back({"VextFull",VextArray});
-		params.push_back({"Jfull",Jarray});
-		params.push_back({"Xfull",Xarray});
-		if (abs(Vext) > 0.)
-		{
-			params.push_back({"U",U});
-			params.push_back({"Uph",0.});
-			lout << termcolor::blue << "Warning: Setting U instead of particle-hole-symmetric Uph, since Vext is specified!" << termcolor::reset << endl;
-		}
-		else
-		{
-			params.push_back({"Uph",U});
-			params.push_back({"U",0.});
-		}
-		if (VUMPS) {params.push_back({"OPEN_BC",false});}
-		Qc  = {S};
-		Qc2 = {S}; // for 2 unit cells						  
-	}
-	else if constexpr (std::is_same<MODEL,VMPS::Hubbard>::value)
+	else if (std::is_same<MODEL,VMPS::Hubbard>::value)
 	{
 		// only 1D implemented for U(0)
 		params.push_back({"t",t});
@@ -1306,4 +1274,16 @@
 	
 	lout << Watch.info("total time") << endl;
 	lout << "emin=" << obs.energy << ", e_empty=" << e_empty() << endl;
+	
+//	size_t Nmax = (VUMPS)? Ncells:1;
+//	Geometry2D GeoNcell(SNAKE,Nmax*L,Ly,1.,true);
+//	for (size_t l=0; l<L*Ly*Nmax; ++l)
+//	{
+//		MODEL Htmp(L*Ly*Nmax+1,{});
+//		
+//		double SdagS = avg(g_foxy.state, Htmp.SdagS(0,l), g_foxy.state);
+//		double TdagT = avg(g_foxy.state, Htmp.TdagT(0,l), g_foxy.state);
+//		
+//		cout << "x=" << GeoNcell(l).first << ", y=" << GeoNcell(l).second << ", <S†S>=" << SdagS << ", <T†T>=" << TdagT << endl;
+//	}
 }